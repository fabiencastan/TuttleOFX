Import( 'project', 'libs' )

### To enable/disable python expressions in tuttle host
project.TUTTLE_HOST_WITH_PYTHON_EXPRESSION = True

<<<<<<< HEAD
import os
import sys
windows = os.name.lower() == "nt" and sys.platform.lower().startswith("win")

=======
>>>>>>> c826489a
### Define global flags for the whole project
# depending on the platform and compilation mode
tuttleFlags = {
		'LIBPATH': [project.inOutputLib()],
		'CCFLAGS': project.CC['warning3'],
		'CPPDEFINES':
			[
				('TUTTLE_PLUGIN_PATH','"'+project.inOutputPlugin()+'"'),
			],
	}

if not windows:
	tuttleFlags['CPPDEFINES'].append( 'BOOST_ALL_DYN_LINK' )

if project.env['mode'] == 'production' :
	# In 'production' mode set a flag TUTTLE_PRODUCTION
	tuttleFlags['CPPDEFINES'].append( 'TUTTLE_PRODUCTION' )
	# If your compiler as a visibility flag, hide all plugin internal things
	if 'visibilityhidden' in project.CC:
		tuttleFlags['SHCCFLAGS'] = [project.CC['visibilityhidden']]

# If your compiler as a flag to mark undefined flags as error in shared libraries
if 'sharedNoUndefined' in project.CC:
	tuttleFlags['SHLINKFLAGS'] = [project.CC['sharedNoUndefined']]

# Creates a dependency target without associated code or compiled object,
# but only associated with compilation flags
tuttle = project.ObjectLibrary( 'tuttleDefault', envFlags=tuttleFlags )
# Set this object library as a default library for all targets
project.commonLibs.append( tuttle )

### Define BOOST_ALL_DYN_LINK if windows isn't the platform. Dynamic link is required on linux for Boost log.
import os
import sys
windows = os.name.lower() == "nt" and sys.platform.lower().startswith("win")

if not windows:
	tuttleFlags['CPPDEFINES'].append( 'BOOST_ALL_DYN_LINK' )


### Load all SConscript files (in the correct order)
SConscript(
		project.scanFiles( [
				'libraries/boostHack',
				'libraries/openfxHack',
				'libraries/terry',
				'libraries/sequenceParser',
			], accept=['SConscript'] ) +
		['libraries/tuttle/SConscript'] +
		project.scanFiles( [
				'plugins',
				'applications',
				'libraries/tuttle/tests',
				'libraries/tuttle/pyTest',
				'doc',
			], accept=['SConscript'] )
	)

<|MERGE_RESOLUTION|>--- conflicted
+++ resolved
@@ -3,13 +3,6 @@
 ### To enable/disable python expressions in tuttle host
 project.TUTTLE_HOST_WITH_PYTHON_EXPRESSION = True
 
-<<<<<<< HEAD
-import os
-import sys
-windows = os.name.lower() == "nt" and sys.platform.lower().startswith("win")
-
-=======
->>>>>>> c826489a
 ### Define global flags for the whole project
 # depending on the platform and compilation mode
 tuttleFlags = {
@@ -20,9 +13,6 @@
 				('TUTTLE_PLUGIN_PATH','"'+project.inOutputPlugin()+'"'),
 			],
 	}
-
-if not windows:
-	tuttleFlags['CPPDEFINES'].append( 'BOOST_ALL_DYN_LINK' )
 
 if project.env['mode'] == 'production' :
 	# In 'production' mode set a flag TUTTLE_PRODUCTION
