<<<<<<< HEAD
#ifndef _ofxCore_h_
#define _ofxCore_h_

/*
 * Software License :
 *
 * Copyright (c) 2003-2009, The Open Effects Association Ltd. All rights reserved.
 *
 * Redistribution and use in source and binary forms, with or without
 * modification, are permitted provided that the following conditions are met:
 *
 * Redistributions of source code must retain the above copyright notice,
 *    this list of conditions and the following disclaimer.
 * Redistributions in binary form must reproduce the above copyright notice,
 *    this list of conditions and the following disclaimer in the documentation
 *    and/or other materials provided with the distribution.
 * Neither the name The Open Effects Association Ltd, nor the names of its
 *    contributors may be used to endorse or promote products derived from this
 *    software without specific prior written permission.
 *
 * THIS SOFTWARE IS PROVIDED BY THE COPYRIGHT HOLDERS AND CONTRIBUTORS "AS IS" AND
 * ANY EXPRESS OR IMPLIED WARRANTIES, INCLUDING, BUT NOT LIMITED TO, THE IMPLIED
 * WARRANTIES OF MERCHANTABILITY AND FITNESS FOR A PARTICULAR PURPOSE ARE
 * DISCLAIMED. IN NO EVENT SHALL THE COPYRIGHT OWNER OR CONTRIBUTORS BE LIABLE FOR
 * ANY DIRECT, INDIRECT, INCIDENTAL, SPECIAL, EXEMPLARY, OR CONSEQUENTIAL DAMAGES
 * (INCLUDING, BUT NOT LIMITED TO, PROCUREMENT OF SUBSTITUTE GOODS OR SERVICES;
 * LOSS OF USE, DATA, OR PROFITS; OR BUSINESS INTERRUPTION) HOWEVER CAUSED AND ON
 * ANY THEORY OF LIABILITY, WHETHER IN CONTRACT, STRICT LIABILITY, OR TORT
 * (INCLUDING NEGLIGENCE OR OTHERWISE) ARISING IN ANY WAY OUT OF THE USE OF THIS
 * SOFTWARE, EVEN IF ADVISED OF THE POSSIBILITY OF SUCH DAMAGE.
 */

#include "stddef.h" // for size_t

#ifdef __cplusplus
extern "C" {
#endif

/** @file ofxCore.h
 * Contains the core OFX architectural struct and function definitions. For more details on the basic OFX architecture, see \ref Architecture.
 */

/** @brief Platform independent export macro.
 *
 * This macro is to be used before any symbol that is to be
 * exported from a plug-in. This is OS/compiler dependent.
 */
#if (defined(_MSC_VER) || defined(__MINGW32__))
 #define OfxExport extern __declspec( dllexport )
#elif defined( __GNUC__ ) // Add compilator definition here...
 #define OfxExport extern
#else
 #error "OfxExport not defined for this compilator..."
#endif

/** @brief Blind data structure to manipulate sets of properties through */
typedef struct OfxPropertySetStruct* OfxPropertySetHandle;

/** @brief OFX status return type */
typedef int OfxStatus;

/** @brief Generic host structure passed to OfxPlugin::setHost function
 *
 *  This structure contains what is needed by a plug-in to bootstrap it's connection
 *  to the host.
 */
typedef struct OfxHost
{
	/** @brief Global handle to the host. Extract relevant host properties from this.
	 *  This pointer will be valid while the binary containing the plug-in is loaded.
	 */
	OfxPropertySetHandle host;

	/** @brief The function which the plug-in uses to fetch suites from the host.
	 *
	 *  \arg \e host          - the host the suite is being fetched from this \em must be the \e host member of the OfxHost struct containing fetchSuite.
	 *  \arg \e suiteName     - ASCII string labelling the host supplied API
	 *  \arg \e suiteVersion  - version of that suite to fetch
	 *
	 *  Any API fetched will be valid while the binary containing the plug-in is loaded.
	 *
	 *  Repeated calls to fetchSuite with the same parameters will return the same pointer.
	 *
	 *  returns
	 *     - NULL if the API is unknown (either the api or the version requested),
	 * - pointer to the relevant API if it was found
	 */
	void*( *fetchSuite )( OfxPropertySetHandle host, const char* suiteName, int suiteVersion );
} OfxHost;

/** @brief Entry point for plug-ins
 *
 * \arg \e action   - ASCII c string indicating which action to take
 * \arg \e instance - object to which action should be applied, this will need to be cast to the appropriate blind data type depending on the \e action
 * \arg \e inData   - handle that contains action specific properties
 * \arg \e outData  - handle where the plug-in should set various action specific properties
 *
 * This is how the host generally communicates with a plug-in. Entry points are used to pass messages
 * to various objects used within OFX. The main use is within the OfxPlugin struct.
 *
 * The exact set of actions is determined by the plug-in API that is being implemented, however all plug-ins
 * can perform several actions. For the list of actions consult \ref ActionsAll.
 */
typedef  OfxStatus ( OfxPluginEntryPoint )( const char* action, const void* handle, OfxPropertySetHandle inArgs, OfxPropertySetHandle outArgs );

/** @brief The structure that defines a plug-in to a host.
 *
 * This structure is the first element in any plug-in structure
 * using the OFX plug-in architecture. By examining it's members
 * a host can determine the API that the plug-in implements,
 * the version of that API, it's name and version.
 *
 * For details see \ref Architecture.
 *
 */
typedef struct OfxPlugin
{
	/** Defines the type of the plug-in, this will tell the host what the plug-in does. e.g.: an image
	 *  effects plug-in would be a "OfxImageEffectPlugin"
	 */
	const char* pluginApi;

	/** Defines the version of the pluginApi that this plug-in implements */
	int apiVersion;

	/** String that uniquely labels the plug-in among all plug-ins that implement an API.
	 *  It need not necessarily be human sensible, however the preference is to use reverse
	 *  internet domain name of the developer, followed by a '.' then by a name that represents
	 *  the plug-in.. It must be a legal ASCII string and have no whitespace in the
	 *  name and no non printing chars.
	 *  For example "uk.co.somesoftwarehouse.myPlugin"
	 */
	const char* pluginIdentifier;

	/** Major version of this plug-in, this gets incremented when backwards compatibility is broken. */
	unsigned int pluginVersionMajor;

	/**  Major version of this plug-in, this gets incremented when software is changed,
	 *   but does not break backwards compatibility. */
	unsigned int pluginVersionMinor;

	/** @brief Function the host uses to connect the plug-in to the host's api fetcher
	 *
	 *  \arg \e fetchApi - pointer to host's API fetcher
	 *
	 *  Mandatory function.
	 *
	 *  The very first function called in a plug-in. The plug-in \em must \em not call any OFX functions within this, it must only set it's local copy of the host pointer.
	 *
	 *  \pre
	 *    - nothing else has been called
	 *
	 *  \post
	 *    - the pointer suite is valid until the plug-in is unloaded
	 */
	void ( *setHost )( OfxHost* host );

	/** @brief Main entry point for plug-ins
	 *
	 * Mandatory function.
	 *
	 * The exact set of actions is determined by the plug-in API that is being implemented, however all plug-ins
	 * can perform several actions. For the list of actions consult \ref ActionsAll.
	 *
	 * Preconditions
	 *  - setHost has been called
	 */
	OfxPluginEntryPoint* mainEntry;
} OfxPlugin;

/**
 * \defgroup ActionsAll OFX Actions
 *
 * These are the actions passed to a plug-in's 'main' function
 */
/*@{*/

/** @brief Action called just after a plug-in has been loaded, for more details see \ref ArchitectureMainFunction and \ref ActionsGeneralLoad */
#define  kOfxActionLoad "OfxActionLoad"

/** @brief Action called to have a plug-in describe itself to the host, for more details see \ref ArchitectureMainFunction and \ref ActionsGeneralDescribe */
#define kOfxActionDescribe "OfxActionDescribe"

/** @brief Action called just before a plug-in is unloaded, for more details see \ref ArchitectureMainFunction and \ref ActionsGeneralUnload */
#define kOfxActionUnload "OfxActionUnload"

/** @brief Action called to have a plug-in purge any temporary caches it may have allocated \ref ArchitectureMainFunction and \ref ActionsGeneralPurgeCaches */
#define kOfxActionPurgeCaches                 "OfxActionPurgeCaches"

/** @brief Action called to have a plug-in sync any internal data structures into custom parameters */
#define kOfxActionSyncPrivateData                 "OfxActionSyncPrivateData"

/** @brief Action called just after an instance has been created \ref ArchitectureMainFunction and \ref ActionsGeneralCreateInstance  */
#define kOfxActionCreateInstance        "OfxActionCreateInstance"

/** @brief Action called just before an instance is destroyed and \ref ActionsGeneralDestroyInstance */
#define kOfxActionDestroyInstance       "OfxActionDestroyInstance"

/** @brief Action indicating something in the instance has been changed, see \ref ActionsGeneralInstanceChanged */
#define kOfxActionInstanceChanged "OfxActionInstanceChanged"

/** @brief Action called before the start of a set of kOfxActionEndInstanceChanged actions, used with ::kOfxActionEndInstanceChanged to bracket a grouped set of changes, see \ref ActionsGeneralInstanceChangedBeginEnd */
#define kOfxActionBeginInstanceChanged "OfxActionBeginInstanceChanged"

/** @brief Action called after the end of a set of kOfxActionEndInstanceChanged actions, used with ::kOfxActionBeginInstanceChanged to bracket a grouped set of changes,  see \ref ActionsGeneralInstanceChangedBeginEnd*/
#define kOfxActionEndInstanceChanged "OfxActionEndInstanceChanged"

/** @brief Action called when an instance has the first editor opened for it */
#define kOfxActionBeginInstanceEdit "OfxActionBeginInstanceEdit"

/** @brief Action called when an instance has the last editor closed */
#define kOfxActionEndInstanceEdit "OfxActionEndInstanceEdit"

/*@}*/

/** @brief Returns the 'nth' plug-in implemented inside a binary
 *
 * Returns a pointer to the 'nth' plug-in implemented in the binary. A function of this type
 * must be implemented in and exported from each plug-in binary.
 */
OfxExport OfxPlugin* OfxGetPlugin( int nth );

/** @brief Defines the number of plug-ins implemented inside a binary
 *
 * A host calls this to determine how many plug-ins there are inside
 * a binary it has loaded. A function of this type
 * must be implemented in and exported from each plug-in binary.
 */
OfxExport int OfxGetNumberOfPlugins( void );

/**
 * \defgroup PropertiesAll Ofx Properties
 *
 * These strings are used to identify properties within OFX, they are broken up by the host suite or API they relate to.
 */
/*@{*/

/**
 * \defgroup PropertiesGeneral General Properties
 *
 * These properties are general properties and  apply to may objects across OFX
 */
/*@{*/

/** @brief General property used to get/set the time of something.
 *
 *  - Type - double X 1
 *  - Default - 0, if a setable property
 *  - Property Set - commonly used as an argument to actions, input and output.
 */
#define kOfxPropTime "OfxPropTime"

/** @brief Indicates if a host is actively editing the effect with some GUI.
 *
 *  - Type - int X 1
 *  - Property Set - effect instance (read only)
 *  - Valid Values - 0 or 1
 *
 * If false the effect currently has no interface, however this may be because the effect is loaded in a background render host, or it may be loaded on an interactive host that has not yet opened an editor for the effect.
 *
 * The output of an effect should only ever depend on the state of it's parameters, not on the interactive flag. The interactive flag is more a courtesy flag to let a plugin know that it has an interace. If a plugin want's to have its behaviour dependant on the interactive flag, it can always make a secret parameter which shadows the state if the flag.
 */
#define kOfxPropIsInteractive "OfxPropIsInteractive"

/** @brief The file path to the plugin.
 *
 *  - Type - C string X 1
 *  - Property Set - effect descriptor (read only)
 *
 * This is a string that indicates the file path where the plug-in was found by the host. The path is in the native
 * path format for the host OS (eg:  UNIX directory separators are forward slashes, Windows ones are backslashes).
 *
 * The path is to the bundle location, see \ref InstallationLocation.
 * eg:  '/usr/OFX/Plugins/AcmePlugins/AcmeFantasticPlugin.ofx.bundle'
 */
#define kOfxPluginPropFilePath "OfxPluginPropFilePath"

/** @brief  A private data pointer that the plug-in can store it's own data behind.
 *
 *  - Type - pointer X 1
 *  - Property Set - plugin instance (read/write),
 *  - Default - NULL
 *
 * This data pointer is unique to each plug-in instance, so two instances of the same plug-in do not share the same data pointer. Use it to hang any needed private data structures.
 */
#define kOfxPropInstanceData "OfxPropInstanceData"

/** @brief General property, used to identify the kind of an object behind a handle
 *
 *  - Type - ASCII C string X 1
 *  - Property Set - any object handle (read only)
 *  - Valid Values - currently this can be...
 *     - ::kOfxTypeImageEffectHost
 *     - ::kOfxTypeImageEffect
 *     - ::kOfxTypeImageEffectInstance
 *     - ::kOfxTypeParameter
 *     - ::kOfxTypeParameterInstance
 *     - ::kOfxTypeClip
 *     - ::kOfxTypeImage
 */
#define kOfxPropType "OfxPropType"

/** @brief Unique name of an object.
 *
 *  - Type - ASCII C string X 1
 *  - Property Set - on many objects (descriptors and instances), see \ref PropertiesByObject (read only)
 *
 * This property is used to label objects uniquely amoung objects of that type. It is typically set when a plugin creates a new object with a function that takes a name.
 */
#define kOfxPropName "OfxPropName"

/** @brief User visible name of an object.
 *
 *  - Type - UTF8 C string X 1
 *  - Property Set - on many objects (descriptors and instances), see \ref PropertiesByObject. Typically readable and writable in most cases.
 *  - Default - the ::kOfxPropName the object was created with.
 *
 * The label is what a user sees on any interface in place of the object's name.
 *
 * Note that resetting this will also reset ::kOfxPropShortLabel and ::kOfxPropLongLabel.
 */
#define kOfxPropLabel "OfxPropLabel"

/** @brief Short user visible name of an object.
 *
 *  - Type - UTF8 C string X 1
 *  - Property Set - on many objects (descriptors and instances), see \ref PropertiesByObject. Typically readable and writable in most cases.
 *  - Default - initially ::kOfxPropName, but will be reset if ::kOfxPropLabel is changed.
 *
 * This is a shorter version of the label, typically 13 character glyphs or less. Hosts should use this if they have limitted display space for their object labels.
 */
#define kOfxPropShortLabel "OfxPropShortLabel"

/** @brief Long user visible name of an object.
 *
 *  - Type - UTF8 C string X 1
 *  - Property Set - on many objects (descriptors and instances), see \ref PropertiesByObject. Typically readable and writable in most cases.
 *  - Default - initially ::kOfxPropName, but will be reset if ::kOfxPropLabel is changed.
 *
 * This is a longer version of the label, typically 32 character glyphs or so. Hosts should use this if they have mucg display space for their object labels.
 */
#define kOfxPropLongLabel "OfxPropLongLabel"

/** @brief Indicates why a plug-in changed.
 *
 *  - Type - ASCII C string X 1
 *  - Property Set - the inArgs parameter on the ::kOfxActionInstanceChanged action.
 *  - Valid Values - this can be...
 *     - ::kOfxChangeUserEdited - the user directly edited the instance somehow and caused a change to something, this includes undo/redos and resets
 *     - ::kOfxChangePluginEdited - the plug-in itself has changed the value of the object in some action
 *     - ::kOfxChangeTime - the time has changed and this has affected the value of the object because it varies over time
 *
 * Argument property for the ::kOfxActionInstanceChanged action.
 */
#define kOfxPropChangeReason "OfxPropChangeReason"

/** @brief A pointer to an effect instance.
 *
 *  - Type - pointer X 1
 *  - Property Set - on an interact instance (read only)
 *
 * This property is used to link an object to the effect. For example if the plug-in supplies an openGL overlay for an image effect,
 * the interact instance will have one of these so that the plug-in can connect back to the effect the GUI links to.
 */
#define kOfxPropEffectInstance "OfxPropEffectInstance"
/*@}*/

/*@}*/

/** @brief String used as a value to ::kOfxPropChangeReason to indicate a user has changed something */
#define kOfxChangeUserEdited "OfxChangeUserEdited"

/** @brief String used as a value to ::kOfxPropChangeReason to indicate the plug-in itself has changed something */
#define kOfxChangePluginEdited "OfxChangePluginEdited"

/** @brief String used as a value to ::kOfxPropChangeReason to a time varying object has changed due to a time change */
#define kOfxChangeTime "OfxChangeTime"

/** @brief How time is specified within the OFX API */
typedef double OfxTime;

/** @brief Defines one dimensional integer bounds */
typedef struct OfxRangeI
{
	int min, max;
} OfxRangeI;

/** @brief Defines one dimensional double bounds */
typedef struct OfxRangeD
{
	double min, max;
} OfxRangeD;

/** @brief Defines two dimensional integer point */
typedef struct OfxPointI
{
	int x, y;
} OfxPointI;

/** @brief Defines two dimensional double point */
typedef struct OfxPointD
{
	double x, y;
} OfxPointD;

/** @brief Used to flag infinite rects. Set minimums to this to indicate infinite
 *
 * This is effectively INT_MAX.
 */
#define kOfxFlagInfiniteMax ( (int)( ( 1 << ( sizeof( int ) * 8 - 1 ) ) - 1 ) )

/** @brief Used to flag infinite rects. Set minimums to this to indicate infinite.
 *
 * This is effectively INT_MIN
 */
#define kOfxFlagInfiniteMin ( (int)( -kOfxFlagInfiniteMax - 1 ) )

/** @brief Defines two dimensional integer region
 *
 * Regions are x1 <= x < x2
 *
 * Infinite regions are flagged by setting
 * - x1 = kOfxFlagInfiniteMin
 * - y1 = kOfxFlagInfiniteMin
 * - x2 = kOfxFlagInfiniteMax
 * - y2 = kOfxFlagInfiniteMax
 *
 */
typedef struct OfxRectI
{
	int x1, y1, x2, y2;
} OfxRectI;

/** @brief Defines two dimensional double region
 *
 * Regions are x1 <= x < x2
 *
 * Infinite regions are flagged by setting
 * - x1 = kOfxFlagInfiniteMin
 * - y1 = kOfxFlagInfiniteMin
 * - x2 = kOfxFlagInfiniteMax
 * - y2 = kOfxFlagInfiniteMax
 *
 */
typedef struct OfxRectD
{
	double x1, y1, x2, y2;
} OfxRectD;

/** @brief Defines an 8 bit per component RGBA pixel */
typedef struct OfxRGBAColourB
{
	unsigned char r, g, b, a;
}OfxRGBAColourB;

/** @brief Defines a 16 bit per component RGBA pixel */
typedef struct OfxRGBAColourS
{
	unsigned short r, g, b, a;
}OfxRGBAColourS;

/** @brief Defines a floating point component RGBA pixel */
typedef struct OfxRGBAColourF
{
	float r, g, b, a;
}OfxRGBAColourF;

/** @brief Defines a double precision floating point component RGBA pixel */
typedef struct OfxRGBAColourD
{
	double r, g, b, a;
}OfxRGBAColourD;

/** @brief Defines an 8 bit per component RGB pixel
 *
 * Should migrate this to the ofxCore.h in a v1.1
 */
struct OfxRGBColourB
{
	unsigned char r, g, b;
};

/** @brief Defines a 16 bit per component RGB pixel
 *
 * Should migrate this to the ofxCore.h in a v1.1
 */
struct OfxRGBColourS
{
	unsigned short r, g, b;
};

/** @brief Defines a floating point component RGB pixel
 *
 * Should migrate this to the ofxCore.h in a v1.1
 */
struct OfxRGBColourF
{
	float r, g, b;
};

/** @brief Defines a double precision floating point component RGB pixel
 *
 * Should migrate this to the ofxCore.h in a v1.1
 */
struct OfxRGBColourD
{
	double r, g, b;
};

/** @brief Defines an integer 3D point
 *
 * Should migrate this to the ofxCore.h in a v1.1
 */
struct Ofx3DPointI
{
	int x, y, z;
};

/** @brief Defines a double precision 3D point
 *
 * Should migrate this to the ofxCore.h in a v1.1
 */
struct Ofx3DPointD
{
	double x, y, z;
};

/** @brief Defines an 8 bit per component YUVA pixel */
typedef struct OfxYUVAColourB
{
	unsigned char y, u, v, a;
}OfxYUVAColourB;

/** @brief Defines an 16 bit per component YUVA pixel */
typedef struct OfxYUVAColourS
{
	unsigned short y, u, v, a;
}OfxYUVAColourS;

/** @brief Defines an floating point component YUVA pixel */
typedef struct OfxYUVAColourF
{
	float y, u, v, a;
}OfxYUVAColourF;

/** @brief String used to label unset bitdepths */
#define kOfxBitDepthNone "OfxBitDepthNone"

/** @brief String used to label unsigned 8 bit integer samples */
#define kOfxBitDepthByte "OfxBitDepthByte"

/** @brief String used to label unsigned 16 bit integer samples */
#define kOfxBitDepthShort "OfxBitDepthShort"

/** @brief String used to label signed 32 bit floating point samples */
#define kOfxBitDepthFloat "OfxBitDepthFloat"

/**
 * \defgroup StatusCodes Status Codes
 *
 * These strings are used to identify error states within ofx, they are returned
 * by various host suite functions, as well as plug-in functions. The valid return codes
 * for each function are documented with that function.
 */
/*@{*/

/**
 * \defgroup StatusCodesGeneral General Status Codes
 *
 * General status codes start at 1 and continue until 999
 *
 */
/*@{*/

/** @brief Status code indicating all was fine */
#define kOfxStatOK 0

/** @brief Status error code for a failed operation */
#define kOfxStatFailed  ( (int)1 )

/** @brief Status error code for a fatal error
 *
 * Only returned in the case where the plug-in or host cannot continue to function and needs to be restarted.
 */
#define kOfxStatErrFatal ( (int)2 )

/** @brief Status error code for an operation on or request for an unknown object */
#define kOfxStatErrUnknown ( (int)3 )

/** @brief Status error code returned by plug-ins when they are missing host functionality, either an API or some optional functionality (eg: custom params).
 *
 *  Plug-Ins returning this should post an appropriate error message stating what they are missing.
 */
#define kOfxStatErrMissingHostFeature ( (int) 4 )

/** @brief Status error code for an unsupported feature/operation */
#define kOfxStatErrUnsupported ( (int) 5 )

/** @brief Status error code for an operation attempting to create something that exists */
#define kOfxStatErrExists  ( (int) 6 )

/** @brief Status error code for an incorrect format */
#define kOfxStatErrFormat ( (int) 7 )

/** @brief Status error code indicating that something failed due to memory shortage */
#define kOfxStatErrMemory  ( (int) 8 )

/** @brief Status error code for an operation on a bad handle */
#define kOfxStatErrBadHandle ( (int) 9 )

/** @brief Status error code indicating that a given index was invalid or unavailable */
#define kOfxStatErrBadIndex ( (int)10 )

/** @brief Status error code indicating that something failed due an illegal value */
#define kOfxStatErrValue ( (int) 11 )

/** @brief OfxStatus returned indicating a 'yes' */
#define kOfxStatReplyYes ( (int) 12 )

/** @brief OfxStatus returned indicating a 'no' */
#define kOfxStatReplyNo ( (int) 13 )

/** @brief OfxStatus returned indicating that a default action should be performed */
#define kOfxStatReplyDefault ( (int) 14 )

/*@}*/

/*@}*/

#ifdef __cplusplus
}
#endif

/** @mainpage OFX : Open Plug-Ins For Special Effects
 *
 * This page represents the automatically extracted HTML documentation of the source headers for the OFX Image Effect API. The documentation was extracted by doxygen (http://www.doxygen.org). It breaks documentation into sets of pages, use the links at the top of this page (marked 'Modules', 'Compound List' and especially 'File List' etcc) to browse through the OFX doc.
 *
 * A more complete reference manual is http://openfx.sourceforge.net .
 *
 */

#endif
=======
#ifndef _ofxCore_h_
#define _ofxCore_h_

/*
 * Software License :
 *
 * Copyright (c) 2003-2009, The Open Effects Association Ltd. All rights reserved.
 *
 * Redistribution and use in source and binary forms, with or without
 * modification, are permitted provided that the following conditions are met:
 *
 * Redistributions of source code must retain the above copyright notice,
 *    this list of conditions and the following disclaimer.
 * Redistributions in binary form must reproduce the above copyright notice,
 *    this list of conditions and the following disclaimer in the documentation
 *    and/or other materials provided with the distribution.
 * Neither the name The Open Effects Association Ltd, nor the names of its
 *    contributors may be used to endorse or promote products derived from this
 *    software without specific prior written permission.
 *
 * THIS SOFTWARE IS PROVIDED BY THE COPYRIGHT HOLDERS AND CONTRIBUTORS "AS IS" AND
 * ANY EXPRESS OR IMPLIED WARRANTIES, INCLUDING, BUT NOT LIMITED TO, THE IMPLIED
 * WARRANTIES OF MERCHANTABILITY AND FITNESS FOR A PARTICULAR PURPOSE ARE
 * DISCLAIMED. IN NO EVENT SHALL THE COPYRIGHT OWNER OR CONTRIBUTORS BE LIABLE FOR
 * ANY DIRECT, INDIRECT, INCIDENTAL, SPECIAL, EXEMPLARY, OR CONSEQUENTIAL DAMAGES
 * (INCLUDING, BUT NOT LIMITED TO, PROCUREMENT OF SUBSTITUTE GOODS OR SERVICES;
 * LOSS OF USE, DATA, OR PROFITS; OR BUSINESS INTERRUPTION) HOWEVER CAUSED AND ON
 * ANY THEORY OF LIABILITY, WHETHER IN CONTRACT, STRICT LIABILITY, OR TORT
 * (INCLUDING NEGLIGENCE OR OTHERWISE) ARISING IN ANY WAY OUT OF THE USE OF THIS
 * SOFTWARE, EVEN IF ADVISED OF THE POSSIBILITY OF SUCH DAMAGE.
 */

#include "stddef.h" // for size_t

#ifdef __cplusplus
extern "C" {
#endif

/** @file ofxCore.h
 * Contains the core OFX architectural struct and function definitions. For more details on the basic OFX architecture, see \ref Architecture.
 */

/** @brief Platform independent export macro.
 *
 * This macro is to be used before any symbol that is to be
 * exported from a plug-in. This is OS/compiler dependent.
 */
#ifdef _MSC_VER
 #define OfxExport extern __declspec( dllexport )
#elif defined( __GNUC__ ) // Add compilator definition here...
#if __GNUC__ - 0 > 3 || (__GNUC__ - 0 == 3 && __GNUC_MINOR__ - 0 > 2)
 #define OfxExport __attribute__ ((visibility("default")))
#else
 #define OfxExport
 #warning "OfxExport can't be correctly setted because your gcc version is too old. The plugin may not compile with the option fvisible=hidden."
#endif
#else
 #error "OfxExport not defined for this compilator..."
#endif

/** @brief Blind data structure to manipulate sets of properties through */
typedef struct OfxPropertySetStruct* OfxPropertySetHandle;

/** @brief OFX status return type */
typedef int OfxStatus;

/** @brief Generic host structure passed to OfxPlugin::setHost function
 *
 *  This structure contains what is needed by a plug-in to bootstrap it's connection
 *  to the host.
 */
typedef struct OfxHost
{
	/** @brief Global handle to the host. Extract relevant host properties from this.
	 *  This pointer will be valid while the binary containing the plug-in is loaded.
	 */
	OfxPropertySetHandle host;

	/** @brief The function which the plug-in uses to fetch suites from the host.
	 *
	 *  \arg \e host          - the host the suite is being fetched from this \em must be the \e host member of the OfxHost struct containing fetchSuite.
	 *  \arg \e suiteName     - ASCII string labelling the host supplied API
	 *  \arg \e suiteVersion  - version of that suite to fetch
	 *
	 *  Any API fetched will be valid while the binary containing the plug-in is loaded.
	 *
	 *  Repeated calls to fetchSuite with the same parameters will return the same pointer.
	 *
	 *  returns
	 *     - NULL if the API is unknown (either the api or the version requested),
	 * - pointer to the relevant API if it was found
	 */
	void*( *fetchSuite )( OfxPropertySetHandle host, const char* suiteName, int suiteVersion );
} OfxHost;

/** @brief Entry point for plug-ins
 *
 * \arg \e action   - ASCII c string indicating which action to take
 * \arg \e instance - object to which action should be applied, this will need to be cast to the appropriate blind data type depending on the \e action
 * \arg \e inData   - handle that contains action specific properties
 * \arg \e outData  - handle where the plug-in should set various action specific properties
 *
 * This is how the host generally communicates with a plug-in. Entry points are used to pass messages
 * to various objects used within OFX. The main use is within the OfxPlugin struct.
 *
 * The exact set of actions is determined by the plug-in API that is being implemented, however all plug-ins
 * can perform several actions. For the list of actions consult \ref ActionsAll.
 */
typedef  OfxStatus ( OfxPluginEntryPoint )( const char* action, const void* handle, OfxPropertySetHandle inArgs, OfxPropertySetHandle outArgs );

/** @brief The structure that defines a plug-in to a host.
 *
 * This structure is the first element in any plug-in structure
 * using the OFX plug-in architecture. By examining it's members
 * a host can determine the API that the plug-in implements,
 * the version of that API, it's name and version.
 *
 * For details see \ref Architecture.
 *
 */
typedef struct OfxPlugin
{
	/** Defines the type of the plug-in, this will tell the host what the plug-in does. e.g.: an image
	 *  effects plug-in would be a "OfxImageEffectPlugin"
	 */
	const char* pluginApi;

	/** Defines the version of the pluginApi that this plug-in implements */
	int apiVersion;

	/** String that uniquely labels the plug-in among all plug-ins that implement an API.
	 *  It need not necessarily be human sensible, however the preference is to use reverse
	 *  internet domain name of the developer, followed by a '.' then by a name that represents
	 *  the plug-in.. It must be a legal ASCII string and have no whitespace in the
	 *  name and no non printing chars.
	 *  For example "uk.co.somesoftwarehouse.myPlugin"
	 */
	const char* pluginIdentifier;

	/** Major version of this plug-in, this gets incremented when backwards compatibility is broken. */
	unsigned int pluginVersionMajor;

	/**  Major version of this plug-in, this gets incremented when software is changed,
	 *   but does not break backwards compatibility. */
	unsigned int pluginVersionMinor;

	/** @brief Function the host uses to connect the plug-in to the host's api fetcher
	 *
	 *  \arg \e fetchApi - pointer to host's API fetcher
	 *
	 *  Mandatory function.
	 *
	 *  The very first function called in a plug-in. The plug-in \em must \em not call any OFX functions within this, it must only set it's local copy of the host pointer.
	 *
	 *  \pre
	 *    - nothing else has been called
	 *
	 *  \post
	 *    - the pointer suite is valid until the plug-in is unloaded
	 */
	void ( *setHost )( OfxHost* host );

	/** @brief Main entry point for plug-ins
	 *
	 * Mandatory function.
	 *
	 * The exact set of actions is determined by the plug-in API that is being implemented, however all plug-ins
	 * can perform several actions. For the list of actions consult \ref ActionsAll.
	 *
	 * Preconditions
	 *  - setHost has been called
	 */
	OfxPluginEntryPoint* mainEntry;
} OfxPlugin;

/**
 * \defgroup ActionsAll OFX Actions
 *
 * These are the actions passed to a plug-in's 'main' function
 */
/*@{*/

/** @brief Action called just after a plug-in has been loaded, for more details see \ref ArchitectureMainFunction and \ref ActionsGeneralLoad */
#define  kOfxActionLoad "OfxActionLoad"

/** @brief Action called to have a plug-in describe itself to the host, for more details see \ref ArchitectureMainFunction and \ref ActionsGeneralDescribe */
#define kOfxActionDescribe "OfxActionDescribe"

/** @brief Action called just before a plug-in is unloaded, for more details see \ref ArchitectureMainFunction and \ref ActionsGeneralUnload */
#define kOfxActionUnload "OfxActionUnload"

/** @brief Action called to have a plug-in purge any temporary caches it may have allocated \ref ArchitectureMainFunction and \ref ActionsGeneralPurgeCaches */
#define kOfxActionPurgeCaches                 "OfxActionPurgeCaches"

/** @brief Action called to have a plug-in sync any internal data structures into custom parameters */
#define kOfxActionSyncPrivateData                 "OfxActionSyncPrivateData"

/** @brief Action called just after an instance has been created \ref ArchitectureMainFunction and \ref ActionsGeneralCreateInstance  */
#define kOfxActionCreateInstance        "OfxActionCreateInstance"

/** @brief Action called just before an instance is destroyed and \ref ActionsGeneralDestroyInstance */
#define kOfxActionDestroyInstance       "OfxActionDestroyInstance"

/** @brief Action indicating something in the instance has been changed, see \ref ActionsGeneralInstanceChanged */
#define kOfxActionInstanceChanged "OfxActionInstanceChanged"

/** @brief Action called before the start of a set of kOfxActionEndInstanceChanged actions, used with ::kOfxActionEndInstanceChanged to bracket a grouped set of changes, see \ref ActionsGeneralInstanceChangedBeginEnd */
#define kOfxActionBeginInstanceChanged "OfxActionBeginInstanceChanged"

/** @brief Action called after the end of a set of kOfxActionEndInstanceChanged actions, used with ::kOfxActionBeginInstanceChanged to bracket a grouped set of changes,  see \ref ActionsGeneralInstanceChangedBeginEnd*/
#define kOfxActionEndInstanceChanged "OfxActionEndInstanceChanged"

/** @brief Action called when an instance has the first editor opened for it */
#define kOfxActionBeginInstanceEdit "OfxActionBeginInstanceEdit"

/** @brief Action called when an instance has the last editor closed */
#define kOfxActionEndInstanceEdit "OfxActionEndInstanceEdit"

/*@}*/

/** @brief Returns the 'nth' plug-in implemented inside a binary
 *
 * Returns a pointer to the 'nth' plug-in implemented in the binary. A function of this type
 * must be implemented in and exported from each plug-in binary.
 */
OfxExport OfxPlugin* OfxGetPlugin( int nth );

/** @brief Defines the number of plug-ins implemented inside a binary
 *
 * A host calls this to determine how many plug-ins there are inside
 * a binary it has loaded. A function of this type
 * must be implemented in and exported from each plug-in binary.
 */
OfxExport int OfxGetNumberOfPlugins( void );

/**
 * \defgroup PropertiesAll Ofx Properties
 *
 * These strings are used to identify properties within OFX, they are broken up by the host suite or API they relate to.
 */
/*@{*/

/**
 * \defgroup PropertiesGeneral General Properties
 *
 * These properties are general properties and  apply to may objects across OFX
 */
/*@{*/

/** @brief General property used to get/set the time of something.
 *
 *  - Type - double X 1
 *  - Default - 0, if a setable property
 *  - Property Set - commonly used as an argument to actions, input and output.
 */
#define kOfxPropTime "OfxPropTime"

/** @brief Indicates if a host is actively editing the effect with some GUI.
 *
 *  - Type - int X 1
 *  - Property Set - effect instance (read only)
 *  - Valid Values - 0 or 1
 *
 * If false the effect currently has no interface, however this may be because the effect is loaded in a background render host, or it may be loaded on an interactive host that has not yet opened an editor for the effect.
 *
 * The output of an effect should only ever depend on the state of it's parameters, not on the interactive flag. The interactive flag is more a courtesy flag to let a plugin know that it has an interace. If a plugin want's to have its behaviour dependant on the interactive flag, it can always make a secret parameter which shadows the state if the flag.
 */
#define kOfxPropIsInteractive "OfxPropIsInteractive"

/** @brief The file path to the plugin.
 *
 *  - Type - C string X 1
 *  - Property Set - effect descriptor (read only)
 *
 * This is a string that indicates the file path where the plug-in was found by the host. The path is in the native
 * path format for the host OS (eg:  UNIX directory separators are forward slashes, Windows ones are backslashes).
 *
 * The path is to the bundle location, see \ref InstallationLocation.
 * eg:  '/usr/OFX/Plugins/AcmePlugins/AcmeFantasticPlugin.ofx.bundle'
 */
#define kOfxPluginPropFilePath "OfxPluginPropFilePath"

/** @brief  A private data pointer that the plug-in can store it's own data behind.
 *
 *  - Type - pointer X 1
 *  - Property Set - plugin instance (read/write),
 *  - Default - NULL
 *
 * This data pointer is unique to each plug-in instance, so two instances of the same plug-in do not share the same data pointer. Use it to hang any needed private data structures.
 */
#define kOfxPropInstanceData "OfxPropInstanceData"

/** @brief General property, used to identify the kind of an object behind a handle
 *
 *  - Type - ASCII C string X 1
 *  - Property Set - any object handle (read only)
 *  - Valid Values - currently this can be...
 *     - ::kOfxTypeImageEffectHost
 *     - ::kOfxTypeImageEffect
 *     - ::kOfxTypeImageEffectInstance
 *     - ::kOfxTypeParameter
 *     - ::kOfxTypeParameterInstance
 *     - ::kOfxTypeClip
 *     - ::kOfxTypeImage
 */
#define kOfxPropType "OfxPropType"

/** @brief Unique name of an object.
 *
 *  - Type - ASCII C string X 1
 *  - Property Set - on many objects (descriptors and instances), see \ref PropertiesByObject (read only)
 *
 * This property is used to label objects uniquely amoung objects of that type. It is typically set when a plugin creates a new object with a function that takes a name.
 */
#define kOfxPropName "OfxPropName"

/** @brief User visible name of an object.
 *
 *  - Type - UTF8 C string X 1
 *  - Property Set - on many objects (descriptors and instances), see \ref PropertiesByObject. Typically readable and writable in most cases.
 *  - Default - the ::kOfxPropName the object was created with.
 *
 * The label is what a user sees on any interface in place of the object's name.
 *
 * Note that resetting this will also reset ::kOfxPropShortLabel and ::kOfxPropLongLabel.
 */
#define kOfxPropLabel "OfxPropLabel"

/** @brief Short user visible name of an object.
 *
 *  - Type - UTF8 C string X 1
 *  - Property Set - on many objects (descriptors and instances), see \ref PropertiesByObject. Typically readable and writable in most cases.
 *  - Default - initially ::kOfxPropName, but will be reset if ::kOfxPropLabel is changed.
 *
 * This is a shorter version of the label, typically 13 character glyphs or less. Hosts should use this if they have limitted display space for their object labels.
 */
#define kOfxPropShortLabel "OfxPropShortLabel"

/** @brief Long user visible name of an object.
 *
 *  - Type - UTF8 C string X 1
 *  - Property Set - on many objects (descriptors and instances), see \ref PropertiesByObject. Typically readable and writable in most cases.
 *  - Default - initially ::kOfxPropName, but will be reset if ::kOfxPropLabel is changed.
 *
 * This is a longer version of the label, typically 32 character glyphs or so. Hosts should use this if they have mucg display space for their object labels.
 */
#define kOfxPropLongLabel "OfxPropLongLabel"

/** @brief Indicates why a plug-in changed.
 *
 *  - Type - ASCII C string X 1
 *  - Property Set - the inArgs parameter on the ::kOfxActionInstanceChanged action.
 *  - Valid Values - this can be...
 *     - ::kOfxChangeUserEdited - the user directly edited the instance somehow and caused a change to something, this includes undo/redos and resets
 *     - ::kOfxChangePluginEdited - the plug-in itself has changed the value of the object in some action
 *     - ::kOfxChangeTime - the time has changed and this has affected the value of the object because it varies over time
 *
 * Argument property for the ::kOfxActionInstanceChanged action.
 */
#define kOfxPropChangeReason "OfxPropChangeReason"

/** @brief A pointer to an effect instance.
 *
 *  - Type - pointer X 1
 *  - Property Set - on an interact instance (read only)
 *
 * This property is used to link an object to the effect. For example if the plug-in supplies an openGL overlay for an image effect,
 * the interact instance will have one of these so that the plug-in can connect back to the effect the GUI links to.
 */
#define kOfxPropEffectInstance "OfxPropEffectInstance"
/*@}*/

/*@}*/

/** @brief String used as a value to ::kOfxPropChangeReason to indicate a user has changed something */
#define kOfxChangeUserEdited "OfxChangeUserEdited"

/** @brief String used as a value to ::kOfxPropChangeReason to indicate the plug-in itself has changed something */
#define kOfxChangePluginEdited "OfxChangePluginEdited"

/** @brief String used as a value to ::kOfxPropChangeReason to a time varying object has changed due to a time change */
#define kOfxChangeTime "OfxChangeTime"

/** @brief How time is specified within the OFX API */
typedef double OfxTime;

/** @brief Defines one dimensional integer bounds */
typedef struct OfxRangeI
{
	int min, max;
} OfxRangeI;

/** @brief Defines one dimensional double bounds */
typedef struct OfxRangeD
{
	double min, max;
} OfxRangeD;

/** @brief Defines two dimensional integer point */
typedef struct OfxPointI
{
	int x, y;
} OfxPointI;

/** @brief Defines two dimensional double point */
typedef struct OfxPointD
{
	double x, y;
} OfxPointD;

/** @brief Used to flag infinite rects. Set minimums to this to indicate infinite
 *
 * This is effectively INT_MAX.
 */
#define kOfxFlagInfiniteMax ( (int)( ( 1 << ( sizeof( int ) * 8 - 1 ) ) - 1 ) )

/** @brief Used to flag infinite rects. Set minimums to this to indicate infinite.
 *
 * This is effectively INT_MIN
 */
#define kOfxFlagInfiniteMin ( (int)( -kOfxFlagInfiniteMax - 1 ) )

/** @brief Defines two dimensional integer region
 *
 * Regions are x1 <= x < x2
 *
 * Infinite regions are flagged by setting
 * - x1 = kOfxFlagInfiniteMin
 * - y1 = kOfxFlagInfiniteMin
 * - x2 = kOfxFlagInfiniteMax
 * - y2 = kOfxFlagInfiniteMax
 *
 */
typedef struct OfxRectI
{
	int x1, y1, x2, y2;
} OfxRectI;

/** @brief Defines two dimensional double region
 *
 * Regions are x1 <= x < x2
 *
 * Infinite regions are flagged by setting
 * - x1 = kOfxFlagInfiniteMin
 * - y1 = kOfxFlagInfiniteMin
 * - x2 = kOfxFlagInfiniteMax
 * - y2 = kOfxFlagInfiniteMax
 *
 */
typedef struct OfxRectD
{
	double x1, y1, x2, y2;
} OfxRectD;

/** @brief Defines an 8 bit per component RGBA pixel */
typedef struct OfxRGBAColourB
{
	unsigned char r, g, b, a;
}OfxRGBAColourB;

/** @brief Defines a 16 bit per component RGBA pixel */
typedef struct OfxRGBAColourS
{
	unsigned short r, g, b, a;
}OfxRGBAColourS;

/** @brief Defines a floating point component RGBA pixel */
typedef struct OfxRGBAColourF
{
	float r, g, b, a;
}OfxRGBAColourF;

/** @brief Defines a double precision floating point component RGBA pixel */
typedef struct OfxRGBAColourD
{
	double r, g, b, a;
}OfxRGBAColourD;

/** @brief Defines an 8 bit per component RGB pixel
 *
 * Should migrate this to the ofxCore.h in a v1.1
 */
struct OfxRGBColourB
{
	unsigned char r, g, b;
};

/** @brief Defines a 16 bit per component RGB pixel
 *
 * Should migrate this to the ofxCore.h in a v1.1
 */
struct OfxRGBColourS
{
	unsigned short r, g, b;
};

/** @brief Defines a floating point component RGB pixel
 *
 * Should migrate this to the ofxCore.h in a v1.1
 */
struct OfxRGBColourF
{
	float r, g, b;
};

/** @brief Defines a double precision floating point component RGB pixel
 *
 * Should migrate this to the ofxCore.h in a v1.1
 */
struct OfxRGBColourD
{
	double r, g, b;
};

/** @brief Defines an integer 3D point
 *
 * Should migrate this to the ofxCore.h in a v1.1
 */
struct Ofx3DPointI
{
	int x, y, z;
};

/** @brief Defines a double precision 3D point
 *
 * Should migrate this to the ofxCore.h in a v1.1
 */
struct Ofx3DPointD
{
	double x, y, z;
};

/** @brief Defines an 8 bit per component YUVA pixel */
typedef struct OfxYUVAColourB
{
	unsigned char y, u, v, a;
}OfxYUVAColourB;

/** @brief Defines an 16 bit per component YUVA pixel */
typedef struct OfxYUVAColourS
{
	unsigned short y, u, v, a;
}OfxYUVAColourS;

/** @brief Defines an floating point component YUVA pixel */
typedef struct OfxYUVAColourF
{
	float y, u, v, a;
}OfxYUVAColourF;

/** @brief String used to label unset bitdepths */
#define kOfxBitDepthNone "OfxBitDepthNone"

/** @brief String used to label unsigned 8 bit integer samples */
#define kOfxBitDepthByte "OfxBitDepthByte"

/** @brief String used to label unsigned 16 bit integer samples */
#define kOfxBitDepthShort "OfxBitDepthShort"

/** @brief String used to label signed 32 bit floating point samples */
#define kOfxBitDepthFloat "OfxBitDepthFloat"

/**
 * \defgroup StatusCodes Status Codes
 *
 * These strings are used to identify error states within ofx, they are returned
 * by various host suite functions, as well as plug-in functions. The valid return codes
 * for each function are documented with that function.
 */
/*@{*/

/**
 * \defgroup StatusCodesGeneral General Status Codes
 *
 * General status codes start at 1 and continue until 999
 *
 */
/*@{*/

/** @brief Status code indicating all was fine */
#define kOfxStatOK 0

/** @brief Status error code for a failed operation */
#define kOfxStatFailed  ( (int)1 )

/** @brief Status error code for a fatal error
 *
 * Only returned in the case where the plug-in or host cannot continue to function and needs to be restarted.
 */
#define kOfxStatErrFatal ( (int)2 )

/** @brief Status error code for an operation on or request for an unknown object */
#define kOfxStatErrUnknown ( (int)3 )

/** @brief Status error code returned by plug-ins when they are missing host functionality, either an API or some optional functionality (eg: custom params).
 *
 *  Plug-Ins returning this should post an appropriate error message stating what they are missing.
 */
#define kOfxStatErrMissingHostFeature ( (int) 4 )

/** @brief Status error code for an unsupported feature/operation */
#define kOfxStatErrUnsupported ( (int) 5 )

/** @brief Status error code for an operation attempting to create something that exists */
#define kOfxStatErrExists  ( (int) 6 )

/** @brief Status error code for an incorrect format */
#define kOfxStatErrFormat ( (int) 7 )

/** @brief Status error code indicating that something failed due to memory shortage */
#define kOfxStatErrMemory  ( (int) 8 )

/** @brief Status error code for an operation on a bad handle */
#define kOfxStatErrBadHandle ( (int) 9 )

/** @brief Status error code indicating that a given index was invalid or unavailable */
#define kOfxStatErrBadIndex ( (int)10 )

/** @brief Status error code indicating that something failed due an illegal value */
#define kOfxStatErrValue ( (int) 11 )

/** @brief OfxStatus returned indicating a 'yes' */
#define kOfxStatReplyYes ( (int) 12 )

/** @brief OfxStatus returned indicating a 'no' */
#define kOfxStatReplyNo ( (int) 13 )

/** @brief OfxStatus returned indicating that a default action should be performed */
#define kOfxStatReplyDefault ( (int) 14 )

/*@}*/

/*@}*/

#ifdef __cplusplus
}
#endif

/** @mainpage OFX : Open Plug-Ins For Special Effects
 *
 * This page represents the automatically extracted HTML documentation of the source headers for the OFX Image Effect API. The documentation was extracted by doxygen (http://www.doxygen.org). It breaks documentation into sets of pages, use the links at the top of this page (marked 'Modules', 'Compound List' and especially 'File List' etcc) to browse through the OFX doc.
 *
 * A more complete reference manual is http://openfx.sourceforge.net .
 *
 */

#endif
>>>>>>> 8b942c27
<|MERGE_RESOLUTION|>--- conflicted
+++ resolved
@@ -1,1292 +1,647 @@
-<<<<<<< HEAD
-#ifndef _ofxCore_h_
-#define _ofxCore_h_
-
-/*
- * Software License :
- *
- * Copyright (c) 2003-2009, The Open Effects Association Ltd. All rights reserved.
- *
- * Redistribution and use in source and binary forms, with or without
- * modification, are permitted provided that the following conditions are met:
- *
- * Redistributions of source code must retain the above copyright notice,
- *    this list of conditions and the following disclaimer.
- * Redistributions in binary form must reproduce the above copyright notice,
- *    this list of conditions and the following disclaimer in the documentation
- *    and/or other materials provided with the distribution.
- * Neither the name The Open Effects Association Ltd, nor the names of its
- *    contributors may be used to endorse or promote products derived from this
- *    software without specific prior written permission.
- *
- * THIS SOFTWARE IS PROVIDED BY THE COPYRIGHT HOLDERS AND CONTRIBUTORS "AS IS" AND
- * ANY EXPRESS OR IMPLIED WARRANTIES, INCLUDING, BUT NOT LIMITED TO, THE IMPLIED
- * WARRANTIES OF MERCHANTABILITY AND FITNESS FOR A PARTICULAR PURPOSE ARE
- * DISCLAIMED. IN NO EVENT SHALL THE COPYRIGHT OWNER OR CONTRIBUTORS BE LIABLE FOR
- * ANY DIRECT, INDIRECT, INCIDENTAL, SPECIAL, EXEMPLARY, OR CONSEQUENTIAL DAMAGES
- * (INCLUDING, BUT NOT LIMITED TO, PROCUREMENT OF SUBSTITUTE GOODS OR SERVICES;
- * LOSS OF USE, DATA, OR PROFITS; OR BUSINESS INTERRUPTION) HOWEVER CAUSED AND ON
- * ANY THEORY OF LIABILITY, WHETHER IN CONTRACT, STRICT LIABILITY, OR TORT
- * (INCLUDING NEGLIGENCE OR OTHERWISE) ARISING IN ANY WAY OUT OF THE USE OF THIS
- * SOFTWARE, EVEN IF ADVISED OF THE POSSIBILITY OF SUCH DAMAGE.
- */
-
-#include "stddef.h" // for size_t
-
-#ifdef __cplusplus
-extern "C" {
-#endif
-
-/** @file ofxCore.h
- * Contains the core OFX architectural struct and function definitions. For more details on the basic OFX architecture, see \ref Architecture.
- */
-
-/** @brief Platform independent export macro.
- *
- * This macro is to be used before any symbol that is to be
- * exported from a plug-in. This is OS/compiler dependent.
- */
-#if (defined(_MSC_VER) || defined(__MINGW32__))
- #define OfxExport extern __declspec( dllexport )
-#elif defined( __GNUC__ ) // Add compilator definition here...
- #define OfxExport extern
-#else
- #error "OfxExport not defined for this compilator..."
-#endif
-
-/** @brief Blind data structure to manipulate sets of properties through */
-typedef struct OfxPropertySetStruct* OfxPropertySetHandle;
-
-/** @brief OFX status return type */
-typedef int OfxStatus;
-
-/** @brief Generic host structure passed to OfxPlugin::setHost function
- *
- *  This structure contains what is needed by a plug-in to bootstrap it's connection
- *  to the host.
- */
-typedef struct OfxHost
-{
-	/** @brief Global handle to the host. Extract relevant host properties from this.
-	 *  This pointer will be valid while the binary containing the plug-in is loaded.
-	 */
-	OfxPropertySetHandle host;
-
-	/** @brief The function which the plug-in uses to fetch suites from the host.
-	 *
-	 *  \arg \e host          - the host the suite is being fetched from this \em must be the \e host member of the OfxHost struct containing fetchSuite.
-	 *  \arg \e suiteName     - ASCII string labelling the host supplied API
-	 *  \arg \e suiteVersion  - version of that suite to fetch
-	 *
-	 *  Any API fetched will be valid while the binary containing the plug-in is loaded.
-	 *
-	 *  Repeated calls to fetchSuite with the same parameters will return the same pointer.
-	 *
-	 *  returns
-	 *     - NULL if the API is unknown (either the api or the version requested),
-	 * - pointer to the relevant API if it was found
-	 */
-	void*( *fetchSuite )( OfxPropertySetHandle host, const char* suiteName, int suiteVersion );
-} OfxHost;
-
-/** @brief Entry point for plug-ins
- *
- * \arg \e action   - ASCII c string indicating which action to take
- * \arg \e instance - object to which action should be applied, this will need to be cast to the appropriate blind data type depending on the \e action
- * \arg \e inData   - handle that contains action specific properties
- * \arg \e outData  - handle where the plug-in should set various action specific properties
- *
- * This is how the host generally communicates with a plug-in. Entry points are used to pass messages
- * to various objects used within OFX. The main use is within the OfxPlugin struct.
- *
- * The exact set of actions is determined by the plug-in API that is being implemented, however all plug-ins
- * can perform several actions. For the list of actions consult \ref ActionsAll.
- */
-typedef  OfxStatus ( OfxPluginEntryPoint )( const char* action, const void* handle, OfxPropertySetHandle inArgs, OfxPropertySetHandle outArgs );
-
-/** @brief The structure that defines a plug-in to a host.
- *
- * This structure is the first element in any plug-in structure
- * using the OFX plug-in architecture. By examining it's members
- * a host can determine the API that the plug-in implements,
- * the version of that API, it's name and version.
- *
- * For details see \ref Architecture.
- *
- */
-typedef struct OfxPlugin
-{
-	/** Defines the type of the plug-in, this will tell the host what the plug-in does. e.g.: an image
-	 *  effects plug-in would be a "OfxImageEffectPlugin"
-	 */
-	const char* pluginApi;
-
-	/** Defines the version of the pluginApi that this plug-in implements */
-	int apiVersion;
-
-	/** String that uniquely labels the plug-in among all plug-ins that implement an API.
-	 *  It need not necessarily be human sensible, however the preference is to use reverse
-	 *  internet domain name of the developer, followed by a '.' then by a name that represents
-	 *  the plug-in.. It must be a legal ASCII string and have no whitespace in the
-	 *  name and no non printing chars.
-	 *  For example "uk.co.somesoftwarehouse.myPlugin"
-	 */
-	const char* pluginIdentifier;
-
-	/** Major version of this plug-in, this gets incremented when backwards compatibility is broken. */
-	unsigned int pluginVersionMajor;
-
-	/**  Major version of this plug-in, this gets incremented when software is changed,
-	 *   but does not break backwards compatibility. */
-	unsigned int pluginVersionMinor;
-
-	/** @brief Function the host uses to connect the plug-in to the host's api fetcher
-	 *
-	 *  \arg \e fetchApi - pointer to host's API fetcher
-	 *
-	 *  Mandatory function.
-	 *
-	 *  The very first function called in a plug-in. The plug-in \em must \em not call any OFX functions within this, it must only set it's local copy of the host pointer.
-	 *
-	 *  \pre
-	 *    - nothing else has been called
-	 *
-	 *  \post
-	 *    - the pointer suite is valid until the plug-in is unloaded
-	 */
-	void ( *setHost )( OfxHost* host );
-
-	/** @brief Main entry point for plug-ins
-	 *
-	 * Mandatory function.
-	 *
-	 * The exact set of actions is determined by the plug-in API that is being implemented, however all plug-ins
-	 * can perform several actions. For the list of actions consult \ref ActionsAll.
-	 *
-	 * Preconditions
-	 *  - setHost has been called
-	 */
-	OfxPluginEntryPoint* mainEntry;
-} OfxPlugin;
-
-/**
- * \defgroup ActionsAll OFX Actions
- *
- * These are the actions passed to a plug-in's 'main' function
- */
-/*@{*/
-
-/** @brief Action called just after a plug-in has been loaded, for more details see \ref ArchitectureMainFunction and \ref ActionsGeneralLoad */
-#define  kOfxActionLoad "OfxActionLoad"
-
-/** @brief Action called to have a plug-in describe itself to the host, for more details see \ref ArchitectureMainFunction and \ref ActionsGeneralDescribe */
-#define kOfxActionDescribe "OfxActionDescribe"
-
-/** @brief Action called just before a plug-in is unloaded, for more details see \ref ArchitectureMainFunction and \ref ActionsGeneralUnload */
-#define kOfxActionUnload "OfxActionUnload"
-
-/** @brief Action called to have a plug-in purge any temporary caches it may have allocated \ref ArchitectureMainFunction and \ref ActionsGeneralPurgeCaches */
-#define kOfxActionPurgeCaches                 "OfxActionPurgeCaches"
-
-/** @brief Action called to have a plug-in sync any internal data structures into custom parameters */
-#define kOfxActionSyncPrivateData                 "OfxActionSyncPrivateData"
-
-/** @brief Action called just after an instance has been created \ref ArchitectureMainFunction and \ref ActionsGeneralCreateInstance  */
-#define kOfxActionCreateInstance        "OfxActionCreateInstance"
-
-/** @brief Action called just before an instance is destroyed and \ref ActionsGeneralDestroyInstance */
-#define kOfxActionDestroyInstance       "OfxActionDestroyInstance"
-
-/** @brief Action indicating something in the instance has been changed, see \ref ActionsGeneralInstanceChanged */
-#define kOfxActionInstanceChanged "OfxActionInstanceChanged"
-
-/** @brief Action called before the start of a set of kOfxActionEndInstanceChanged actions, used with ::kOfxActionEndInstanceChanged to bracket a grouped set of changes, see \ref ActionsGeneralInstanceChangedBeginEnd */
-#define kOfxActionBeginInstanceChanged "OfxActionBeginInstanceChanged"
-
-/** @brief Action called after the end of a set of kOfxActionEndInstanceChanged actions, used with ::kOfxActionBeginInstanceChanged to bracket a grouped set of changes,  see \ref ActionsGeneralInstanceChangedBeginEnd*/
-#define kOfxActionEndInstanceChanged "OfxActionEndInstanceChanged"
-
-/** @brief Action called when an instance has the first editor opened for it */
-#define kOfxActionBeginInstanceEdit "OfxActionBeginInstanceEdit"
-
-/** @brief Action called when an instance has the last editor closed */
-#define kOfxActionEndInstanceEdit "OfxActionEndInstanceEdit"
-
-/*@}*/
-
-/** @brief Returns the 'nth' plug-in implemented inside a binary
- *
- * Returns a pointer to the 'nth' plug-in implemented in the binary. A function of this type
- * must be implemented in and exported from each plug-in binary.
- */
-OfxExport OfxPlugin* OfxGetPlugin( int nth );
-
-/** @brief Defines the number of plug-ins implemented inside a binary
- *
- * A host calls this to determine how many plug-ins there are inside
- * a binary it has loaded. A function of this type
- * must be implemented in and exported from each plug-in binary.
- */
-OfxExport int OfxGetNumberOfPlugins( void );
-
-/**
- * \defgroup PropertiesAll Ofx Properties
- *
- * These strings are used to identify properties within OFX, they are broken up by the host suite or API they relate to.
- */
-/*@{*/
-
-/**
- * \defgroup PropertiesGeneral General Properties
- *
- * These properties are general properties and  apply to may objects across OFX
- */
-/*@{*/
-
-/** @brief General property used to get/set the time of something.
- *
- *  - Type - double X 1
- *  - Default - 0, if a setable property
- *  - Property Set - commonly used as an argument to actions, input and output.
- */
-#define kOfxPropTime "OfxPropTime"
-
-/** @brief Indicates if a host is actively editing the effect with some GUI.
- *
- *  - Type - int X 1
- *  - Property Set - effect instance (read only)
- *  - Valid Values - 0 or 1
- *
- * If false the effect currently has no interface, however this may be because the effect is loaded in a background render host, or it may be loaded on an interactive host that has not yet opened an editor for the effect.
- *
- * The output of an effect should only ever depend on the state of it's parameters, not on the interactive flag. The interactive flag is more a courtesy flag to let a plugin know that it has an interace. If a plugin want's to have its behaviour dependant on the interactive flag, it can always make a secret parameter which shadows the state if the flag.
- */
-#define kOfxPropIsInteractive "OfxPropIsInteractive"
-
-/** @brief The file path to the plugin.
- *
- *  - Type - C string X 1
- *  - Property Set - effect descriptor (read only)
- *
- * This is a string that indicates the file path where the plug-in was found by the host. The path is in the native
- * path format for the host OS (eg:  UNIX directory separators are forward slashes, Windows ones are backslashes).
- *
- * The path is to the bundle location, see \ref InstallationLocation.
- * eg:  '/usr/OFX/Plugins/AcmePlugins/AcmeFantasticPlugin.ofx.bundle'
- */
-#define kOfxPluginPropFilePath "OfxPluginPropFilePath"
-
-/** @brief  A private data pointer that the plug-in can store it's own data behind.
- *
- *  - Type - pointer X 1
- *  - Property Set - plugin instance (read/write),
- *  - Default - NULL
- *
- * This data pointer is unique to each plug-in instance, so two instances of the same plug-in do not share the same data pointer. Use it to hang any needed private data structures.
- */
-#define kOfxPropInstanceData "OfxPropInstanceData"
-
-/** @brief General property, used to identify the kind of an object behind a handle
- *
- *  - Type - ASCII C string X 1
- *  - Property Set - any object handle (read only)
- *  - Valid Values - currently this can be...
- *     - ::kOfxTypeImageEffectHost
- *     - ::kOfxTypeImageEffect
- *     - ::kOfxTypeImageEffectInstance
- *     - ::kOfxTypeParameter
- *     - ::kOfxTypeParameterInstance
- *     - ::kOfxTypeClip
- *     - ::kOfxTypeImage
- */
-#define kOfxPropType "OfxPropType"
-
-/** @brief Unique name of an object.
- *
- *  - Type - ASCII C string X 1
- *  - Property Set - on many objects (descriptors and instances), see \ref PropertiesByObject (read only)
- *
- * This property is used to label objects uniquely amoung objects of that type. It is typically set when a plugin creates a new object with a function that takes a name.
- */
-#define kOfxPropName "OfxPropName"
-
-/** @brief User visible name of an object.
- *
- *  - Type - UTF8 C string X 1
- *  - Property Set - on many objects (descriptors and instances), see \ref PropertiesByObject. Typically readable and writable in most cases.
- *  - Default - the ::kOfxPropName the object was created with.
- *
- * The label is what a user sees on any interface in place of the object's name.
- *
- * Note that resetting this will also reset ::kOfxPropShortLabel and ::kOfxPropLongLabel.
- */
-#define kOfxPropLabel "OfxPropLabel"
-
-/** @brief Short user visible name of an object.
- *
- *  - Type - UTF8 C string X 1
- *  - Property Set - on many objects (descriptors and instances), see \ref PropertiesByObject. Typically readable and writable in most cases.
- *  - Default - initially ::kOfxPropName, but will be reset if ::kOfxPropLabel is changed.
- *
- * This is a shorter version of the label, typically 13 character glyphs or less. Hosts should use this if they have limitted display space for their object labels.
- */
-#define kOfxPropShortLabel "OfxPropShortLabel"
-
-/** @brief Long user visible name of an object.
- *
- *  - Type - UTF8 C string X 1
- *  - Property Set - on many objects (descriptors and instances), see \ref PropertiesByObject. Typically readable and writable in most cases.
- *  - Default - initially ::kOfxPropName, but will be reset if ::kOfxPropLabel is changed.
- *
- * This is a longer version of the label, typically 32 character glyphs or so. Hosts should use this if they have mucg display space for their object labels.
- */
-#define kOfxPropLongLabel "OfxPropLongLabel"
-
-/** @brief Indicates why a plug-in changed.
- *
- *  - Type - ASCII C string X 1
- *  - Property Set - the inArgs parameter on the ::kOfxActionInstanceChanged action.
- *  - Valid Values - this can be...
- *     - ::kOfxChangeUserEdited - the user directly edited the instance somehow and caused a change to something, this includes undo/redos and resets
- *     - ::kOfxChangePluginEdited - the plug-in itself has changed the value of the object in some action
- *     - ::kOfxChangeTime - the time has changed and this has affected the value of the object because it varies over time
- *
- * Argument property for the ::kOfxActionInstanceChanged action.
- */
-#define kOfxPropChangeReason "OfxPropChangeReason"
-
-/** @brief A pointer to an effect instance.
- *
- *  - Type - pointer X 1
- *  - Property Set - on an interact instance (read only)
- *
- * This property is used to link an object to the effect. For example if the plug-in supplies an openGL overlay for an image effect,
- * the interact instance will have one of these so that the plug-in can connect back to the effect the GUI links to.
- */
-#define kOfxPropEffectInstance "OfxPropEffectInstance"
-/*@}*/
-
-/*@}*/
-
-/** @brief String used as a value to ::kOfxPropChangeReason to indicate a user has changed something */
-#define kOfxChangeUserEdited "OfxChangeUserEdited"
-
-/** @brief String used as a value to ::kOfxPropChangeReason to indicate the plug-in itself has changed something */
-#define kOfxChangePluginEdited "OfxChangePluginEdited"
-
-/** @brief String used as a value to ::kOfxPropChangeReason to a time varying object has changed due to a time change */
-#define kOfxChangeTime "OfxChangeTime"
-
-/** @brief How time is specified within the OFX API */
-typedef double OfxTime;
-
-/** @brief Defines one dimensional integer bounds */
-typedef struct OfxRangeI
-{
-	int min, max;
-} OfxRangeI;
-
-/** @brief Defines one dimensional double bounds */
-typedef struct OfxRangeD
-{
-	double min, max;
-} OfxRangeD;
-
-/** @brief Defines two dimensional integer point */
-typedef struct OfxPointI
-{
-	int x, y;
-} OfxPointI;
-
-/** @brief Defines two dimensional double point */
-typedef struct OfxPointD
-{
-	double x, y;
-} OfxPointD;
-
-/** @brief Used to flag infinite rects. Set minimums to this to indicate infinite
- *
- * This is effectively INT_MAX.
- */
-#define kOfxFlagInfiniteMax ( (int)( ( 1 << ( sizeof( int ) * 8 - 1 ) ) - 1 ) )
-
-/** @brief Used to flag infinite rects. Set minimums to this to indicate infinite.
- *
- * This is effectively INT_MIN
- */
-#define kOfxFlagInfiniteMin ( (int)( -kOfxFlagInfiniteMax - 1 ) )
-
-/** @brief Defines two dimensional integer region
- *
- * Regions are x1 <= x < x2
- *
- * Infinite regions are flagged by setting
- * - x1 = kOfxFlagInfiniteMin
- * - y1 = kOfxFlagInfiniteMin
- * - x2 = kOfxFlagInfiniteMax
- * - y2 = kOfxFlagInfiniteMax
- *
- */
-typedef struct OfxRectI
-{
-	int x1, y1, x2, y2;
-} OfxRectI;
-
-/** @brief Defines two dimensional double region
- *
- * Regions are x1 <= x < x2
- *
- * Infinite regions are flagged by setting
- * - x1 = kOfxFlagInfiniteMin
- * - y1 = kOfxFlagInfiniteMin
- * - x2 = kOfxFlagInfiniteMax
- * - y2 = kOfxFlagInfiniteMax
- *
- */
-typedef struct OfxRectD
-{
-	double x1, y1, x2, y2;
-} OfxRectD;
-
-/** @brief Defines an 8 bit per component RGBA pixel */
-typedef struct OfxRGBAColourB
-{
-	unsigned char r, g, b, a;
-}OfxRGBAColourB;
-
-/** @brief Defines a 16 bit per component RGBA pixel */
-typedef struct OfxRGBAColourS
-{
-	unsigned short r, g, b, a;
-}OfxRGBAColourS;
-
-/** @brief Defines a floating point component RGBA pixel */
-typedef struct OfxRGBAColourF
-{
-	float r, g, b, a;
-}OfxRGBAColourF;
-
-/** @brief Defines a double precision floating point component RGBA pixel */
-typedef struct OfxRGBAColourD
-{
-	double r, g, b, a;
-}OfxRGBAColourD;
-
-/** @brief Defines an 8 bit per component RGB pixel
- *
- * Should migrate this to the ofxCore.h in a v1.1
- */
-struct OfxRGBColourB
-{
-	unsigned char r, g, b;
-};
-
-/** @brief Defines a 16 bit per component RGB pixel
- *
- * Should migrate this to the ofxCore.h in a v1.1
- */
-struct OfxRGBColourS
-{
-	unsigned short r, g, b;
-};
-
-/** @brief Defines a floating point component RGB pixel
- *
- * Should migrate this to the ofxCore.h in a v1.1
- */
-struct OfxRGBColourF
-{
-	float r, g, b;
-};
-
-/** @brief Defines a double precision floating point component RGB pixel
- *
- * Should migrate this to the ofxCore.h in a v1.1
- */
-struct OfxRGBColourD
-{
-	double r, g, b;
-};
-
-/** @brief Defines an integer 3D point
- *
- * Should migrate this to the ofxCore.h in a v1.1
- */
-struct Ofx3DPointI
-{
-	int x, y, z;
-};
-
-/** @brief Defines a double precision 3D point
- *
- * Should migrate this to the ofxCore.h in a v1.1
- */
-struct Ofx3DPointD
-{
-	double x, y, z;
-};
-
-/** @brief Defines an 8 bit per component YUVA pixel */
-typedef struct OfxYUVAColourB
-{
-	unsigned char y, u, v, a;
-}OfxYUVAColourB;
-
-/** @brief Defines an 16 bit per component YUVA pixel */
-typedef struct OfxYUVAColourS
-{
-	unsigned short y, u, v, a;
-}OfxYUVAColourS;
-
-/** @brief Defines an floating point component YUVA pixel */
-typedef struct OfxYUVAColourF
-{
-	float y, u, v, a;
-}OfxYUVAColourF;
-
-/** @brief String used to label unset bitdepths */
-#define kOfxBitDepthNone "OfxBitDepthNone"
-
-/** @brief String used to label unsigned 8 bit integer samples */
-#define kOfxBitDepthByte "OfxBitDepthByte"
-
-/** @brief String used to label unsigned 16 bit integer samples */
-#define kOfxBitDepthShort "OfxBitDepthShort"
-
-/** @brief String used to label signed 32 bit floating point samples */
-#define kOfxBitDepthFloat "OfxBitDepthFloat"
-
-/**
- * \defgroup StatusCodes Status Codes
- *
- * These strings are used to identify error states within ofx, they are returned
- * by various host suite functions, as well as plug-in functions. The valid return codes
- * for each function are documented with that function.
- */
-/*@{*/
-
-/**
- * \defgroup StatusCodesGeneral General Status Codes
- *
- * General status codes start at 1 and continue until 999
- *
- */
-/*@{*/
-
-/** @brief Status code indicating all was fine */
-#define kOfxStatOK 0
-
-/** @brief Status error code for a failed operation */
-#define kOfxStatFailed  ( (int)1 )
-
-/** @brief Status error code for a fatal error
- *
- * Only returned in the case where the plug-in or host cannot continue to function and needs to be restarted.
- */
-#define kOfxStatErrFatal ( (int)2 )
-
-/** @brief Status error code for an operation on or request for an unknown object */
-#define kOfxStatErrUnknown ( (int)3 )
-
-/** @brief Status error code returned by plug-ins when they are missing host functionality, either an API or some optional functionality (eg: custom params).
- *
- *  Plug-Ins returning this should post an appropriate error message stating what they are missing.
- */
-#define kOfxStatErrMissingHostFeature ( (int) 4 )
-
-/** @brief Status error code for an unsupported feature/operation */
-#define kOfxStatErrUnsupported ( (int) 5 )
-
-/** @brief Status error code for an operation attempting to create something that exists */
-#define kOfxStatErrExists  ( (int) 6 )
-
-/** @brief Status error code for an incorrect format */
-#define kOfxStatErrFormat ( (int) 7 )
-
-/** @brief Status error code indicating that something failed due to memory shortage */
-#define kOfxStatErrMemory  ( (int) 8 )
-
-/** @brief Status error code for an operation on a bad handle */
-#define kOfxStatErrBadHandle ( (int) 9 )
-
-/** @brief Status error code indicating that a given index was invalid or unavailable */
-#define kOfxStatErrBadIndex ( (int)10 )
-
-/** @brief Status error code indicating that something failed due an illegal value */
-#define kOfxStatErrValue ( (int) 11 )
-
-/** @brief OfxStatus returned indicating a 'yes' */
-#define kOfxStatReplyYes ( (int) 12 )
-
-/** @brief OfxStatus returned indicating a 'no' */
-#define kOfxStatReplyNo ( (int) 13 )
-
-/** @brief OfxStatus returned indicating that a default action should be performed */
-#define kOfxStatReplyDefault ( (int) 14 )
-
-/*@}*/
-
-/*@}*/
-
-#ifdef __cplusplus
-}
-#endif
-
-/** @mainpage OFX : Open Plug-Ins For Special Effects
- *
- * This page represents the automatically extracted HTML documentation of the source headers for the OFX Image Effect API. The documentation was extracted by doxygen (http://www.doxygen.org). It breaks documentation into sets of pages, use the links at the top of this page (marked 'Modules', 'Compound List' and especially 'File List' etcc) to browse through the OFX doc.
- *
- * A more complete reference manual is http://openfx.sourceforge.net .
- *
- */
-
-#endif
-=======
-#ifndef _ofxCore_h_
-#define _ofxCore_h_
-
-/*
- * Software License :
- *
- * Copyright (c) 2003-2009, The Open Effects Association Ltd. All rights reserved.
- *
- * Redistribution and use in source and binary forms, with or without
- * modification, are permitted provided that the following conditions are met:
- *
- * Redistributions of source code must retain the above copyright notice,
- *    this list of conditions and the following disclaimer.
- * Redistributions in binary form must reproduce the above copyright notice,
- *    this list of conditions and the following disclaimer in the documentation
- *    and/or other materials provided with the distribution.
- * Neither the name The Open Effects Association Ltd, nor the names of its
- *    contributors may be used to endorse or promote products derived from this
- *    software without specific prior written permission.
- *
- * THIS SOFTWARE IS PROVIDED BY THE COPYRIGHT HOLDERS AND CONTRIBUTORS "AS IS" AND
- * ANY EXPRESS OR IMPLIED WARRANTIES, INCLUDING, BUT NOT LIMITED TO, THE IMPLIED
- * WARRANTIES OF MERCHANTABILITY AND FITNESS FOR A PARTICULAR PURPOSE ARE
- * DISCLAIMED. IN NO EVENT SHALL THE COPYRIGHT OWNER OR CONTRIBUTORS BE LIABLE FOR
- * ANY DIRECT, INDIRECT, INCIDENTAL, SPECIAL, EXEMPLARY, OR CONSEQUENTIAL DAMAGES
- * (INCLUDING, BUT NOT LIMITED TO, PROCUREMENT OF SUBSTITUTE GOODS OR SERVICES;
- * LOSS OF USE, DATA, OR PROFITS; OR BUSINESS INTERRUPTION) HOWEVER CAUSED AND ON
- * ANY THEORY OF LIABILITY, WHETHER IN CONTRACT, STRICT LIABILITY, OR TORT
- * (INCLUDING NEGLIGENCE OR OTHERWISE) ARISING IN ANY WAY OUT OF THE USE OF THIS
- * SOFTWARE, EVEN IF ADVISED OF THE POSSIBILITY OF SUCH DAMAGE.
- */
-
-#include "stddef.h" // for size_t
-
-#ifdef __cplusplus
-extern "C" {
-#endif
-
-/** @file ofxCore.h
- * Contains the core OFX architectural struct and function definitions. For more details on the basic OFX architecture, see \ref Architecture.
- */
-
-/** @brief Platform independent export macro.
- *
- * This macro is to be used before any symbol that is to be
- * exported from a plug-in. This is OS/compiler dependent.
- */
-#ifdef _MSC_VER
- #define OfxExport extern __declspec( dllexport )
-#elif defined( __GNUC__ ) // Add compilator definition here...
+#ifndef _ofxCore_h_
+#define _ofxCore_h_
+
+/*
+ * Software License :
+ *
+ * Copyright (c) 2003-2009, The Open Effects Association Ltd. All rights reserved.
+ *
+ * Redistribution and use in source and binary forms, with or without
+ * modification, are permitted provided that the following conditions are met:
+ *
+ * Redistributions of source code must retain the above copyright notice,
+ *    this list of conditions and the following disclaimer.
+ * Redistributions in binary form must reproduce the above copyright notice,
+ *    this list of conditions and the following disclaimer in the documentation
+ *    and/or other materials provided with the distribution.
+ * Neither the name The Open Effects Association Ltd, nor the names of its
+ *    contributors may be used to endorse or promote products derived from this
+ *    software without specific prior written permission.
+ *
+ * THIS SOFTWARE IS PROVIDED BY THE COPYRIGHT HOLDERS AND CONTRIBUTORS "AS IS" AND
+ * ANY EXPRESS OR IMPLIED WARRANTIES, INCLUDING, BUT NOT LIMITED TO, THE IMPLIED
+ * WARRANTIES OF MERCHANTABILITY AND FITNESS FOR A PARTICULAR PURPOSE ARE
+ * DISCLAIMED. IN NO EVENT SHALL THE COPYRIGHT OWNER OR CONTRIBUTORS BE LIABLE FOR
+ * ANY DIRECT, INDIRECT, INCIDENTAL, SPECIAL, EXEMPLARY, OR CONSEQUENTIAL DAMAGES
+ * (INCLUDING, BUT NOT LIMITED TO, PROCUREMENT OF SUBSTITUTE GOODS OR SERVICES;
+ * LOSS OF USE, DATA, OR PROFITS; OR BUSINESS INTERRUPTION) HOWEVER CAUSED AND ON
+ * ANY THEORY OF LIABILITY, WHETHER IN CONTRACT, STRICT LIABILITY, OR TORT
+ * (INCLUDING NEGLIGENCE OR OTHERWISE) ARISING IN ANY WAY OUT OF THE USE OF THIS
+ * SOFTWARE, EVEN IF ADVISED OF THE POSSIBILITY OF SUCH DAMAGE.
+ */
+
+#include "stddef.h" // for size_t
+
+#ifdef __cplusplus
+extern "C" {
+#endif
+
+/** @file ofxCore.h
+ * Contains the core OFX architectural struct and function definitions. For more details on the basic OFX architecture, see \ref Architecture.
+ */
+
+/** @brief Platform independent export macro.
+ *
+ * This macro is to be used before any symbol that is to be
+ * exported from a plug-in. This is OS/compiler dependent.
+ */
+#if (defined(_MSC_VER) || defined(__MINGW32__))
+ #define OfxExport extern __declspec( dllexport )
+#elif defined( __GNUC__ ) // Add compilator definition here...
 #if __GNUC__ - 0 > 3 || (__GNUC__ - 0 == 3 && __GNUC_MINOR__ - 0 > 2)
  #define OfxExport __attribute__ ((visibility("default")))
-#else
+#else
  #define OfxExport
  #warning "OfxExport can't be correctly setted because your gcc version is too old. The plugin may not compile with the option fvisible=hidden."
 #endif
 #else
- #error "OfxExport not defined for this compilator..."
-#endif
-
-/** @brief Blind data structure to manipulate sets of properties through */
-typedef struct OfxPropertySetStruct* OfxPropertySetHandle;
-
-/** @brief OFX status return type */
-typedef int OfxStatus;
-
-/** @brief Generic host structure passed to OfxPlugin::setHost function
- *
- *  This structure contains what is needed by a plug-in to bootstrap it's connection
- *  to the host.
- */
-typedef struct OfxHost
-{
-	/** @brief Global handle to the host. Extract relevant host properties from this.
-	 *  This pointer will be valid while the binary containing the plug-in is loaded.
-	 */
-	OfxPropertySetHandle host;
-
-	/** @brief The function which the plug-in uses to fetch suites from the host.
-	 *
-	 *  \arg \e host          - the host the suite is being fetched from this \em must be the \e host member of the OfxHost struct containing fetchSuite.
-	 *  \arg \e suiteName     - ASCII string labelling the host supplied API
-	 *  \arg \e suiteVersion  - version of that suite to fetch
-	 *
-	 *  Any API fetched will be valid while the binary containing the plug-in is loaded.
-	 *
-	 *  Repeated calls to fetchSuite with the same parameters will return the same pointer.
-	 *
-	 *  returns
-	 *     - NULL if the API is unknown (either the api or the version requested),
-	 * - pointer to the relevant API if it was found
-	 */
-	void*( *fetchSuite )( OfxPropertySetHandle host, const char* suiteName, int suiteVersion );
-} OfxHost;
-
-/** @brief Entry point for plug-ins
- *
- * \arg \e action   - ASCII c string indicating which action to take
- * \arg \e instance - object to which action should be applied, this will need to be cast to the appropriate blind data type depending on the \e action
- * \arg \e inData   - handle that contains action specific properties
- * \arg \e outData  - handle where the plug-in should set various action specific properties
- *
- * This is how the host generally communicates with a plug-in. Entry points are used to pass messages
- * to various objects used within OFX. The main use is within the OfxPlugin struct.
- *
- * The exact set of actions is determined by the plug-in API that is being implemented, however all plug-ins
- * can perform several actions. For the list of actions consult \ref ActionsAll.
- */
-typedef  OfxStatus ( OfxPluginEntryPoint )( const char* action, const void* handle, OfxPropertySetHandle inArgs, OfxPropertySetHandle outArgs );
-
-/** @brief The structure that defines a plug-in to a host.
- *
- * This structure is the first element in any plug-in structure
- * using the OFX plug-in architecture. By examining it's members
- * a host can determine the API that the plug-in implements,
- * the version of that API, it's name and version.
- *
- * For details see \ref Architecture.
- *
- */
-typedef struct OfxPlugin
-{
-	/** Defines the type of the plug-in, this will tell the host what the plug-in does. e.g.: an image
-	 *  effects plug-in would be a "OfxImageEffectPlugin"
-	 */
-	const char* pluginApi;
-
-	/** Defines the version of the pluginApi that this plug-in implements */
-	int apiVersion;
-
-	/** String that uniquely labels the plug-in among all plug-ins that implement an API.
-	 *  It need not necessarily be human sensible, however the preference is to use reverse
-	 *  internet domain name of the developer, followed by a '.' then by a name that represents
-	 *  the plug-in.. It must be a legal ASCII string and have no whitespace in the
-	 *  name and no non printing chars.
-	 *  For example "uk.co.somesoftwarehouse.myPlugin"
-	 */
-	const char* pluginIdentifier;
-
-	/** Major version of this plug-in, this gets incremented when backwards compatibility is broken. */
-	unsigned int pluginVersionMajor;
-
-	/**  Major version of this plug-in, this gets incremented when software is changed,
-	 *   but does not break backwards compatibility. */
-	unsigned int pluginVersionMinor;
-
-	/** @brief Function the host uses to connect the plug-in to the host's api fetcher
-	 *
-	 *  \arg \e fetchApi - pointer to host's API fetcher
-	 *
-	 *  Mandatory function.
-	 *
-	 *  The very first function called in a plug-in. The plug-in \em must \em not call any OFX functions within this, it must only set it's local copy of the host pointer.
-	 *
-	 *  \pre
-	 *    - nothing else has been called
-	 *
-	 *  \post
-	 *    - the pointer suite is valid until the plug-in is unloaded
-	 */
-	void ( *setHost )( OfxHost* host );
-
-	/** @brief Main entry point for plug-ins
-	 *
-	 * Mandatory function.
-	 *
-	 * The exact set of actions is determined by the plug-in API that is being implemented, however all plug-ins
-	 * can perform several actions. For the list of actions consult \ref ActionsAll.
-	 *
-	 * Preconditions
-	 *  - setHost has been called
-	 */
-	OfxPluginEntryPoint* mainEntry;
-} OfxPlugin;
-
-/**
- * \defgroup ActionsAll OFX Actions
- *
- * These are the actions passed to a plug-in's 'main' function
- */
-/*@{*/
-
-/** @brief Action called just after a plug-in has been loaded, for more details see \ref ArchitectureMainFunction and \ref ActionsGeneralLoad */
-#define  kOfxActionLoad "OfxActionLoad"
-
-/** @brief Action called to have a plug-in describe itself to the host, for more details see \ref ArchitectureMainFunction and \ref ActionsGeneralDescribe */
-#define kOfxActionDescribe "OfxActionDescribe"
-
-/** @brief Action called just before a plug-in is unloaded, for more details see \ref ArchitectureMainFunction and \ref ActionsGeneralUnload */
-#define kOfxActionUnload "OfxActionUnload"
-
-/** @brief Action called to have a plug-in purge any temporary caches it may have allocated \ref ArchitectureMainFunction and \ref ActionsGeneralPurgeCaches */
-#define kOfxActionPurgeCaches                 "OfxActionPurgeCaches"
-
-/** @brief Action called to have a plug-in sync any internal data structures into custom parameters */
-#define kOfxActionSyncPrivateData                 "OfxActionSyncPrivateData"
-
-/** @brief Action called just after an instance has been created \ref ArchitectureMainFunction and \ref ActionsGeneralCreateInstance  */
-#define kOfxActionCreateInstance        "OfxActionCreateInstance"
-
-/** @brief Action called just before an instance is destroyed and \ref ActionsGeneralDestroyInstance */
-#define kOfxActionDestroyInstance       "OfxActionDestroyInstance"
-
-/** @brief Action indicating something in the instance has been changed, see \ref ActionsGeneralInstanceChanged */
-#define kOfxActionInstanceChanged "OfxActionInstanceChanged"
-
-/** @brief Action called before the start of a set of kOfxActionEndInstanceChanged actions, used with ::kOfxActionEndInstanceChanged to bracket a grouped set of changes, see \ref ActionsGeneralInstanceChangedBeginEnd */
-#define kOfxActionBeginInstanceChanged "OfxActionBeginInstanceChanged"
-
-/** @brief Action called after the end of a set of kOfxActionEndInstanceChanged actions, used with ::kOfxActionBeginInstanceChanged to bracket a grouped set of changes,  see \ref ActionsGeneralInstanceChangedBeginEnd*/
-#define kOfxActionEndInstanceChanged "OfxActionEndInstanceChanged"
-
-/** @brief Action called when an instance has the first editor opened for it */
-#define kOfxActionBeginInstanceEdit "OfxActionBeginInstanceEdit"
-
-/** @brief Action called when an instance has the last editor closed */
-#define kOfxActionEndInstanceEdit "OfxActionEndInstanceEdit"
-
-/*@}*/
-
-/** @brief Returns the 'nth' plug-in implemented inside a binary
- *
- * Returns a pointer to the 'nth' plug-in implemented in the binary. A function of this type
- * must be implemented in and exported from each plug-in binary.
- */
-OfxExport OfxPlugin* OfxGetPlugin( int nth );
-
-/** @brief Defines the number of plug-ins implemented inside a binary
- *
- * A host calls this to determine how many plug-ins there are inside
- * a binary it has loaded. A function of this type
- * must be implemented in and exported from each plug-in binary.
- */
-OfxExport int OfxGetNumberOfPlugins( void );
-
-/**
- * \defgroup PropertiesAll Ofx Properties
- *
- * These strings are used to identify properties within OFX, they are broken up by the host suite or API they relate to.
- */
-/*@{*/
-
-/**
- * \defgroup PropertiesGeneral General Properties
- *
- * These properties are general properties and  apply to may objects across OFX
- */
-/*@{*/
-
-/** @brief General property used to get/set the time of something.
- *
- *  - Type - double X 1
- *  - Default - 0, if a setable property
- *  - Property Set - commonly used as an argument to actions, input and output.
- */
-#define kOfxPropTime "OfxPropTime"
-
-/** @brief Indicates if a host is actively editing the effect with some GUI.
- *
- *  - Type - int X 1
- *  - Property Set - effect instance (read only)
- *  - Valid Values - 0 or 1
- *
- * If false the effect currently has no interface, however this may be because the effect is loaded in a background render host, or it may be loaded on an interactive host that has not yet opened an editor for the effect.
- *
- * The output of an effect should only ever depend on the state of it's parameters, not on the interactive flag. The interactive flag is more a courtesy flag to let a plugin know that it has an interace. If a plugin want's to have its behaviour dependant on the interactive flag, it can always make a secret parameter which shadows the state if the flag.
- */
-#define kOfxPropIsInteractive "OfxPropIsInteractive"
-
-/** @brief The file path to the plugin.
- *
- *  - Type - C string X 1
- *  - Property Set - effect descriptor (read only)
- *
- * This is a string that indicates the file path where the plug-in was found by the host. The path is in the native
- * path format for the host OS (eg:  UNIX directory separators are forward slashes, Windows ones are backslashes).
- *
- * The path is to the bundle location, see \ref InstallationLocation.
- * eg:  '/usr/OFX/Plugins/AcmePlugins/AcmeFantasticPlugin.ofx.bundle'
- */
-#define kOfxPluginPropFilePath "OfxPluginPropFilePath"
-
-/** @brief  A private data pointer that the plug-in can store it's own data behind.
- *
- *  - Type - pointer X 1
- *  - Property Set - plugin instance (read/write),
- *  - Default - NULL
- *
- * This data pointer is unique to each plug-in instance, so two instances of the same plug-in do not share the same data pointer. Use it to hang any needed private data structures.
- */
-#define kOfxPropInstanceData "OfxPropInstanceData"
-
-/** @brief General property, used to identify the kind of an object behind a handle
- *
- *  - Type - ASCII C string X 1
- *  - Property Set - any object handle (read only)
- *  - Valid Values - currently this can be...
- *     - ::kOfxTypeImageEffectHost
- *     - ::kOfxTypeImageEffect
- *     - ::kOfxTypeImageEffectInstance
- *     - ::kOfxTypeParameter
- *     - ::kOfxTypeParameterInstance
- *     - ::kOfxTypeClip
- *     - ::kOfxTypeImage
- */
-#define kOfxPropType "OfxPropType"
-
-/** @brief Unique name of an object.
- *
- *  - Type - ASCII C string X 1
- *  - Property Set - on many objects (descriptors and instances), see \ref PropertiesByObject (read only)
- *
- * This property is used to label objects uniquely amoung objects of that type. It is typically set when a plugin creates a new object with a function that takes a name.
- */
-#define kOfxPropName "OfxPropName"
-
-/** @brief User visible name of an object.
- *
- *  - Type - UTF8 C string X 1
- *  - Property Set - on many objects (descriptors and instances), see \ref PropertiesByObject. Typically readable and writable in most cases.
- *  - Default - the ::kOfxPropName the object was created with.
- *
- * The label is what a user sees on any interface in place of the object's name.
- *
- * Note that resetting this will also reset ::kOfxPropShortLabel and ::kOfxPropLongLabel.
- */
-#define kOfxPropLabel "OfxPropLabel"
-
-/** @brief Short user visible name of an object.
- *
- *  - Type - UTF8 C string X 1
- *  - Property Set - on many objects (descriptors and instances), see \ref PropertiesByObject. Typically readable and writable in most cases.
- *  - Default - initially ::kOfxPropName, but will be reset if ::kOfxPropLabel is changed.
- *
- * This is a shorter version of the label, typically 13 character glyphs or less. Hosts should use this if they have limitted display space for their object labels.
- */
-#define kOfxPropShortLabel "OfxPropShortLabel"
-
-/** @brief Long user visible name of an object.
- *
- *  - Type - UTF8 C string X 1
- *  - Property Set - on many objects (descriptors and instances), see \ref PropertiesByObject. Typically readable and writable in most cases.
- *  - Default - initially ::kOfxPropName, but will be reset if ::kOfxPropLabel is changed.
- *
- * This is a longer version of the label, typically 32 character glyphs or so. Hosts should use this if they have mucg display space for their object labels.
- */
-#define kOfxPropLongLabel "OfxPropLongLabel"
-
-/** @brief Indicates why a plug-in changed.
- *
- *  - Type - ASCII C string X 1
- *  - Property Set - the inArgs parameter on the ::kOfxActionInstanceChanged action.
- *  - Valid Values - this can be...
- *     - ::kOfxChangeUserEdited - the user directly edited the instance somehow and caused a change to something, this includes undo/redos and resets
- *     - ::kOfxChangePluginEdited - the plug-in itself has changed the value of the object in some action
- *     - ::kOfxChangeTime - the time has changed and this has affected the value of the object because it varies over time
- *
- * Argument property for the ::kOfxActionInstanceChanged action.
- */
-#define kOfxPropChangeReason "OfxPropChangeReason"
-
-/** @brief A pointer to an effect instance.
- *
- *  - Type - pointer X 1
- *  - Property Set - on an interact instance (read only)
- *
- * This property is used to link an object to the effect. For example if the plug-in supplies an openGL overlay for an image effect,
- * the interact instance will have one of these so that the plug-in can connect back to the effect the GUI links to.
- */
-#define kOfxPropEffectInstance "OfxPropEffectInstance"
-/*@}*/
-
-/*@}*/
-
-/** @brief String used as a value to ::kOfxPropChangeReason to indicate a user has changed something */
-#define kOfxChangeUserEdited "OfxChangeUserEdited"
-
-/** @brief String used as a value to ::kOfxPropChangeReason to indicate the plug-in itself has changed something */
-#define kOfxChangePluginEdited "OfxChangePluginEdited"
-
-/** @brief String used as a value to ::kOfxPropChangeReason to a time varying object has changed due to a time change */
-#define kOfxChangeTime "OfxChangeTime"
-
-/** @brief How time is specified within the OFX API */
-typedef double OfxTime;
-
-/** @brief Defines one dimensional integer bounds */
-typedef struct OfxRangeI
-{
-	int min, max;
-} OfxRangeI;
-
-/** @brief Defines one dimensional double bounds */
-typedef struct OfxRangeD
-{
-	double min, max;
-} OfxRangeD;
-
-/** @brief Defines two dimensional integer point */
-typedef struct OfxPointI
-{
-	int x, y;
-} OfxPointI;
-
-/** @brief Defines two dimensional double point */
-typedef struct OfxPointD
-{
-	double x, y;
-} OfxPointD;
-
-/** @brief Used to flag infinite rects. Set minimums to this to indicate infinite
- *
- * This is effectively INT_MAX.
- */
-#define kOfxFlagInfiniteMax ( (int)( ( 1 << ( sizeof( int ) * 8 - 1 ) ) - 1 ) )
-
-/** @brief Used to flag infinite rects. Set minimums to this to indicate infinite.
- *
- * This is effectively INT_MIN
- */
-#define kOfxFlagInfiniteMin ( (int)( -kOfxFlagInfiniteMax - 1 ) )
-
-/** @brief Defines two dimensional integer region
- *
- * Regions are x1 <= x < x2
- *
- * Infinite regions are flagged by setting
- * - x1 = kOfxFlagInfiniteMin
- * - y1 = kOfxFlagInfiniteMin
- * - x2 = kOfxFlagInfiniteMax
- * - y2 = kOfxFlagInfiniteMax
- *
- */
-typedef struct OfxRectI
-{
-	int x1, y1, x2, y2;
-} OfxRectI;
-
-/** @brief Defines two dimensional double region
- *
- * Regions are x1 <= x < x2
- *
- * Infinite regions are flagged by setting
- * - x1 = kOfxFlagInfiniteMin
- * - y1 = kOfxFlagInfiniteMin
- * - x2 = kOfxFlagInfiniteMax
- * - y2 = kOfxFlagInfiniteMax
- *
- */
-typedef struct OfxRectD
-{
-	double x1, y1, x2, y2;
-} OfxRectD;
-
-/** @brief Defines an 8 bit per component RGBA pixel */
-typedef struct OfxRGBAColourB
-{
-	unsigned char r, g, b, a;
-}OfxRGBAColourB;
-
-/** @brief Defines a 16 bit per component RGBA pixel */
-typedef struct OfxRGBAColourS
-{
-	unsigned short r, g, b, a;
-}OfxRGBAColourS;
-
-/** @brief Defines a floating point component RGBA pixel */
-typedef struct OfxRGBAColourF
-{
-	float r, g, b, a;
-}OfxRGBAColourF;
-
-/** @brief Defines a double precision floating point component RGBA pixel */
-typedef struct OfxRGBAColourD
-{
-	double r, g, b, a;
-}OfxRGBAColourD;
-
-/** @brief Defines an 8 bit per component RGB pixel
- *
- * Should migrate this to the ofxCore.h in a v1.1
- */
-struct OfxRGBColourB
-{
-	unsigned char r, g, b;
-};
-
-/** @brief Defines a 16 bit per component RGB pixel
- *
- * Should migrate this to the ofxCore.h in a v1.1
- */
-struct OfxRGBColourS
-{
-	unsigned short r, g, b;
-};
-
-/** @brief Defines a floating point component RGB pixel
- *
- * Should migrate this to the ofxCore.h in a v1.1
- */
-struct OfxRGBColourF
-{
-	float r, g, b;
-};
-
-/** @brief Defines a double precision floating point component RGB pixel
- *
- * Should migrate this to the ofxCore.h in a v1.1
- */
-struct OfxRGBColourD
-{
-	double r, g, b;
-};
-
-/** @brief Defines an integer 3D point
- *
- * Should migrate this to the ofxCore.h in a v1.1
- */
-struct Ofx3DPointI
-{
-	int x, y, z;
-};
-
-/** @brief Defines a double precision 3D point
- *
- * Should migrate this to the ofxCore.h in a v1.1
- */
-struct Ofx3DPointD
-{
-	double x, y, z;
-};
-
-/** @brief Defines an 8 bit per component YUVA pixel */
-typedef struct OfxYUVAColourB
-{
-	unsigned char y, u, v, a;
-}OfxYUVAColourB;
-
-/** @brief Defines an 16 bit per component YUVA pixel */
-typedef struct OfxYUVAColourS
-{
-	unsigned short y, u, v, a;
-}OfxYUVAColourS;
-
-/** @brief Defines an floating point component YUVA pixel */
-typedef struct OfxYUVAColourF
-{
-	float y, u, v, a;
-}OfxYUVAColourF;
-
-/** @brief String used to label unset bitdepths */
-#define kOfxBitDepthNone "OfxBitDepthNone"
-
-/** @brief String used to label unsigned 8 bit integer samples */
-#define kOfxBitDepthByte "OfxBitDepthByte"
-
-/** @brief String used to label unsigned 16 bit integer samples */
-#define kOfxBitDepthShort "OfxBitDepthShort"
-
-/** @brief String used to label signed 32 bit floating point samples */
-#define kOfxBitDepthFloat "OfxBitDepthFloat"
-
-/**
- * \defgroup StatusCodes Status Codes
- *
- * These strings are used to identify error states within ofx, they are returned
- * by various host suite functions, as well as plug-in functions. The valid return codes
- * for each function are documented with that function.
- */
-/*@{*/
-
-/**
- * \defgroup StatusCodesGeneral General Status Codes
- *
- * General status codes start at 1 and continue until 999
- *
- */
-/*@{*/
-
-/** @brief Status code indicating all was fine */
-#define kOfxStatOK 0
-
-/** @brief Status error code for a failed operation */
-#define kOfxStatFailed  ( (int)1 )
-
-/** @brief Status error code for a fatal error
- *
- * Only returned in the case where the plug-in or host cannot continue to function and needs to be restarted.
- */
-#define kOfxStatErrFatal ( (int)2 )
-
-/** @brief Status error code for an operation on or request for an unknown object */
-#define kOfxStatErrUnknown ( (int)3 )
-
-/** @brief Status error code returned by plug-ins when they are missing host functionality, either an API or some optional functionality (eg: custom params).
- *
- *  Plug-Ins returning this should post an appropriate error message stating what they are missing.
- */
-#define kOfxStatErrMissingHostFeature ( (int) 4 )
-
-/** @brief Status error code for an unsupported feature/operation */
-#define kOfxStatErrUnsupported ( (int) 5 )
-
-/** @brief Status error code for an operation attempting to create something that exists */
-#define kOfxStatErrExists  ( (int) 6 )
-
-/** @brief Status error code for an incorrect format */
-#define kOfxStatErrFormat ( (int) 7 )
-
-/** @brief Status error code indicating that something failed due to memory shortage */
-#define kOfxStatErrMemory  ( (int) 8 )
-
-/** @brief Status error code for an operation on a bad handle */
-#define kOfxStatErrBadHandle ( (int) 9 )
-
-/** @brief Status error code indicating that a given index was invalid or unavailable */
-#define kOfxStatErrBadIndex ( (int)10 )
-
-/** @brief Status error code indicating that something failed due an illegal value */
-#define kOfxStatErrValue ( (int) 11 )
-
-/** @brief OfxStatus returned indicating a 'yes' */
-#define kOfxStatReplyYes ( (int) 12 )
-
-/** @brief OfxStatus returned indicating a 'no' */
-#define kOfxStatReplyNo ( (int) 13 )
-
-/** @brief OfxStatus returned indicating that a default action should be performed */
-#define kOfxStatReplyDefault ( (int) 14 )
-
-/*@}*/
-
-/*@}*/
-
-#ifdef __cplusplus
-}
-#endif
-
-/** @mainpage OFX : Open Plug-Ins For Special Effects
- *
- * This page represents the automatically extracted HTML documentation of the source headers for the OFX Image Effect API. The documentation was extracted by doxygen (http://www.doxygen.org). It breaks documentation into sets of pages, use the links at the top of this page (marked 'Modules', 'Compound List' and especially 'File List' etcc) to browse through the OFX doc.
- *
- * A more complete reference manual is http://openfx.sourceforge.net .
- *
- */
-
-#endif
->>>>>>> 8b942c27
+ #error "OfxExport not defined for this compilator..."
+#endif
+
+/** @brief Blind data structure to manipulate sets of properties through */
+typedef struct OfxPropertySetStruct* OfxPropertySetHandle;
+
+/** @brief OFX status return type */
+typedef int OfxStatus;
+
+/** @brief Generic host structure passed to OfxPlugin::setHost function
+ *
+ *  This structure contains what is needed by a plug-in to bootstrap it's connection
+ *  to the host.
+ */
+typedef struct OfxHost
+{
+	/** @brief Global handle to the host. Extract relevant host properties from this.
+	 *  This pointer will be valid while the binary containing the plug-in is loaded.
+	 */
+	OfxPropertySetHandle host;
+
+	/** @brief The function which the plug-in uses to fetch suites from the host.
+	 *
+	 *  \arg \e host          - the host the suite is being fetched from this \em must be the \e host member of the OfxHost struct containing fetchSuite.
+	 *  \arg \e suiteName     - ASCII string labelling the host supplied API
+	 *  \arg \e suiteVersion  - version of that suite to fetch
+	 *
+	 *  Any API fetched will be valid while the binary containing the plug-in is loaded.
+	 *
+	 *  Repeated calls to fetchSuite with the same parameters will return the same pointer.
+	 *
+	 *  returns
+	 *     - NULL if the API is unknown (either the api or the version requested),
+	 * - pointer to the relevant API if it was found
+	 */
+	void*( *fetchSuite )( OfxPropertySetHandle host, const char* suiteName, int suiteVersion );
+} OfxHost;
+
+/** @brief Entry point for plug-ins
+ *
+ * \arg \e action   - ASCII c string indicating which action to take
+ * \arg \e instance - object to which action should be applied, this will need to be cast to the appropriate blind data type depending on the \e action
+ * \arg \e inData   - handle that contains action specific properties
+ * \arg \e outData  - handle where the plug-in should set various action specific properties
+ *
+ * This is how the host generally communicates with a plug-in. Entry points are used to pass messages
+ * to various objects used within OFX. The main use is within the OfxPlugin struct.
+ *
+ * The exact set of actions is determined by the plug-in API that is being implemented, however all plug-ins
+ * can perform several actions. For the list of actions consult \ref ActionsAll.
+ */
+typedef  OfxStatus ( OfxPluginEntryPoint )( const char* action, const void* handle, OfxPropertySetHandle inArgs, OfxPropertySetHandle outArgs );
+
+/** @brief The structure that defines a plug-in to a host.
+ *
+ * This structure is the first element in any plug-in structure
+ * using the OFX plug-in architecture. By examining it's members
+ * a host can determine the API that the plug-in implements,
+ * the version of that API, it's name and version.
+ *
+ * For details see \ref Architecture.
+ *
+ */
+typedef struct OfxPlugin
+{
+	/** Defines the type of the plug-in, this will tell the host what the plug-in does. e.g.: an image
+	 *  effects plug-in would be a "OfxImageEffectPlugin"
+	 */
+	const char* pluginApi;
+
+	/** Defines the version of the pluginApi that this plug-in implements */
+	int apiVersion;
+
+	/** String that uniquely labels the plug-in among all plug-ins that implement an API.
+	 *  It need not necessarily be human sensible, however the preference is to use reverse
+	 *  internet domain name of the developer, followed by a '.' then by a name that represents
+	 *  the plug-in.. It must be a legal ASCII string and have no whitespace in the
+	 *  name and no non printing chars.
+	 *  For example "uk.co.somesoftwarehouse.myPlugin"
+	 */
+	const char* pluginIdentifier;
+
+	/** Major version of this plug-in, this gets incremented when backwards compatibility is broken. */
+	unsigned int pluginVersionMajor;
+
+	/**  Major version of this plug-in, this gets incremented when software is changed,
+	 *   but does not break backwards compatibility. */
+	unsigned int pluginVersionMinor;
+
+	/** @brief Function the host uses to connect the plug-in to the host's api fetcher
+	 *
+	 *  \arg \e fetchApi - pointer to host's API fetcher
+	 *
+	 *  Mandatory function.
+	 *
+	 *  The very first function called in a plug-in. The plug-in \em must \em not call any OFX functions within this, it must only set it's local copy of the host pointer.
+	 *
+	 *  \pre
+	 *    - nothing else has been called
+	 *
+	 *  \post
+	 *    - the pointer suite is valid until the plug-in is unloaded
+	 */
+	void ( *setHost )( OfxHost* host );
+
+	/** @brief Main entry point for plug-ins
+	 *
+	 * Mandatory function.
+	 *
+	 * The exact set of actions is determined by the plug-in API that is being implemented, however all plug-ins
+	 * can perform several actions. For the list of actions consult \ref ActionsAll.
+	 *
+	 * Preconditions
+	 *  - setHost has been called
+	 */
+	OfxPluginEntryPoint* mainEntry;
+} OfxPlugin;
+
+/**
+ * \defgroup ActionsAll OFX Actions
+ *
+ * These are the actions passed to a plug-in's 'main' function
+ */
+/*@{*/
+
+/** @brief Action called just after a plug-in has been loaded, for more details see \ref ArchitectureMainFunction and \ref ActionsGeneralLoad */
+#define  kOfxActionLoad "OfxActionLoad"
+
+/** @brief Action called to have a plug-in describe itself to the host, for more details see \ref ArchitectureMainFunction and \ref ActionsGeneralDescribe */
+#define kOfxActionDescribe "OfxActionDescribe"
+
+/** @brief Action called just before a plug-in is unloaded, for more details see \ref ArchitectureMainFunction and \ref ActionsGeneralUnload */
+#define kOfxActionUnload "OfxActionUnload"
+
+/** @brief Action called to have a plug-in purge any temporary caches it may have allocated \ref ArchitectureMainFunction and \ref ActionsGeneralPurgeCaches */
+#define kOfxActionPurgeCaches                 "OfxActionPurgeCaches"
+
+/** @brief Action called to have a plug-in sync any internal data structures into custom parameters */
+#define kOfxActionSyncPrivateData                 "OfxActionSyncPrivateData"
+
+/** @brief Action called just after an instance has been created \ref ArchitectureMainFunction and \ref ActionsGeneralCreateInstance  */
+#define kOfxActionCreateInstance        "OfxActionCreateInstance"
+
+/** @brief Action called just before an instance is destroyed and \ref ActionsGeneralDestroyInstance */
+#define kOfxActionDestroyInstance       "OfxActionDestroyInstance"
+
+/** @brief Action indicating something in the instance has been changed, see \ref ActionsGeneralInstanceChanged */
+#define kOfxActionInstanceChanged "OfxActionInstanceChanged"
+
+/** @brief Action called before the start of a set of kOfxActionEndInstanceChanged actions, used with ::kOfxActionEndInstanceChanged to bracket a grouped set of changes, see \ref ActionsGeneralInstanceChangedBeginEnd */
+#define kOfxActionBeginInstanceChanged "OfxActionBeginInstanceChanged"
+
+/** @brief Action called after the end of a set of kOfxActionEndInstanceChanged actions, used with ::kOfxActionBeginInstanceChanged to bracket a grouped set of changes,  see \ref ActionsGeneralInstanceChangedBeginEnd*/
+#define kOfxActionEndInstanceChanged "OfxActionEndInstanceChanged"
+
+/** @brief Action called when an instance has the first editor opened for it */
+#define kOfxActionBeginInstanceEdit "OfxActionBeginInstanceEdit"
+
+/** @brief Action called when an instance has the last editor closed */
+#define kOfxActionEndInstanceEdit "OfxActionEndInstanceEdit"
+
+/*@}*/
+
+/** @brief Returns the 'nth' plug-in implemented inside a binary
+ *
+ * Returns a pointer to the 'nth' plug-in implemented in the binary. A function of this type
+ * must be implemented in and exported from each plug-in binary.
+ */
+OfxExport OfxPlugin* OfxGetPlugin( int nth );
+
+/** @brief Defines the number of plug-ins implemented inside a binary
+ *
+ * A host calls this to determine how many plug-ins there are inside
+ * a binary it has loaded. A function of this type
+ * must be implemented in and exported from each plug-in binary.
+ */
+OfxExport int OfxGetNumberOfPlugins( void );
+
+/**
+ * \defgroup PropertiesAll Ofx Properties
+ *
+ * These strings are used to identify properties within OFX, they are broken up by the host suite or API they relate to.
+ */
+/*@{*/
+
+/**
+ * \defgroup PropertiesGeneral General Properties
+ *
+ * These properties are general properties and  apply to may objects across OFX
+ */
+/*@{*/
+
+/** @brief General property used to get/set the time of something.
+ *
+ *  - Type - double X 1
+ *  - Default - 0, if a setable property
+ *  - Property Set - commonly used as an argument to actions, input and output.
+ */
+#define kOfxPropTime "OfxPropTime"
+
+/** @brief Indicates if a host is actively editing the effect with some GUI.
+ *
+ *  - Type - int X 1
+ *  - Property Set - effect instance (read only)
+ *  - Valid Values - 0 or 1
+ *
+ * If false the effect currently has no interface, however this may be because the effect is loaded in a background render host, or it may be loaded on an interactive host that has not yet opened an editor for the effect.
+ *
+ * The output of an effect should only ever depend on the state of it's parameters, not on the interactive flag. The interactive flag is more a courtesy flag to let a plugin know that it has an interace. If a plugin want's to have its behaviour dependant on the interactive flag, it can always make a secret parameter which shadows the state if the flag.
+ */
+#define kOfxPropIsInteractive "OfxPropIsInteractive"
+
+/** @brief The file path to the plugin.
+ *
+ *  - Type - C string X 1
+ *  - Property Set - effect descriptor (read only)
+ *
+ * This is a string that indicates the file path where the plug-in was found by the host. The path is in the native
+ * path format for the host OS (eg:  UNIX directory separators are forward slashes, Windows ones are backslashes).
+ *
+ * The path is to the bundle location, see \ref InstallationLocation.
+ * eg:  '/usr/OFX/Plugins/AcmePlugins/AcmeFantasticPlugin.ofx.bundle'
+ */
+#define kOfxPluginPropFilePath "OfxPluginPropFilePath"
+
+/** @brief  A private data pointer that the plug-in can store it's own data behind.
+ *
+ *  - Type - pointer X 1
+ *  - Property Set - plugin instance (read/write),
+ *  - Default - NULL
+ *
+ * This data pointer is unique to each plug-in instance, so two instances of the same plug-in do not share the same data pointer. Use it to hang any needed private data structures.
+ */
+#define kOfxPropInstanceData "OfxPropInstanceData"
+
+/** @brief General property, used to identify the kind of an object behind a handle
+ *
+ *  - Type - ASCII C string X 1
+ *  - Property Set - any object handle (read only)
+ *  - Valid Values - currently this can be...
+ *     - ::kOfxTypeImageEffectHost
+ *     - ::kOfxTypeImageEffect
+ *     - ::kOfxTypeImageEffectInstance
+ *     - ::kOfxTypeParameter
+ *     - ::kOfxTypeParameterInstance
+ *     - ::kOfxTypeClip
+ *     - ::kOfxTypeImage
+ */
+#define kOfxPropType "OfxPropType"
+
+/** @brief Unique name of an object.
+ *
+ *  - Type - ASCII C string X 1
+ *  - Property Set - on many objects (descriptors and instances), see \ref PropertiesByObject (read only)
+ *
+ * This property is used to label objects uniquely amoung objects of that type. It is typically set when a plugin creates a new object with a function that takes a name.
+ */
+#define kOfxPropName "OfxPropName"
+
+/** @brief User visible name of an object.
+ *
+ *  - Type - UTF8 C string X 1
+ *  - Property Set - on many objects (descriptors and instances), see \ref PropertiesByObject. Typically readable and writable in most cases.
+ *  - Default - the ::kOfxPropName the object was created with.
+ *
+ * The label is what a user sees on any interface in place of the object's name.
+ *
+ * Note that resetting this will also reset ::kOfxPropShortLabel and ::kOfxPropLongLabel.
+ */
+#define kOfxPropLabel "OfxPropLabel"
+
+/** @brief Short user visible name of an object.
+ *
+ *  - Type - UTF8 C string X 1
+ *  - Property Set - on many objects (descriptors and instances), see \ref PropertiesByObject. Typically readable and writable in most cases.
+ *  - Default - initially ::kOfxPropName, but will be reset if ::kOfxPropLabel is changed.
+ *
+ * This is a shorter version of the label, typically 13 character glyphs or less. Hosts should use this if they have limitted display space for their object labels.
+ */
+#define kOfxPropShortLabel "OfxPropShortLabel"
+
+/** @brief Long user visible name of an object.
+ *
+ *  - Type - UTF8 C string X 1
+ *  - Property Set - on many objects (descriptors and instances), see \ref PropertiesByObject. Typically readable and writable in most cases.
+ *  - Default - initially ::kOfxPropName, but will be reset if ::kOfxPropLabel is changed.
+ *
+ * This is a longer version of the label, typically 32 character glyphs or so. Hosts should use this if they have mucg display space for their object labels.
+ */
+#define kOfxPropLongLabel "OfxPropLongLabel"
+
+/** @brief Indicates why a plug-in changed.
+ *
+ *  - Type - ASCII C string X 1
+ *  - Property Set - the inArgs parameter on the ::kOfxActionInstanceChanged action.
+ *  - Valid Values - this can be...
+ *     - ::kOfxChangeUserEdited - the user directly edited the instance somehow and caused a change to something, this includes undo/redos and resets
+ *     - ::kOfxChangePluginEdited - the plug-in itself has changed the value of the object in some action
+ *     - ::kOfxChangeTime - the time has changed and this has affected the value of the object because it varies over time
+ *
+ * Argument property for the ::kOfxActionInstanceChanged action.
+ */
+#define kOfxPropChangeReason "OfxPropChangeReason"
+
+/** @brief A pointer to an effect instance.
+ *
+ *  - Type - pointer X 1
+ *  - Property Set - on an interact instance (read only)
+ *
+ * This property is used to link an object to the effect. For example if the plug-in supplies an openGL overlay for an image effect,
+ * the interact instance will have one of these so that the plug-in can connect back to the effect the GUI links to.
+ */
+#define kOfxPropEffectInstance "OfxPropEffectInstance"
+/*@}*/
+
+/*@}*/
+
+/** @brief String used as a value to ::kOfxPropChangeReason to indicate a user has changed something */
+#define kOfxChangeUserEdited "OfxChangeUserEdited"
+
+/** @brief String used as a value to ::kOfxPropChangeReason to indicate the plug-in itself has changed something */
+#define kOfxChangePluginEdited "OfxChangePluginEdited"
+
+/** @brief String used as a value to ::kOfxPropChangeReason to a time varying object has changed due to a time change */
+#define kOfxChangeTime "OfxChangeTime"
+
+/** @brief How time is specified within the OFX API */
+typedef double OfxTime;
+
+/** @brief Defines one dimensional integer bounds */
+typedef struct OfxRangeI
+{
+	int min, max;
+} OfxRangeI;
+
+/** @brief Defines one dimensional double bounds */
+typedef struct OfxRangeD
+{
+	double min, max;
+} OfxRangeD;
+
+/** @brief Defines two dimensional integer point */
+typedef struct OfxPointI
+{
+	int x, y;
+} OfxPointI;
+
+/** @brief Defines two dimensional double point */
+typedef struct OfxPointD
+{
+	double x, y;
+} OfxPointD;
+
+/** @brief Used to flag infinite rects. Set minimums to this to indicate infinite
+ *
+ * This is effectively INT_MAX.
+ */
+#define kOfxFlagInfiniteMax ( (int)( ( 1 << ( sizeof( int ) * 8 - 1 ) ) - 1 ) )
+
+/** @brief Used to flag infinite rects. Set minimums to this to indicate infinite.
+ *
+ * This is effectively INT_MIN
+ */
+#define kOfxFlagInfiniteMin ( (int)( -kOfxFlagInfiniteMax - 1 ) )
+
+/** @brief Defines two dimensional integer region
+ *
+ * Regions are x1 <= x < x2
+ *
+ * Infinite regions are flagged by setting
+ * - x1 = kOfxFlagInfiniteMin
+ * - y1 = kOfxFlagInfiniteMin
+ * - x2 = kOfxFlagInfiniteMax
+ * - y2 = kOfxFlagInfiniteMax
+ *
+ */
+typedef struct OfxRectI
+{
+	int x1, y1, x2, y2;
+} OfxRectI;
+
+/** @brief Defines two dimensional double region
+ *
+ * Regions are x1 <= x < x2
+ *
+ * Infinite regions are flagged by setting
+ * - x1 = kOfxFlagInfiniteMin
+ * - y1 = kOfxFlagInfiniteMin
+ * - x2 = kOfxFlagInfiniteMax
+ * - y2 = kOfxFlagInfiniteMax
+ *
+ */
+typedef struct OfxRectD
+{
+	double x1, y1, x2, y2;
+} OfxRectD;
+
+/** @brief Defines an 8 bit per component RGBA pixel */
+typedef struct OfxRGBAColourB
+{
+	unsigned char r, g, b, a;
+}OfxRGBAColourB;
+
+/** @brief Defines a 16 bit per component RGBA pixel */
+typedef struct OfxRGBAColourS
+{
+	unsigned short r, g, b, a;
+}OfxRGBAColourS;
+
+/** @brief Defines a floating point component RGBA pixel */
+typedef struct OfxRGBAColourF
+{
+	float r, g, b, a;
+}OfxRGBAColourF;
+
+/** @brief Defines a double precision floating point component RGBA pixel */
+typedef struct OfxRGBAColourD
+{
+	double r, g, b, a;
+}OfxRGBAColourD;
+
+/** @brief Defines an 8 bit per component RGB pixel
+ *
+ * Should migrate this to the ofxCore.h in a v1.1
+ */
+struct OfxRGBColourB
+{
+	unsigned char r, g, b;
+};
+
+/** @brief Defines a 16 bit per component RGB pixel
+ *
+ * Should migrate this to the ofxCore.h in a v1.1
+ */
+struct OfxRGBColourS
+{
+	unsigned short r, g, b;
+};
+
+/** @brief Defines a floating point component RGB pixel
+ *
+ * Should migrate this to the ofxCore.h in a v1.1
+ */
+struct OfxRGBColourF
+{
+	float r, g, b;
+};
+
+/** @brief Defines a double precision floating point component RGB pixel
+ *
+ * Should migrate this to the ofxCore.h in a v1.1
+ */
+struct OfxRGBColourD
+{
+	double r, g, b;
+};
+
+/** @brief Defines an integer 3D point
+ *
+ * Should migrate this to the ofxCore.h in a v1.1
+ */
+struct Ofx3DPointI
+{
+	int x, y, z;
+};
+
+/** @brief Defines a double precision 3D point
+ *
+ * Should migrate this to the ofxCore.h in a v1.1
+ */
+struct Ofx3DPointD
+{
+	double x, y, z;
+};
+
+/** @brief Defines an 8 bit per component YUVA pixel */
+typedef struct OfxYUVAColourB
+{
+	unsigned char y, u, v, a;
+}OfxYUVAColourB;
+
+/** @brief Defines an 16 bit per component YUVA pixel */
+typedef struct OfxYUVAColourS
+{
+	unsigned short y, u, v, a;
+}OfxYUVAColourS;
+
+/** @brief Defines an floating point component YUVA pixel */
+typedef struct OfxYUVAColourF
+{
+	float y, u, v, a;
+}OfxYUVAColourF;
+
+/** @brief String used to label unset bitdepths */
+#define kOfxBitDepthNone "OfxBitDepthNone"
+
+/** @brief String used to label unsigned 8 bit integer samples */
+#define kOfxBitDepthByte "OfxBitDepthByte"
+
+/** @brief String used to label unsigned 16 bit integer samples */
+#define kOfxBitDepthShort "OfxBitDepthShort"
+
+/** @brief String used to label signed 32 bit floating point samples */
+#define kOfxBitDepthFloat "OfxBitDepthFloat"
+
+/**
+ * \defgroup StatusCodes Status Codes
+ *
+ * These strings are used to identify error states within ofx, they are returned
+ * by various host suite functions, as well as plug-in functions. The valid return codes
+ * for each function are documented with that function.
+ */
+/*@{*/
+
+/**
+ * \defgroup StatusCodesGeneral General Status Codes
+ *
+ * General status codes start at 1 and continue until 999
+ *
+ */
+/*@{*/
+
+/** @brief Status code indicating all was fine */
+#define kOfxStatOK 0
+
+/** @brief Status error code for a failed operation */
+#define kOfxStatFailed  ( (int)1 )
+
+/** @brief Status error code for a fatal error
+ *
+ * Only returned in the case where the plug-in or host cannot continue to function and needs to be restarted.
+ */
+#define kOfxStatErrFatal ( (int)2 )
+
+/** @brief Status error code for an operation on or request for an unknown object */
+#define kOfxStatErrUnknown ( (int)3 )
+
+/** @brief Status error code returned by plug-ins when they are missing host functionality, either an API or some optional functionality (eg: custom params).
+ *
+ *  Plug-Ins returning this should post an appropriate error message stating what they are missing.
+ */
+#define kOfxStatErrMissingHostFeature ( (int) 4 )
+
+/** @brief Status error code for an unsupported feature/operation */
+#define kOfxStatErrUnsupported ( (int) 5 )
+
+/** @brief Status error code for an operation attempting to create something that exists */
+#define kOfxStatErrExists  ( (int) 6 )
+
+/** @brief Status error code for an incorrect format */
+#define kOfxStatErrFormat ( (int) 7 )
+
+/** @brief Status error code indicating that something failed due to memory shortage */
+#define kOfxStatErrMemory  ( (int) 8 )
+
+/** @brief Status error code for an operation on a bad handle */
+#define kOfxStatErrBadHandle ( (int) 9 )
+
+/** @brief Status error code indicating that a given index was invalid or unavailable */
+#define kOfxStatErrBadIndex ( (int)10 )
+
+/** @brief Status error code indicating that something failed due an illegal value */
+#define kOfxStatErrValue ( (int) 11 )
+
+/** @brief OfxStatus returned indicating a 'yes' */
+#define kOfxStatReplyYes ( (int) 12 )
+
+/** @brief OfxStatus returned indicating a 'no' */
+#define kOfxStatReplyNo ( (int) 13 )
+
+/** @brief OfxStatus returned indicating that a default action should be performed */
+#define kOfxStatReplyDefault ( (int) 14 )
+
+/*@}*/
+
+/*@}*/
+
+#ifdef __cplusplus
+}
+#endif
+
+/** @mainpage OFX : Open Plug-Ins For Special Effects
+ *
+ * This page represents the automatically extracted HTML documentation of the source headers for the OFX Image Effect API. The documentation was extracted by doxygen (http://www.doxygen.org). It breaks documentation into sets of pages, use the links at the top of this page (marked 'Modules', 'Compound List' and especially 'File List' etcc) to browse through the OFX doc.
+ *
+ * A more complete reference manual is http://openfx.sourceforge.net .
+ *
+ */
+
+#endif