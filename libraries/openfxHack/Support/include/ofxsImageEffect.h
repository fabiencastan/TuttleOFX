--- conflicted
+++ resolved
@@ -974,11 +974,7 @@
 
     OfxImageEffectHandle getHandle( void ) const { return _effectHandle; }
 
-<<<<<<< HEAD
-	const std::string getName() const;
-=======
 	std::string getName() const;
->>>>>>> ed390531
 
     /** @brief the context this effect was instantiate in */
     EContext getContext( void ) const;
