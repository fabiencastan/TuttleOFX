--- conflicted
+++ resolved
@@ -741,13 +741,8 @@
 			}
 			else
 			{
-<<<<<<< HEAD
-				TUTTLE_COUT_ERROR( "Parameter already defined with another type ! (" + name + ")" );
-				return false; ///< @todo tuttle: SHOULD THROW SOMETHING HERE!!!!!!!
-=======
 				BOOST_THROW_EXCEPTION( OFX::Exception::Suite( kOfxStatErrExists, "Parameter already defined with another type ! (" + name + ")" ) );
 				return false;
->>>>>>> 66845035
 			}
 		}
 		else
