#ifndef _ofxsCore_H_
#define _ofxsCore_H_
/*
 * OFX Support Library, a library that skins the OFX plug-in API with C++ classes.
 * Copyright (C) 2004-2005 The Open Effects Association Ltd
 * Author Bruno Nicoletti bruno@thefoundry.co.uk
 *
 * Redistribution and use in source and binary forms, with or without
 * modification, are permitted provided that the following conditions are met:
 *
 * Redistributions of source code must retain the above copyright notice,
 * this list of conditions and the following disclaimer.
 * Redistributions in binary form must reproduce the above copyright notice,
 * this list of conditions and the following disclaimer in the documentation
 * and/or other materials provided with the distribution.
 * Neither the name The Open Effects Association Ltd, nor the names of its
 * contributors may be used to endorse or promote products derived from this
 * software without specific prior written permission.
 *
 * THIS SOFTWARE IS PROVIDED BY THE COPYRIGHT HOLDERS AND CONTRIBUTORS "AS IS" AND
 * ANY EXPRESS OR IMPLIED WARRANTIES, INCLUDING, BUT NOT LIMITED TO, THE IMPLIED
 * WARRANTIES OF MERCHANTABILITY AND FITNESS FOR A PARTICULAR PURPOSE ARE
 * DISCLAIMED. IN NO EVENT SHALL THE COPYRIGHT OWNER OR CONTRIBUTORS BE LIABLE FOR
 * ANY DIRECT, INDIRECT, INCIDENTAL, SPECIAL, EXEMPLARY, OR CONSEQUENTIAL DAMAGES
 * (INCLUDING, BUT NOT LIMITED TO, PROCUREMENT OF SUBSTITUTE GOODS OR SERVICES;
 * LOSS OF USE, DATA, OR PROFITS; OR BUSINESS INTERRUPTION) HOWEVER CAUSED AND ON
 * ANY THEORY OF LIABILITY, WHETHER IN CONTRACT, STRICT LIABILITY, OR TORT
 * (INCLUDING NEGLIGENCE OR OTHERWISE) ARISING IN ANY WAY OUT OF THE USE OF THIS
 * SOFTWARE, EVEN IF ADVISED OF THE POSSIBILITY OF SUCH DAMAGE.
 *
 * The Open Effects Association Ltd
 * 1 Wardour St
 * London W1D 6PA
 * England
 *
 *
 *
 */

/** @mainpage OFX Support Library
 *
 * @section mainpageIntro Introduction
 *
 * This support library skins the raw OFX C API with a set of C++ classes and functions that makes it easier to understand and write plug-ins to the API. Look at the examples to see how it is done.
 *
 * <HR>
 *
 * @section fifteenLineGuide Fifteen Line Plugin Writing Guide
 *
 * - work from the examples
 * - you need to write the following functions....
 * - void OFX::Plugin::getPluginID(OFX::PluginID &id)
 * - gives the unique name and version numbers of the plug-in
 * - void OFX::Plugin::loadAction(void)
 * - called after the plug-in is first loaded, and before any instance has been made,
 * - void OFX::Plugin::unloadAction(void)
 * - called before the plug-in is unloaded, and all instances have been destroyed,
 * - void OFX::Plugin::describe(OFX::ImageEffectDescriptor &desc)
 * - called to describe the plugin to the host
 * - void OFX::Plugin::describeInContext(OFX::ImageEffectDescriptor &desc, OFX::ContextEnum context)
 * - called to describe the plugin to the host for a context reported in OFX::Plugin::describe
 * -  OFX::ImageEffect * OFX::Plugin::createInstance(OfxImageEffectHandle handle, OFX::ContextEnum context)
 * - called when a new instance of a plug-in needs to be created. You need to derive a class from ImageEffect, new it and return it.
 *
 * The OFX::ImageEffect class has a set of members you can override to do various things, like rendering an effect. Again, look at the examples.
 *
 * <HR>
 *
 * @section license Copyright and License
 *
 * The library is copyright 2004-2005, The Open Effects Association Ltd, and was
 * written by Bruno Nicoletti (bruno@thefoundry.co.uk).
 *
 * It has been released under the GNU Lesser General Public License, see the
 * top of any source file for details.
 *
 */

/** @file This file contains core code that wraps OFX 'objects' with C++ classes.
 *
 * This file only holds code that is visible to a plugin implementation, and so hides much
 * of the direct OFX objects and any library side only functions.
 */

#ifdef _MSC_VER
 #pragma warning( disable : 4290 )
#endif

#include "ofxCore.h"
#include "ofxImageEffect.h"
#include "ofxInteract.h"
#include "ofxKeySyms.h"
#include "ofxMemory.h"
#include "ofxMessage.h"
#include "ofxMultiThread.h"
#include "ofxParam.h"
#include "ofxProperty.h"

#include <cassert>
#include <vector>
#include <string>
#include <map>
#include <exception>
#include <stdexcept>
#include <sstream>

#ifdef OFX_CLIENT_EXCEPTION_HEADER
 #include OFX_CLIENT_EXCEPTION_HEADER
#endif

inline bool operator==( const OfxRangeI& a, const OfxRangeI& b )
{
	if( a.min == b.min &&
	    a.max == b.max )
		return true;
	return false;
}

inline bool operator!=( const OfxRangeI& a, const OfxRangeI& b ) { return !( a == b ); }

inline bool operator==( const OfxRangeD& a, const OfxRangeD& b )
{
	if( a.min == b.min &&
	    a.max == b.max )
		return true;
	return false;
}

inline bool operator!=( const OfxRangeD& a, const OfxRangeD& b ) { return !( a == b ); }

inline bool operator==( const OfxPointI& a, const OfxPointI& b )
{
	if( a.x == b.x &&
	    a.y == b.y )
		return true;
	return false;
}

inline bool operator!=( const OfxPointI& a, const OfxPointI& b ) { return !( a == b ); }

inline bool operator==( const OfxPointD& a, const OfxPointD& b )
{
	if( a.x == b.x &&
	    a.y == b.y )
		return true;
	return false;
}

inline bool operator!=( const OfxPointD& a, const OfxPointD& b ) { return !( a == b ); }

/** @brief Nasty macro used to define empty protected copy ctors and assign ops */
#define mDeclareProtectedAssignAndCC( CLASS ) \
    CLASS& operator=( const CLASS& v1 ) { assert( false ); return *this; }  \
    CLASS( const CLASS &v ) { assert( false ); }

/** @brief The core 'OFX Support' namespace, used by plugin implementations. All code for these are defined in the common support libraries.
 */
namespace OFX {
/** forward class declarations */
class PropertySet;

/** @brief Enumerates the different types a property can be */
enum PropertyTypeEnum
{
	ePointer,
	eInt,
	eString,
	eDouble
};

/** @brief Enumerates the reasons a plug-in instance may have had one of its values changed */
enum InstanceChangeReason
{
	eChangeUserEdit,    /**< @brief A user actively edited something in the plugin, eg: changed the value of an integer param on an interface */
	eChangePluginEdit,  /**< @brief The plugin's own code changed something in the instance, eg: a callback on on param setting the value of another */
	eChangeTime         /**< @brief The current value of a parameter has changed because the param animates and the current time has changed */
};

/** @brief maps a status to a string for debugging purposes, note a c-str for printf */
const std::string mapStatusToString( const OfxStatus stat );

/** @brief namespace for OFX support lib exceptions, all derive from std::exception, calling it */
namespace Exception {

/** @brief thrown when a suite returns a failure status code
 */
class Suite : public std::runtime_error
{
protected:
	OfxStatus _status;

public:
	explicit Suite( OfxStatus s ) : std::runtime_error( mapStatusToString( _status ) ), _status( s ) {}
	explicit Suite( OfxStatus s, const std::string &what ) : std::runtime_error( mapStatusToString( _status )+" : "+what ), _status( s ) {}
	OfxStatus status( void ) { return _status; }
	operator OfxStatus() { return _status; }
};

/** @brief Exception indicating that a host doesn't know about a property that is should do */
class PropertyUnknownToHost : public std::runtime_error
{
public:
<<<<<<< HEAD
	explicit PropertyUnknownToHost( const std::string &what );
=======
	explicit PropertyUnknownToHost( const std::string &what ) : std::runtime_error( what ){};
>>>>>>> ec4a7d6a
};

/** @brief exception indicating that the host thinks a property has an illegal value */
class PropertyValueIllegalToHost : public std::invalid_argument
{
public:
<<<<<<< HEAD
	explicit PropertyValueIllegalToHost( const std::string &what );
=======
	explicit PropertyValueIllegalToHost( const std::string &what ) : std::invalid_argument( what ){};
>>>>>>> ec4a7d6a
};

/** @brief exception indicating a request for a named thing exists (eg: a param), but is of the wrong type, should never make it back to the main entry
 * indicates a logical error in the code. Asserts are raised in debug code in these situations.
 */
class TypeRequest : public std::logic_error
{
public:
<<<<<<< HEAD
	explicit TypeRequest( const std::string &what );
=======
	explicit TypeRequest( const std::string &what ) : std::logic_error( what ){};
>>>>>>> ec4a7d6a
};

////////////////////////////////////////////////////////////////////////////////
// These exceptions are to be thrown by the plugin if it hits a problem, the
// code managing the main entry will trap the exception and return a suitable
// status code to the host.

/** @brief exception indicating a required host feature is missing */
class HostInadequate : public std::runtime_error
{
public:
<<<<<<< HEAD
	explicit HostInadequate( const std::string &what );
=======
	explicit HostInadequate( const std::string &what ) : std::runtime_error( what ){};
>>>>>>> ec4a7d6a
};

}; // end of Exception namespace

/** @brief Throws an @ref OFX::Exception::Suite depending on the status flag passed in */
void throwSuiteStatusException( OfxStatus stat )
	throw( OFX::Exception::Suite, std::bad_alloc );

void throwHostMissingSuiteException( const std::string &name )
	throw( OFX::Exception::Suite );

/** @brief This struct is used to return an identifier for the plugin by the function @ref OFX:Plugin::getPlugin.
 * The members correspond to those in the OfxPlugin struct defined in ofxCore.h.
 */

class ImageEffectDescriptor;
class ImageEffect;

/** @brief This class wraps up an OFX property set */
class PropertySet
{
protected:
	/** @brief The raw property handle */
	OfxPropertySetHandle _propHandle;

	/** @brief Class static, whether we are logging each property action */
	static int _gPropLogging;

	/** @brief Do not throw an exception if a host returns 'unsupported' when setting a property */
	static bool _gThrowOnUnsupported;

public:
	/** @brief turns on logging of property access functions */
	static void propEnableLogging( void ) { ++_gPropLogging; }

	/** @brief turns off logging of property access functions */
	static void propDisableLogging( void ) { --_gPropLogging; }

	/** @brief Do we throw an exception if a host returns 'unsupported' when setting a property. Default is true */
	static void setThrowOnUnsupportedProperties( bool v ) { _gThrowOnUnsupported = v; }

	/** @brief Do we throw an exception if a host returns 'unsupported' when setting a property. Default is true */
	static bool getThrowOnUnsupportedProperties( void ) { return _gThrowOnUnsupported; }

	/** @brief construct a property set */
	PropertySet( OfxPropertySetHandle h = 0 ) : _propHandle( h ) {}
	virtual ~PropertySet();

	/** @brief set the handle to use for this set */
	void propSetHandle( OfxPropertySetHandle h ) { _propHandle = h; }

	/** @brief return the handle for this property set */
	OfxPropertySetHandle propSetHandle( void ) { return _propHandle; }

	inline int propGetDimension( const std::string& property, bool throwOnFailure = true ) const throw( std::bad_alloc,
	                                                                                                    OFX::Exception::PropertyUnknownToHost,
	                                                                                                    OFX::Exception::PropertyValueIllegalToHost,
	                                                                                                    OFX::Exception::Suite )
	{
		return propGetDimension( property.c_str(), throwOnFailure );
	}

	int propGetDimension( const char* property, bool throwOnFailure = true ) const throw( std::bad_alloc,
	                                                                                      OFX::Exception::PropertyUnknownToHost,
	                                                                                      OFX::Exception::PropertyValueIllegalToHost,
	                                                                                      OFX::Exception::Suite );
	void propReset( const char* property ) throw( std::bad_alloc,
		                                          OFX::Exception::PropertyUnknownToHost,
		                                          OFX::Exception::PropertyValueIllegalToHost,
		                                          OFX::Exception::Suite );

	// set single values
	void propSetPointer( const char* property, void* value, int idx, bool throwOnFailure = true ) throw( std::bad_alloc,
		                                                                                                 OFX::Exception::PropertyUnknownToHost,
		                                                                                                 OFX::Exception::PropertyValueIllegalToHost,
		                                                                                                 OFX::Exception::Suite );
	void propSetString( const char* property, const std::string& value, int idx, bool throwOnFailure = true ) throw( std::bad_alloc,
		                                                                                                             OFX::Exception::PropertyUnknownToHost,
		                                                                                                             OFX::Exception::PropertyValueIllegalToHost,
		                                                                                                             OFX::Exception::Suite );
	void propSetDouble( const char* property, double value, int idx, bool throwOnFailure = true ) throw( std::bad_alloc,
		                                                                                                 OFX::Exception::PropertyUnknownToHost,
		                                                                                                 OFX::Exception::PropertyValueIllegalToHost,
		                                                                                                 OFX::Exception::Suite );
	void propSetInt( const char* property, int value, int idx, bool throwOnFailure = true ) throw( std::bad_alloc,
		                                                                                           OFX::Exception::PropertyUnknownToHost,
		                                                                                           OFX::Exception::PropertyValueIllegalToHost,
		                                                                                           OFX::Exception::Suite );

	void propSetPointer( const char* property, void* value, bool throwOnFailure = true ) throw( std::bad_alloc,
	                                                                                            OFX::Exception::PropertyUnknownToHost,
	                                                                                            OFX::Exception::PropertyValueIllegalToHost,
	                                                                                            OFX::Exception::Suite )
	{ propSetPointer( property, value, 0, throwOnFailure ); }

	void propSetString( const char* property, const std::string& value, bool throwOnFailure = true ) throw( std::bad_alloc,
	                                                                                                        OFX::Exception::PropertyUnknownToHost,
	                                                                                                        OFX::Exception::PropertyValueIllegalToHost,
	                                                                                                        OFX::Exception::Suite )
	{ propSetString( property, value, 0, throwOnFailure ); }

	void propSetDouble( const char* property, double value, bool throwOnFailure = true ) throw( std::bad_alloc,
	                                                                                            OFX::Exception::PropertyUnknownToHost,
	                                                                                            OFX::Exception::PropertyValueIllegalToHost,
	                                                                                            OFX::Exception::Suite )
	{ propSetDouble( property, value, 0, throwOnFailure ); }

	void propSetInt( const char* property, int value, bool throwOnFailure = true ) throw( std::bad_alloc,
	                                                                                      OFX::Exception::PropertyUnknownToHost,
	                                                                                      OFX::Exception::PropertyValueIllegalToHost,
	                                                                                      OFX::Exception::Suite )
	{ propSetInt( property, value, 0, throwOnFailure ); }

	/// get a pointer property
	void* propGetPointer( const char* property, int idx, bool throwOnFailure = true ) const throw( std::bad_alloc,
	                                                                                               OFX::Exception::PropertyUnknownToHost,
	                                                                                               OFX::Exception::PropertyValueIllegalToHost,
	                                                                                               OFX::Exception::Suite );

	/// get a string property
	std::string propGetString( const char* property, int idx, bool throwOnFailure = true ) const throw( std::bad_alloc,
	                                                                                                    OFX::Exception::PropertyUnknownToHost,
	                                                                                                    OFX::Exception::PropertyValueIllegalToHost,
	                                                                                                    OFX::Exception::Suite );
	/// get a double property
	double propGetDouble( const char* property, int idx, bool throwOnFailure = true ) const throw( std::bad_alloc,
	                                                                                               OFX::Exception::PropertyUnknownToHost,
	                                                                                               OFX::Exception::PropertyValueIllegalToHost,
	                                                                                               OFX::Exception::Suite );

	/// get an int property
	int propGetInt( const char* property, int idx, bool throwOnFailure = true ) const throw( std::bad_alloc,
	                                                                                         OFX::Exception::PropertyUnknownToHost,
	                                                                                         OFX::Exception::PropertyValueIllegalToHost,
	                                                                                         OFX::Exception::Suite );

	/// get a string property with index 0
	void* propGetPointer( const std::string& property, bool throwOnFailure = true ) const throw( std::bad_alloc,
	                                                                                             OFX::Exception::PropertyUnknownToHost,
	                                                                                             OFX::Exception::PropertyValueIllegalToHost,
	                                                                                             OFX::Exception::Suite )
	{
		return propGetPointer( property.c_str(), throwOnFailure );
	}

	void* propGetPointer( const char* property, bool throwOnFailure = true ) const throw( std::bad_alloc,
	                                                                                      OFX::Exception::PropertyUnknownToHost,
	                                                                                      OFX::Exception::PropertyValueIllegalToHost,
	                                                                                      OFX::Exception::Suite )
	{
		return propGetPointer( property, 0, throwOnFailure );
	}

	/// get a string property with index 0
	inline std::string propGetString( const std::string& property, bool throwOnFailure = true ) const throw( std::bad_alloc,
	                                                                                                         OFX::Exception::PropertyUnknownToHost,
	                                                                                                         OFX::Exception::PropertyValueIllegalToHost,
	                                                                                                         OFX::Exception::Suite )
	{
		return propGetString( property.c_str(), throwOnFailure );
	}

	std::string propGetString( const char* property, bool throwOnFailure = true ) const throw( std::bad_alloc,
	                                                                                           OFX::Exception::PropertyUnknownToHost,
	                                                                                           OFX::Exception::PropertyValueIllegalToHost,
	                                                                                           OFX::Exception::Suite )
	{
		return propGetString( property, 0, throwOnFailure );
	}

	/// get a double property with index 0
	inline double propGetDouble( const std::string& property, bool throwOnFailure = true ) const throw( std::bad_alloc,
	                                                                                                    OFX::Exception::PropertyUnknownToHost,
	                                                                                                    OFX::Exception::PropertyValueIllegalToHost,
	                                                                                                    OFX::Exception::Suite )
	{
		return propGetDouble( property.c_str(), throwOnFailure );
	}

	double propGetDouble( const char* property, bool throwOnFailure = true ) const throw( std::bad_alloc,
	                                                                                      OFX::Exception::PropertyUnknownToHost,
	                                                                                      OFX::Exception::PropertyValueIllegalToHost,
	                                                                                      OFX::Exception::Suite )
	{
		return propGetDouble( property, 0, throwOnFailure );
	}

	/// get an int property with index 0
	inline int propGetInt( const std::string& property, bool throwOnFailure = true ) const throw( std::bad_alloc,
	                                                                                              OFX::Exception::PropertyUnknownToHost,
	                                                                                              OFX::Exception::PropertyValueIllegalToHost,
	                                                                                              OFX::Exception::Suite )
	{
		return propGetInt( property.c_str(), throwOnFailure );
	}

	int propGetInt( const char* property, bool throwOnFailure = true ) const throw( std::bad_alloc,
	                                                                                OFX::Exception::PropertyUnknownToHost,
	                                                                                OFX::Exception::PropertyValueIllegalToHost,
	                                                                                OFX::Exception::Suite )
	{
		return propGetInt( property, 0, throwOnFailure );
	}

};

// forward decl of the image effect
class ImageEffect;

/** @brief namespace for memory allocation that is done via wrapping the ofx memory suite */
namespace Memory {
/** @brief allocate n bytes, returns a pointer to it */
void* alloc( size_t       nBytes,
             ImageEffect* handle = 0 ) throw( std::bad_alloc );

/** @brief free n previously allocated memory */
void free( void* ptr ) throw( );

};
};

// undeclare the protected assign and CC macro
#undef mDeclareProtectedAssignAndCC

#endif<|MERGE_RESOLUTION|>--- conflicted
+++ resolved
@@ -200,22 +200,14 @@
 class PropertyUnknownToHost : public std::runtime_error
 {
 public:
-<<<<<<< HEAD
-	explicit PropertyUnknownToHost( const std::string &what );
-=======
 	explicit PropertyUnknownToHost( const std::string &what ) : std::runtime_error( what ){};
->>>>>>> ec4a7d6a
 };
 
 /** @brief exception indicating that the host thinks a property has an illegal value */
 class PropertyValueIllegalToHost : public std::invalid_argument
 {
 public:
-<<<<<<< HEAD
-	explicit PropertyValueIllegalToHost( const std::string &what );
-=======
 	explicit PropertyValueIllegalToHost( const std::string &what ) : std::invalid_argument( what ){};
->>>>>>> ec4a7d6a
 };
 
 /** @brief exception indicating a request for a named thing exists (eg: a param), but is of the wrong type, should never make it back to the main entry
@@ -224,11 +216,7 @@
 class TypeRequest : public std::logic_error
 {
 public:
-<<<<<<< HEAD
-	explicit TypeRequest( const std::string &what );
-=======
 	explicit TypeRequest( const std::string &what ) : std::logic_error( what ){};
->>>>>>> ec4a7d6a
 };
 
 ////////////////////////////////////////////////////////////////////////////////
@@ -240,11 +228,7 @@
 class HostInadequate : public std::runtime_error
 {
 public:
-<<<<<<< HEAD
-	explicit HostInadequate( const std::string &what );
-=======
 	explicit HostInadequate( const std::string &what ) : std::runtime_error( what ){};
->>>>>>> ec4a7d6a
 };
 
 }; // end of Exception namespace
