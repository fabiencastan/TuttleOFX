--- conflicted
+++ resolved
@@ -1,15 +1,6 @@
 #include "ReaderPlugin.hpp"
 
-<<<<<<< HEAD
 #include <filesystem.hpp>
-
-=======
-#include <boost/filesystem/path.hpp>
-#include <boost/filesystem/operations.hpp>
-#include <boost/numeric/conversion/cast.hpp>
-
-#include <filesystem.hpp>
->>>>>>> 9f9e2808
 
 namespace tuttle {
 namespace plugin {
@@ -23,10 +14,7 @@
 {
 	_clipDst       = fetchClip( kOfxImageEffectOutputClipName );
 	_paramFilepath = fetchStringParam( kTuttlePluginFilename );
-<<<<<<< HEAD
 	_isSequence    = sequenceParser::browseSequence( _filePattern, _paramFilepath->getValue() );
-=======
->>>>>>> 9f9e2808
 	_paramBitDepth = fetchChoiceParam( kTuttlePluginBitDepth );
 	_paramChannel  = fetchChoiceParam( kTuttlePluginChannel );
 }
