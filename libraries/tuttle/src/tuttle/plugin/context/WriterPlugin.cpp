#include "WriterPlugin.hpp"

#include <ofxCore.h>

#include <cstdio>

namespace tuttle {
namespace plugin {

namespace bfs = boost::filesystem;

WriterPlugin::WriterPlugin( OfxImageEffectHandle handle )
: ImageEffectGilPlugin( handle )
, _oneRender( false )
, _oneRenderAtTime( 0 )
{
	_clipSrc = fetchClip( kOfxImageEffectSimpleSourceClipName );
	_clipDst = fetchClip( kOfxImageEffectOutputClipName );
	_paramFilepath = fetchStringParam( kTuttlePluginFilename );
	_paramRenderButton = fetchPushButtonParam( kParamWriterRender );
	_paramRenderAlways = fetchBooleanParam( kParamWriterRenderAlways );
	_paramBitDepth = fetchChoiceParam( kTuttlePluginBitDepth );
	_paramForceNewRender = fetchIntParam( kParamWriterForceNewRender );
	_isSequence = _filePattern.initFromDetection( _paramFilepath->getValue( ) );
}

WriterPlugin::~WriterPlugin( )
{
}

void WriterPlugin::changedParam( const OFX::InstanceChangedArgs& args, const std::string& paramName )
{
	if( paramName == kTuttlePluginFilename )
	{
		_isSequence = _filePattern.initFromDetection( _paramFilepath->getValue( ) );
	}
	else if( paramName == kParamWriterRender )
	{
		_oneRender = true;
		_oneRenderAtTime = args.time;
		// modify the plugin to force a new render
		_paramForceNewRender->setValue( _paramForceNewRender->getValue( ) + 1 );
	}
}

void WriterPlugin::getClipPreferences( OFX::ClipPreferencesSetter& clipPreferences )
{
	// If pattern detected (frame varying on time)
	clipPreferences.setOutputFrameVarying( varyOnTime( ) );
}

bool WriterPlugin::isIdentity( const OFX::RenderArguments& args, OFX::Clip*& identityClip, OfxTime& identityTime )
{
	// little hack for the push button Render
	if( _oneRender && _oneRenderAtTime == args.time )
	{
		return false;
	}
	if( OFX::getImageEffectHostDescription( )->hostIsBackground )
	{
		return false;
	}
	if( _paramRenderAlways->getValue( ) )
	{
		return false;
	}
	identityClip = _clipSrc;
	identityTime = args.time;
	return true;
}

void WriterPlugin::beginSequenceRender( const OFX::BeginSequenceRenderArguments& args )
{
	boost::filesystem::path dir( getAbsoluteDirectory( ) );
	if( !boost::filesystem::exists( dir ) )
	{
		boost::filesystem::create_directories( dir );
	}
}

void WriterPlugin::render( const OFX::RenderArguments& args )
{
	_oneRender = false;

	OfxPointI size = _clipSrc->getPixelRodSize( args.time );

	int pixelSize = 0;

<<<<<<< HEAD
	std::string filename =  getAbsoluteFilenameAt( args.time );
	std::cout << "        --> " << filename;
=======
	std::string filename = getAbsoluteFilenameAt( args.time );
	std::cout << " -->   " << filename;
>>>>>>> 13ff9d46

	OFX::EBitDepth eOfxBitDepth = _clipSrc->getPixelDepth( );
	OFX::EPixelComponent components = _clipDst->getPixelComponents( );

	switch( eOfxBitDepth )
	{
		case OFX::eBitDepthCustom:
		case OFX::eBitDepthNone:
			BOOST_THROW_EXCEPTION( exception::BitDepthMismatch( )
								 << exception::user( "Writer: Unable to compute custom or non bit depth" ) );
			break;
		case OFX::eBitDepthUByte: pixelSize = 1;
			break;
		case OFX::eBitDepthUShort: pixelSize = 2;
			break;
		case OFX::eBitDepthFloat: pixelSize = 4;
			break;
	}

	switch( components )
	{
		case OFX::ePixelComponentAlpha: break; // pixelSize * 1
		case OFX::ePixelComponentRGB: pixelSize *= 3;
			break;
		case OFX::ePixelComponentRGBA: pixelSize *= 4;
			break;
		default: break;
	}

	boost::scoped_ptr<OFX::Image> src( _clipSrc->fetchImage( args.time ) );
	boost::scoped_ptr<OFX::Image> dst( _clipDst->fetchImage( args.time ) );
	const std::size_t rowBytesToCopy = size.x * pixelSize;
	for( int y = 0; y < size.y; ++y )
	{
		void* dataSrcPtr = src->getPixelAddress( 0, y );
		void* dataDstPtr = dst->getPixelAddress( 0, y );
		memcpy( dataDstPtr, dataSrcPtr, rowBytesToCopy );
	}
}

}
}<|MERGE_RESOLUTION|>--- conflicted
+++ resolved
@@ -86,13 +86,8 @@
 
 	int pixelSize = 0;
 
-<<<<<<< HEAD
-	std::string filename =  getAbsoluteFilenameAt( args.time );
+	std::string filename = getAbsoluteFilenameAt( args.time );
 	std::cout << "        --> " << filename;
-=======
-	std::string filename = getAbsoluteFilenameAt( args.time );
-	std::cout << " -->   " << filename;
->>>>>>> 13ff9d46
 
 	OFX::EBitDepth eOfxBitDepth = _clipSrc->getPixelDepth( );
 	OFX::EPixelComponent components = _clipDst->getPixelComponents( );
