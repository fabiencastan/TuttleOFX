--- conflicted
+++ resolved
@@ -41,62 +41,12 @@
 	OfxTime _oneRenderAtTime;
 
 public:
-<<<<<<< HEAD
-	std::string getAbsoluteFilenameAt( const OfxTime time ) const
-	{
-		if( _isSequence )
-			return (getAbsoluteDirectoryPath() / _filePattern.getFilenameAt( boost::numeric_cast<sequenceParser::Time>(time) )).string();
-		else
-			return _paramFilepath->getValue();
-	}
-
-	boost::filesystem::path getAbsoluteDirectoryPath() const
-	{
-		namespace bfs = boost::filesystem;
-		bfs::path filepath( _paramFilepath->getValue() );
-		return bfs::absolute(filepath).parent_path();
-	}
-
-	std::string getAbsoluteDirectory() const
-	{
-		return getAbsoluteDirectoryPath().string();
-	}
-
-	std::string getAbsoluteFirstFilename() const
-	{
-		if( _isSequence )
-		{
-			return (getAbsoluteDirectoryPath() / _filePattern.getFirstFilename()).string();
-		}
-		else
-		{
-			return _paramFilepath->getValue();
-		}
-	}
-
-	OfxTime getFirstTime() const
-	{
-		if( _isSequence )
-			return _filePattern.getFirstTime();
-		else
-			return kOfxFlagInfiniteMin;
-	}
-
-	OfxTime getLastTime() const
-	{
-		if( _isSequence )
-			return _filePattern.getLastTime();
-		else
-			return kOfxFlagInfiniteMax;
-	}
-=======
 	std::string getAbsoluteFilenameAt( const OfxTime time ) const;
 	std::string getAbsoluteFirstFilename() const;
 	std::string getAbsoluteDirectory() const;
 
 	OfxTime getFirstTime() const;
 	OfxTime getLastTime() const;
->>>>>>> 9f9e2808
 
 public:
 	/// @group Attributes
