<<<<<<< HEAD
=======
#ifndef _TUTTLE_PLUGIN_LAYOUT_TCC_
#define _TUTTLE_PLUGIN_LAYOUT_TCC_

>>>>>>> 9ccf92f8
#include <boost/gil/rgb.hpp>
#include <boost/gil/rgba.hpp>
#include <boost/gil/pixel.hpp>
#include <boost/gil/color_convert.hpp>
#include <boost/gil/metafunctions.hpp>
#include <boost/gil/utilities.hpp>
#include <boost/gil/color_base_algorithm.hpp>

namespace tuttle {
namespace plugin {
namespace color {

using namespace boost::gil;

/*-------------------------------- RGB -> RGB  and RGB -> RGB Process ------------------------------------*/

struct computeRGB
{
	template <typename SrcChannel, typename DstChannel>
	void operator()( SrcChannel& src, DstChannel& dst ) const
	{
		dst = DstChannel( src );
	}
};


/*-------------------------------- RGB -> HSV  and HSV -> RGB Process ------------------------------------*/

// using poitn rgb with:
// red   channel for H channel
// green channel for S channel
// blue  channel for V channel

template < typename SrcP, typename DstP >
void convertHsvToRgb( const SrcP& src, DstP& dst )
{
	bits32f red =0, green=0, blue=0;
	//bits32 i;

	//If saturation is 0, the color is a shade of gray
	if( get_color( src, green_t() ) == 0.0f  )
	{
		// If saturation is 0, the color is a shade of gray
		red   = get_color( src, blue_t() );
		green = get_color( src, blue_t() );
		blue  = get_color( src, blue_t() );
	}
	else
	{
		bits32f frac, p, q, t, h;


		//to bring hue to a number between 0 and 6, better for the calculations
		// remark: hue is in [ 0; 6 [

		/*h = 6.f * get_color( src, red_t() );
		if( h >= 1.f ) h -= 1.f;

		i = (char) ;

		frac = h - i;*/


		h = ( 1.f * get_color( src, red_t() ) - (float) std::floor( (float) get_color( src, red_t() ) ) ) * 6.0f;
		frac = h - (float) std::floor(h);


		p = 1.f * get_color( src, blue_t() ) * ( 1.f -   get_color( src, green_t() ) );

		q = 1.f * get_color( src, blue_t() ) * ( 1.f - ( get_color( src, green_t() ) * frac ) );
		t = 1.f * get_color( src, blue_t() ) * ( 1.f - ( get_color( src, green_t() ) * ( 1.f - frac ) ) );

		switch( (int) h )
		{
			case 0:
			{
				red	= get_color( src, blue_t() );
				green	= t;
				blue	= p;
				break;
			}

			case 6:
			{
				red	= get_color( src, blue_t() );
				green	= t;
				blue	= p;
				break;
			}

			case 1:
			{
				red	= q;
				green	= get_color( src, blue_t() );
				blue	= p;
				break;
			}

			case 2:
			{
				red	= p;
				green	= get_color( src, blue_t() );
				blue	= t;
				break;
			}

			case 3:
			{
				red	= p;
				green	= q;
				blue	= get_color( src, blue_t() );
				break;
			}

			case 4:
			{
				red	= t;
				green	= p;
				blue	= get_color( src, blue_t() );
				break;
			}

			case 5:
			{
				red	= get_color( src, blue_t() );
				green	= p;
				blue	= q;
				break;
			}
		}
	}

	/*bits32f a = get_color( src, red_t() );
	bits32f b = 0.1 * (get_color( src, red_t() ) * 6.0);
	bits32f c = 0.1*(std::floor( get_color( src, red_t() ) * 6.02 ));*/

	get_color(dst,red_t())		= channel_convert<typename color_element_type< DstP, red_t	>::type>( red	);
	get_color(dst,green_t())	= channel_convert<typename color_element_type< DstP, green_t	>::type>( green	);
	get_color(dst,blue_t())		= channel_convert<typename color_element_type< DstP, blue_t	>::type>( blue	);
}

template < typename SrcP, typename DstP >
void convertRgbToHsv( const SrcP& src, DstP& dst )
{
	bits32f hue = 0.0;
	bits32f saturation = 0.0;
	bits32f value = 0.0;

	bits32f temp_red	= channel_convert<bits32f>( get_color( src, red_t()	));
	bits32f temp_green	= channel_convert<bits32f>( get_color( src, green_t()	));
	bits32f temp_blue	= channel_convert<bits32f>( get_color( src, blue_t()	));

	bits32f min_color	= (std::min)( temp_red, (std::min)( temp_green, temp_blue ));
	bits32f max_color	= (std::max)( temp_red, (std::max)( temp_green, temp_blue ));

	value = max_color;

	bits32f diff = max_color - min_color;

	if( max_color == 0.0f )
	{
		saturation = 0.0f;
	}
	else
	{
		saturation = diff / max_color;
	}

	if( saturation == 0.0f )
	{
		// it's a gray colorh
		hue		= 0.0f;
	}
	else
	{
		if( max_color == temp_red )
		{
			hue =		1.f * ( temp_green - temp_blue ) / diff;
		}
		else if( max_color == temp_green )
		{
			hue = 2.f +	1.f * ( temp_blue  - temp_red  ) / diff;
		}
		else
		{
			hue = 4.f +	1.f * ( temp_red  - temp_green ) / diff;
		}

		//to bring it to a number between 0 and 1
		hue /= 6.f;

		if( hue < 0.f )
		{
			hue++;
		}
	}

	get_color( dst, red_t() )	= hue;
	get_color( dst, green_t() )	= saturation;
	get_color( dst, blue_t() )	= value;
}

template < typename SrcP, typename DstP >
void convertHsvaToRgba( const SrcP& src, DstP& dst )
{
	//std::cout << "alpha is present" << std::endl;
	convertHsvToRgb( src, dst );
	get_color( dst, alpha_t() )	= channel_convert<typename color_element_type<DstP, alpha_t  >::type>( get_color( src, alpha_t() ) );
}

template < typename SrcP, typename DstP >
void convertRgbaToHsva( const SrcP& src, DstP& dst )
{
	//std::cout << "alpha is present" << std::endl;
	convertRgbToHsv( src, dst );
	get_color( dst, alpha_t() )	= channel_convert<typename color_element_type<DstP, alpha_t  >::type>( get_color( src, alpha_t() ) );
}

/*-------------------------------- RGB -> HSL  and HSL -> RGB Process ------------------------------------*/

// using poitn rgb with:
// red   channel for H channel
// green channel for S channel
// blue  channel for L channel

template < typename SrcP, typename DstP >
void convertHslToRgb( const SrcP& src, DstP& dst )
{

	bits32f red =0, green=0, blue=0;
	//bits32 i;

	//If saturation is 0, the color is a shade of gray
	if( get_color( src, green_t() ) == 0.0f  )
	{
		// If saturation is 0, the color is a shade of gray
		red   = get_color( src, blue_t() );
		green = get_color( src, blue_t() );
		blue  = get_color( src, blue_t() );
	}
	else
	{
		bits32f frac, p, q, r, s, t, h, c;

		if( get_color( src, blue_t() ) > 0.5 )
			c = ( 1.f - get_color( src, blue_t() ) ) * 2.f * get_color( src, green_t() );
		else
			c = 2.f * get_color( src, blue_t() ) * get_color( src, green_t() );




		//to bring hue to a number between 0 and 6, better for the calculations
		// remark: hue is in [ 0; 6 [

		h = ( 1.f * get_color( src, red_t() ) - (float) std::floor( (float) get_color( src, red_t() ) ) ) * 6.0f;
		frac = h - (float) std::floor(h);


		p = 1.f * get_color( src, blue_t() ) - ( 0.5f * c );
		q = 1.f * get_color( src, blue_t() ) + ( 0.5f * c );

		r = 1.f * get_color( src, blue_t() ) + c * ( 0.5f - frac );
		t = 1.f * get_color( src, blue_t() ) + c * ( 0.5f - ( 1.f - frac ) );

		switch( (int) h )
		{
			case 0:
			{
				red	= q;
				green	= t;
				blue	= p;
				break;
			}

			case 6:
			{
				red	= q;
				green	= t;
				blue	= p;
				break;
			}

			case 1:
			{
				red	= r;
				green	= q;
				blue	= p;
				break;
			}

			case 2:
			{
				red	= p;
				green	= q;
				blue	= t;
				break;
			}

			case 3:
			{
				red	= p;
				green	= r;
				blue	= q;
				break;
			}

			case 4:
			{
				red	= t;
				green	= p;
				blue	= q;
				break;
			}

			case 5:
			{
				red	= q;
				green	= p;
				blue	= r;
				break;
			}
		}
	}

	get_color(dst,red_t())		= channel_convert<typename color_element_type< DstP, red_t	>::type>( red	);
	get_color(dst,green_t())	= channel_convert<typename color_element_type< DstP, green_t	>::type>( green	);
	get_color(dst,blue_t())		= channel_convert<typename color_element_type< DstP, blue_t	>::type>( blue	);

}

template < typename SrcP, typename DstP >
void convertRgbToHsl( const SrcP& src, DstP& dst )
{
	// only bits32f for hsl is supported
	bits32f temp_red   = channel_convert<bits32f>( get_color( src, red_t()   ));
	bits32f temp_green = channel_convert<bits32f>( get_color( src, green_t() ));
	bits32f temp_blue  = channel_convert<bits32f>( get_color( src, blue_t()  ));

	bits32f hue, saturation, lightness;

	bits32f min_color = (std::min)( temp_red, (std::min)( temp_green, temp_blue ));
	bits32f max_color = (std::max)( temp_red, (std::max)( temp_green, temp_blue ));


	bits32f diff = max_color - min_color;

	if( diff == 0.0 )
	{
		// rgb color is gray

		hue		= 0.f;
		saturation	= 0.f;

		// doesn't matter which rgb channel we use.
		lightness	= temp_red;
	}
	else
	{
		// lightness calculation

		lightness = ( min_color + max_color ) * 0.5f;

		// saturation calculation

		if( lightness < 0.5f )
		{
			saturation = diff / ( min_color + max_color );
		}
		else
		{
			saturation = ( max_color - min_color ) / ( 2.f - diff );
		}

		// hue calculation
		if( max_color == temp_red )
		{
			// max_color is red
			hue = (double)( temp_green - temp_blue ) / diff;

		}
		else if( max_color == temp_green )
		{
			// max_color is green
			// 2.0 + (b - r) / (maxColor - minColor);
			hue = 2.f + (double)( temp_blue - temp_red ) / diff;
		}
		else
		{
			// max_color is blue
			hue = 4.f + (double)( temp_red - temp_green ) / diff;
		}

		if( hue < 0.f )
		{
			hue += 6.f;
		}

		hue /= 6.f;
	}

	get_color( dst, red_t() )	= hue;
	get_color( dst, green_t() )	= saturation;
	get_color( dst, blue_t() )	= lightness;
}

template < typename SrcP, typename DstP >
void convertHslaToRgba( const SrcP& src, DstP& dst )
{
	//std::cout << "alpha is present" << std::endl;
	convertHslToRgb( src, dst );
	get_color( dst, alpha_t() )	= channel_convert<typename color_element_type<DstP, alpha_t  >::type>( get_color( src, alpha_t() ) );
}

template < typename SrcP, typename DstP >
void convertRgbaToHsla( const SrcP& src, DstP& dst )
{
	//std::cout << "alpha is present" << std::endl;
	convertRgbToHsl( src, dst );
	get_color( dst, alpha_t() )	= channel_convert<typename color_element_type<DstP, alpha_t  >::type>( get_color( src, alpha_t() ) );
}

/*-------------------------------- RGB -> Lab  and Lab -> RGB Process ------------------------------------*/

// using poitn rgb with:
// red   channel for L channel
// green channel for a channel
// blue  channel for b channel

template < typename SrcP, typename DstP >
void convertLabToRgb( const SrcP& src, DstP& dst )
{
	bits32f luminance		= get_color( src, red_t() );
	bits32f a_color_opponent	= get_color( src, green_t() );
	bits32f b_color_opponent	= get_color( src, blue_t() );

	// first, transfer to xyz color space
	bits32f normalized_y = ( luminance + 16.f ) / 116.f;
	bits32f normalized_x = ( a_color_opponent / 500.f ) + normalized_y;
	bits32f normalized_z = normalized_y - ( b_color_opponent / 200.f );

	if( pow( normalized_y, 3.f ) > 0.008856f )
	{
		normalized_y = pow( normalized_y, 3.f );
	}
	else
	{
		normalized_y = ( normalized_y - 16.f / 116.f ) / 7.787f;
	}

	if( pow( normalized_x, 3.f ) > 0.008856f )
	{
		normalized_x = pow( normalized_x, 3.f );
	}
	else
	{
		normalized_x = ( normalized_x - 16.f / 116.f ) / 7.787f;
	}

	if( pow( normalized_z, 3.f ) > 0.008856f )
	{
		normalized_z = pow( normalized_z, 3.f );
	}
	else
	{
		normalized_z = ( normalized_z - 16.f / 116.f ) / 7.787f;
	}

	bits32f reference_x = 95.047f;
	bits32f reference_y = 100.000f;
	bits32f reference_z = 108.883f;
	bits32f x, y, z;
	x = reference_x * normalized_x;
	y = reference_y * normalized_y;
	z = reference_z * normalized_z;

	// then, transfer to rgb color space
	normalized_x = x / 100.f;
	normalized_y = y / 100.f;
	normalized_z = z / 100.f;

	bits32f result_r = normalized_x *  3.2406f + normalized_y * -1.5372f + normalized_z * -0.4986f;
	bits32f result_g = normalized_x * -0.9689f + normalized_y *  1.8758f + normalized_z *  0.0415f;
	bits32f result_b = normalized_x *  0.0557f + normalized_y * -0.2040f + normalized_z *  1.0570f;

	if( result_r > 0.0031308f )
	{
		result_r = 1.055f * pow( result_r, 1.f/2.4f ) - 0.055f;
	}
	else
	{
		result_r = 12.92f * result_r;
	}

	if( result_g > 0.0031308f )
	{
		result_g = 1.055f * pow( result_g, 1.f/2.4f ) - 0.055f;
	}
	else
	{
		result_g = 12.92f * result_g;
	}

	if( result_b > 0.0031308f )
	{
		result_b = 1.055f * pow( result_b, 1.f/2.4f ) - 0.055f;
	}
	else
	{
		result_b = 12.92f * result_b;
	}

	bits32f red, green, blue;
	red   = result_r * 255.f;
	green = result_g * 255.f;
	blue  = result_b * 255.f;

	get_color(dst,red_t())  = channel_convert<typename color_element_type<DstP, red_t>::type>( red );
	get_color(dst,green_t())= channel_convert<typename color_element_type<DstP, green_t>::type>( green );
	get_color(dst,blue_t()) = channel_convert<typename color_element_type<DstP, blue_t>::type>( blue );
}

template < typename SrcP, typename DstP >
void convertRgbToLab( const SrcP& src, DstP& dst )
{
	// first, transfer to xyz color space
	SrcP xyzPoint;
	convertRgbToXYZ( src, xyzPoint );

	bits32f x, y, z;
	x = channel_convert<bits32f>( get_color( xyzPoint, red_t()   ));
	y = channel_convert<bits32f>( get_color( xyzPoint, green_t() ));
	z = channel_convert<bits32f>( get_color( xyzPoint, blue_t()  ));

	// then, transfer to lab color space
	bits32f ref_x = 0.372733f;//95.047f;
	bits32f ref_y = 0.392156f;//100.000f;
	bits32f ref_z = 0.395619f;//108.883f;
	bits32f normalized_x = 1.f * x / ref_x;
	bits32f normalized_y = 1.f * y / ref_y;
	bits32f normalized_z = 1.f * z / ref_z;

	if( normalized_x > 0.008856f )
	{
		normalized_x = pow( normalized_x, 0.333f );
	}
	else
	{
		normalized_x = (7.787f * normalized_x) + ( 16.f/116.f );
	}

	if( normalized_y > 0.008856f )
	{
		normalized_y = pow( normalized_y, 0.333f );
	}
	else
	{
		normalized_y = (7.787f * normalized_y) + ( 16.f/116.f );
	}

	if( normalized_z > 0.008856f )
	{
		normalized_z = pow( normalized_z, 0.333f );
	}
	else
	{
		normalized_z = ( 7.787f * normalized_z ) + ( 16.f/116.f );
	}

	bits32f luminance, a_color_opponent, b_color_opponent;
	luminance =( 0.45490196f * normalized_y ) - 0.0627451f; // ( 116.f * normalized_y ) - 16.f;
	a_color_opponent = 1.960784f * ( normalized_x - normalized_y );//500.f * ( normalized_x - normalized_y );
	b_color_opponent = 0.7843137f * ( normalized_y - normalized_z ); // 200.f * ( normalized_y - normalized_z );

	get_color( dst, red_t()   ) = luminance;
	get_color( dst, green_t() ) = a_color_opponent;
	get_color( dst, blue_t()  ) = b_color_opponent;
}

template < typename SrcP, typename DstP >
void convertLabaToRgba( const SrcP& src, DstP& dst )
{
	//std::cout << "alpha is present" << std::endl;
	convertLabToRgb( src, dst );
	get_color( dst, alpha_t() )	= channel_convert<typename color_element_type<DstP, alpha_t  >::type>( get_color( src, alpha_t() ) );
}

template < typename SrcP, typename DstP >
void convertRgbaToLaba( const SrcP& src, DstP& dst )
{
	//std::cout << "alpha is present" << std::endl;
	convertRgbToLab( src, dst );
	get_color( dst, alpha_t() )	= channel_convert<typename color_element_type<DstP, alpha_t  >::type>( get_color( src, alpha_t() ) );
}

/*-------------------------------- RGB -> Luv  and Luv -> RGB Process ------------------------------------*/

// using poitn rgb with:
// red   channel for L channel
// green channel for u channel
// blue  channel for v channel

template < typename SrcP, typename DstP >
void convertLuvToRgb( const SrcP& src, DstP& dst )
{
	get_color( dst, red_t() )	= get_color( src, red_t()   );
	get_color( dst, green_t() )	= get_color( src, green_t() );
	get_color( dst, blue_t() )	= get_color( src, blue_t()  );
}

template < typename SrcP, typename DstP >
void convertRgbToLuv( const SrcP& src, DstP& dst )
{
	get_color( dst, red_t() )	= get_color( src, red_t()   );
	get_color( dst, green_t() )	= get_color( src, green_t() );
	get_color( dst, blue_t() )	= get_color( src, blue_t()  );
}

template < typename SrcP, typename DstP >
void convertLuvaToRgba( const SrcP& src, DstP& dst )
{
	//std::cout << "alpha is present" << std::endl;
	convertLuvToRgb( src, dst );
	get_color( dst, alpha_t() )	= channel_convert<typename color_element_type<DstP, alpha_t  >::type>( get_color( src, alpha_t() ) );
}

template < typename SrcP, typename DstP >
void convertRgbaToLuva( const SrcP& src, DstP& dst )
{
	//std::cout << "alpha is present" << std::endl;
	convertRgbToLuv( src, dst );
	get_color( dst, alpha_t() )	= channel_convert<typename color_element_type<DstP, alpha_t  >::type>( get_color( src, alpha_t() ) );
}

/*-------------------------------- RGB -> XYZ  and XYZ -> RGB Process ------------------------------------*/

// using poitn rgb with:
// red   channel for X channel
// green channel for Y channel
// blue  channel for Z channel

template < typename SrcP, typename DstP >
void convertXYZToRgb( const SrcP& src, DstP& dst )
{
	bits32f x = get_color( src, red_t() );
	bits32f y = get_color( src, green_t() );
	bits32f z = get_color( src, blue_t() );

	bits32f result_r = x *  3.2406f + y * -1.5372f + z * -0.4986f;
	bits32f result_g = x * -0.9689f + y *  1.8758f + z *  0.0415f;
	bits32f result_b = x *  0.0557f + y * -0.2040f + z *  1.0570f;

	get_color(dst,red_t  ()) = channel_convert<typename color_element_type<DstP, red_t  >::type>( result_r );
	get_color(dst,green_t()) = channel_convert<typename color_element_type<DstP, green_t>::type>( result_g );
	get_color(dst,blue_t ()) = channel_convert<typename color_element_type<DstP, blue_t >::type>( result_b );
}

template < typename SrcP, typename DstP >
void convertRgbToXYZ( const SrcP& src, DstP& dst )
{
	bits32f temp_red   = channel_convert<bits32f>( get_color( src, red_t()   ));
	bits32f temp_green = channel_convert<bits32f>( get_color( src, green_t() ));
	bits32f temp_blue  = channel_convert<bits32f>( get_color( src, blue_t()  ));

	bits32f x, y, z;
	x = temp_red * 0.4124240f + temp_green * 0.3575790f + temp_blue * 0.1804640f;
	y = temp_red * 0.2126560f + temp_green * 0.7151580f + temp_blue * 0.0721856f;
	z = temp_red * 0.0193324f + temp_green * 0.1191930f + temp_blue * 0.9504440f;

	get_color( dst, red_t() )	= x;
	get_color( dst, green_t() )	= y;
	get_color( dst, blue_t() )	= z;
}

template < typename SrcP, typename DstP >
void convertXYZaToRgba( const SrcP& src, DstP& dst )
{
	//std::cout << "alpha is present" << std::endl;
	convertXYZToRgb( src, dst );
	get_color( dst, alpha_t() )	= channel_convert<typename color_element_type<DstP, alpha_t  >::type>( get_color( src, alpha_t() ) );
}

template < typename SrcP, typename DstP >
void convertRgbaToXYZa( const SrcP& src, DstP& dst )
{
	//std::cout << "alpha is present" << std::endl;
	convertRgbToXYZ( src, dst );
	get_color( dst, alpha_t() )	= channel_convert<typename color_element_type<DstP, alpha_t  >::type>( get_color( src, alpha_t() ) );
}

/*-------------------------------- RGB -> Yxy  and Yxy -> RGB Process ------------------------------------*/

// using poitn rgb with:
// red   channel for Y channel
// green channel for x channel
// blue  channel for y channel

template < typename SrcP, typename DstP >
void convertYxyToRgb( const SrcP& src, DstP& dst )
{
	DstP XYZPoint;
	if( get_color( src, green_t() ) == 0.f )
	{
		get_color( XYZPoint, red_t() )		= 0.f ;
		get_color( XYZPoint, green_t() )	= 0.f ;
		get_color( XYZPoint, blue_t() )		= 0.f ;
	}
	else
	{
		get_color( XYZPoint, red_t() )		= 1.f * get_color( src, green_t() ) * get_color( src, red_t() ) / get_color( src, blue_t() );
		get_color( XYZPoint, green_t() )	= get_color( src, red_t() );
		get_color( XYZPoint, blue_t() )		= (  1.f - get_color( src, green_t() ) - get_color( src, blue_t() ) ) * get_color( src, red_t() ) / get_color( src, blue_t() );
	}
	convertXYZToRgb( XYZPoint, dst );
}

template < typename SrcP, typename DstP >
void convertRgbToYxy( const SrcP& src, DstP& dst )
{
	SrcP XYZPoint;
	convertRgbToXYZ( src, XYZPoint );
	bits32f som = get_color( XYZPoint, red_t() ) + get_color( XYZPoint, green_t() ) + get_color( XYZPoint, blue_t() );
	if( som != 0.f )
	{
		get_color( dst, red_t() )	= get_color( XYZPoint, green_t() );
		get_color( dst, green_t() )	= get_color( XYZPoint, red_t() ) / som;
		get_color( dst, blue_t() )	= get_color( XYZPoint, green_t() ) / som;
	}
	else
	{
		get_color( dst, red_t() )	= 0.f;//0.31271f ;
		get_color( dst, green_t() )	= 0.f;//0.32902f ;
		get_color( dst, blue_t() )	= get_color( XYZPoint, green_t() );
	}
}

template < typename SrcP, typename DstP >
void convertYxyaToRgba( const SrcP& src, DstP& dst )
{
	//std::cout << "alpha is present" << std::endl;
	convertYxyToRgb( src, dst );
	get_color( dst, alpha_t() )	= channel_convert<typename color_element_type<DstP, alpha_t  >::type>( get_color( src, alpha_t() ) );
}

template < typename SrcP, typename DstP >
void convertRgbaToYxya( const SrcP& src, DstP& dst )
{
	//std::cout << "alpha is present" << std::endl;
	convertRgbToYxy( src, dst );
	get_color( dst, alpha_t() )	= channel_convert<typename color_element_type<DstP, alpha_t  >::type>( get_color( src, alpha_t() ) );
}

/* --------------------------------- functions specifications ----------------------------------*/

/* ---------------------------------------- RGB -> RGB -----------------------------------------*/

template < typename SrcP, typename DstP >
inline bool convertFromRgbLayout ( const SrcP& src, DstP& dst )
{
	static_for_each( src, dst, computeRGB() );
	return true;
}

/* ---------------------------------------- RGB -> RGB -----------------------------------------*/

template < typename SrcP, typename DstP >
inline bool convertToRgbLayout ( const SrcP& src, DstP& dst )
{
	static_for_each( src, dst, computeRGB() );
	return true;
}

/* ---------------------------------------- Yuv -> RGB -----------------------------------------*/

template < typename SrcP, typename DstP >
inline bool convertFromYuvLayout( const SrcP& src, DstP& dst )
{
	//std::cout << "Generique conversion"<< std::endl;
	return false;
}

template < >
inline bool convertFromYuvLayout( const rgb8_pixel_t& src, rgb8_pixel_t& dst )
{
	convertYuvToRgb( src, dst );
	return true;
}

template < >
inline bool convertFromYuvLayout( const rgba8_pixel_t& src, rgba8_pixel_t& dst )
{
	convertYuvaToRgba( src, dst );
	return true;
}

template < >
inline bool convertFromYuvLayout( const rgb16_pixel_t& src, rgb16_pixel_t& dst )
{
	convertYuvToRgb( src, dst );
	return true;
}

template < >
inline bool convertFromYuvLayout( const rgba16_pixel_t& src, rgba16_pixel_t& dst )
{
	convertYuvaToRgba( src, dst );
	return true;
}

template < >
inline bool convertFromYuvLayout( const rgb32_pixel_t& src, rgb32_pixel_t& dst )
{
	convertYuvToRgb( src, dst );
	return true;
}

template < >
inline bool convertFromYuvLayout( const rgba32_pixel_t& src, rgba32_pixel_t& dst )
{
	convertYuvaToRgba( src, dst );
	return true;
}

template < >
inline bool convertFromYuvLayout( const rgb32f_pixel_t& src, rgb32f_pixel_t& dst )
{
	convertYuvToRgb( src, dst );
	return true;
}

template < >
inline bool convertFromYuvLayout( const rgba32f_pixel_t& src, rgba32f_pixel_t& dst )
{
	convertYuvaToRgba( src, dst );
	return true;
}

/* ---------------------------------------- RGB -> Yuv -----------------------------------------*/

template < typename SrcP, typename DstP >
inline bool convertToYuvLayout( const SrcP& src, DstP& dst )
{
	//std::cout << "Generique conversion"<< std::endl;
	return false;
}

template < >
inline bool convertToYuvLayout( const rgb8_pixel_t& src, rgb8_pixel_t& dst )
{
	convertRgbToYuv( src, dst );
	return true;
}

template < >
inline bool convertToYuvLayout( const rgba8_pixel_t& src, rgba8_pixel_t& dst )
{
	convertRgbaToYuva( src, dst );
	return true;
}

template < >
inline bool convertToYuvLayout( const rgb16_pixel_t& src, rgb16_pixel_t& dst )
{
	convertRgbToYuv( src, dst );
	return true;
}

template < >
inline bool convertToYuvLayout( const rgba16_pixel_t& src, rgba16_pixel_t& dst )
{
	convertRgbaToYuva( src, dst );
	return true;
}

template < >
inline bool convertToYuvLayout( const rgb32_pixel_t& src, rgb32_pixel_t& dst )
{
	convertRgbToYuv( src, dst );
	return true;
}

template < >
inline bool convertToYuvLayout( const rgba32_pixel_t& src, rgba32_pixel_t& dst )
{
	convertRgbaToYuva( src, dst );
	return true;
}

template < >
inline bool convertToYuvLayout( const rgb32f_pixel_t& src, rgb32f_pixel_t& dst )
{
	convertRgbToYuv ( src, dst );
	return true;
}

template < >
inline bool convertToYuvLayout( const rgba32f_pixel_t& src, rgba32f_pixel_t& dst )
{
	convertRgbaToYuva( src, dst );
	return true;
}

/* ---------------------------------------- YPbPr -> RGB -----------------------------------------*/

template < typename SrcP, typename DstP>
inline bool convertFromYPbPrLayout( const SrcP& src, DstP& dst )
{
	//std::cout << "Generique conversion"<< std::endl;
	return false;
}

template < >
inline bool convertFromYPbPrLayout( const rgb8_pixel_t& src, rgb8_pixel_t& dst )
{
	convertYPbPrToRgb( src, dst );
	return true;
}

template < >
inline bool convertFromYPbPrLayout( const rgba8_pixel_t& src, rgba8_pixel_t& dst )
{
	convertYPbPraToRgba( src, dst );
	return true;
}

template < >
inline bool convertFromYPbPrLayout( const rgb16_pixel_t& src, rgb16_pixel_t& dst )
{
	convertYPbPrToRgb( src, dst );
	return true;
}

template < >
inline bool convertFromYPbPrLayout( const rgba16_pixel_t& src, rgba16_pixel_t& dst )
{
	convertYPbPraToRgba( src, dst );
	return true;
}

template < >
inline bool convertFromYPbPrLayout( const rgb32_pixel_t& src, rgb32_pixel_t& dst )
{
	convertYPbPrToRgb( src, dst );
	return true;
}

template < >
inline bool convertFromYPbPrLayout( const rgba32_pixel_t& src, rgba32_pixel_t& dst )
{
	convertYPbPraToRgba( src, dst );
	return true;
}

template < >
inline bool convertFromYPbPrLayout( const rgb32f_pixel_t& src, rgb32f_pixel_t& dst )
{
	//std::cout << "compute in 32 bits float" << std::endl;
	convertYPbPrToRgb( src, dst );
	return true;
}

template < >
inline bool convertFromYPbPrLayout( const rgba32f_pixel_t& src, rgba32f_pixel_t& dst )
{
	//std::cout << "compute in 32 bits float" << std::endl;
	convertYPbPraToRgba( src, dst );
	return true;
}

/* ---------------------------------------- RGB -> YPbPr -----------------------------------------*/

template < typename SrcP, typename DstP >
inline bool convertToYPbPrLayout( const SrcP& src, DstP& dst )
{
	//std::cout << "Generique conversion"<< std::endl;
	return false;
}

template < >
inline bool convertToYPbPrLayout( const rgb8_pixel_t& src, rgb8_pixel_t& dst )
{
	convertRgbToYPbPr( src, dst );
	return true;
}

template < >
inline bool convertToYPbPrLayout( const rgba8_pixel_t& src, rgba8_pixel_t& dst )
{
	convertRgbaToYPbPra( src, dst );
	return true;
}

template < >
inline bool convertToYPbPrLayout( const rgb16_pixel_t& src, rgb16_pixel_t& dst )
{
	convertRgbToYPbPr( src, dst );
	return true;
}

template < >
inline bool convertToYPbPrLayout( const rgba16_pixel_t& src, rgba16_pixel_t& dst )
{
	convertRgbaToYPbPra( src, dst );
	return true;
}

template < >
inline bool convertToYPbPrLayout( const rgb32_pixel_t& src, rgb32_pixel_t& dst )
{
	convertRgbToYPbPr( src, dst );
	return true;
}

template < >
inline bool convertToYPbPrLayout( const rgba32_pixel_t& src, rgba32_pixel_t& dst )
{
	convertRgbaToYPbPra( src, dst );
	return true;
}

template < >
inline bool convertToYPbPrLayout( const rgb32f_pixel_t& src, rgb32f_pixel_t& dst )
{
	//std::cout << "compute in 32 bits float" << std::endl;
	convertRgbToYPbPr( src, dst );
	return true;
}

template < >
inline bool convertToYPbPrLayout( const rgba32f_pixel_t& src, rgba32f_pixel_t& dst )
{
	//std::cout << "compute in 32 bits float" << std::endl;
	convertRgbaToYPbPra( src, dst );
	return true;
}

/* ---------------------------------------- HSV -> RGB -----------------------------------------*/

template < typename SrcP, typename DstP >
inline bool convertFromHsvLayout( const SrcP& src, DstP& dst )
{
	//std::cout << "Generique conversion"<< std::endl;
	return false;
}

template < >
inline bool convertFromHsvLayout( const rgb8_pixel_t& src, rgb8_pixel_t& dst )
{
	convertHsvToRgb( src, dst );
	return true;
}

template < >
inline bool convertFromHsvLayout( const rgba8_pixel_t& src, rgba8_pixel_t& dst )
{
	convertHsvaToRgba( src, dst );
	return true;
}

template < >
inline bool convertFromHsvLayout( const rgb16_pixel_t& src, rgb16_pixel_t& dst )
{
	convertHsvToRgb( src, dst );
	return true;
}

template < >
inline bool convertFromHsvLayout( const rgba16_pixel_t& src, rgba16_pixel_t& dst )
{
	convertHsvaToRgba( src, dst );
	return true;
}

template < >
inline bool convertFromHsvLayout( const rgb32_pixel_t& src, rgb32_pixel_t& dst )
{
	convertHsvToRgb( src, dst );
	return true;
}

template < >
inline bool convertFromHsvLayout( const rgba32_pixel_t& src, rgba32_pixel_t& dst )
{
	convertHsvaToRgba( src, dst );
	return true;
}

template < >
inline bool convertFromHsvLayout( const rgb32f_pixel_t& src, rgb32f_pixel_t& dst )
{
	//std::cout << "compute in 32 bits float" << std::endl;
	convertHsvToRgb( src, dst );
	return true;
}

template < >
inline bool convertFromHsvLayout( const rgba32f_pixel_t& src, rgba32f_pixel_t& dst )
{
	//std::cout << "compute in 32 bits float" << std::endl;
	convertHsvaToRgba( src, dst );
	return true;
}

/* ---------------------------------------- RGB -> HSV -----------------------------------------*/

template < typename SrcP, typename DstP >
inline bool convertToHsvLayout( const SrcP& src, DstP& dst )
{
	//std::cout << "Generique conversion"<< std::endl;
	return false;
}

template < >
inline bool convertToHsvLayout( const rgb8_pixel_t& src, rgb8_pixel_t& dst )
{
	convertRgbToHsv( src, dst );
	return true;
}

template < >
inline bool convertToHsvLayout( const rgba8_pixel_t& src, rgba8_pixel_t& dst )
{
	convertRgbaToHsva( src, dst );
	return true;
}

template < >
inline bool convertToHsvLayout( const rgb16_pixel_t& src, rgb16_pixel_t& dst )
{
	convertRgbToHsv( src, dst );
	return true;
}

template < >
inline bool convertToHsvLayout( const rgba16_pixel_t& src, rgba16_pixel_t& dst )
{
	convertRgbaToHsva( src, dst );
	return true;
}

template < >
inline bool convertToHsvLayout( const rgb32_pixel_t& src, rgb32_pixel_t& dst )
{
	convertRgbToHsv( src, dst );
	return true;
}

template < >
inline bool convertToHsvLayout( const rgba32_pixel_t& src, rgba32_pixel_t& dst )
{
	convertRgbaToHsva( src, dst );
	return true;
}

template < >
inline bool convertToHsvLayout( const rgb32f_pixel_t& src, rgb32f_pixel_t& dst )
{
	convertRgbToHsv( src, dst );
	return true;
}

template < >
inline bool convertToHsvLayout( const rgba32f_pixel_t& src, rgba32f_pixel_t& dst )
{
	//std::cout << "compute in 32 bits float" << std::endl;
	convertRgbaToHsva( src, dst );
	return true;
}


/* ---------------------------------------- HSL -> RGB -----------------------------------------*/

template < typename SrcP, typename DstP >
inline bool convertFromHslLayout( const SrcP& src, DstP& dst )
{
	//std::cout << "Generique conversion"<< std::endl;
	return false;
}

template < >
inline bool convertFromHslLayout( const rgb8_pixel_t& src, rgb8_pixel_t& dst )
{
	convertHslToRgb( src, dst );
	return true;
}

template < >
inline bool convertFromHslLayout( const rgba8_pixel_t& src, rgba8_pixel_t& dst )
{
	convertHslaToRgba( src, dst );
	return true;
}

template < >
inline bool convertFromHslLayout( const rgb16_pixel_t& src, rgb16_pixel_t& dst )
{
	convertHslToRgb( src, dst );
	return true;
}

template < >
inline bool convertFromHslLayout( const rgba16_pixel_t& src, rgba16_pixel_t& dst )
{
	convertHslaToRgba( src, dst );
	return true;
}

template < >
inline bool convertFromHslLayout( const rgb32_pixel_t& src, rgb32_pixel_t& dst )
{
	convertHslToRgb( src, dst );
	return true;
}

template < >
inline bool convertFromHslLayout( const rgba32_pixel_t& src, rgba32_pixel_t& dst )
{
	convertHslaToRgba( src, dst );
	return true;
}

template < >
inline bool convertFromHslLayout( const rgb32f_pixel_t& src, rgb32f_pixel_t& dst )
{
	//std::cout << "compute in 32 bits float" << std::endl;
	convertHslToRgb( src, dst );
	return true;
}

template < >
inline bool convertFromHslLayout( const rgba32f_pixel_t& src, rgba32f_pixel_t& dst )
{
	//std::cout << "compute in 32 bits float" << std::endl;
	convertHslaToRgba( src, dst );
	return true;
}

/* ---------------------------------------- RGB -> HSL -----------------------------------------*/

template < typename SrcP, typename DstP >
inline bool convertToHslLayout( const SrcP& src, DstP& dst )
{
	//std::cout << "Generique conversion"<< std::endl;
	return false;
}

template < >
inline bool convertToHslLayout( const rgb8_pixel_t& src, rgb8_pixel_t& dst )
{
	convertRgbToHsl( src, dst );
	return true;
}

template < >
inline bool convertToHslLayout( const rgba8_pixel_t& src, rgba8_pixel_t& dst )
{
	convertRgbaToHsla( src, dst );
	return true;
}

template < >
inline bool convertToHslLayout( const rgb16_pixel_t& src, rgb16_pixel_t& dst )
{
	convertRgbToHsl( src, dst );
	return true;
}

template < >
inline bool convertToHslLayout( const rgba16_pixel_t& src, rgba16_pixel_t& dst )
{
	convertRgbaToHsla( src, dst );
	return true;
}

template < >
inline bool convertToHslLayout( const rgb32_pixel_t& src, rgb32_pixel_t& dst )
{
	convertRgbToHsl( src, dst );
	return true;
}

template < >
inline bool convertToHslLayout( const rgba32_pixel_t& src, rgba32_pixel_t& dst )
{
	convertRgbaToHsla( src, dst );
	return true;
}

template < >
inline bool convertToHslLayout( const rgb32f_pixel_t& src, rgb32f_pixel_t& dst )
{
	convertRgbToHsl( src, dst );
	return true;
}

template < >
inline bool convertToHslLayout( const rgba32f_pixel_t& src, rgba32f_pixel_t& dst )
{
	//std::cout << "compute in 32 bits float" << std::endl;
	convertRgbaToHsla( src, dst );
	return true;
}

/* ---------------------------------------- Lab -> RGB -----------------------------------------*/

template < typename SrcP, typename DstP >
inline bool convertFromLabLayout( const SrcP& src, DstP& dst )
{
	//std::cout << "Generique conversion"<< std::endl;
	return false;
}

template < >
inline bool convertFromLabLayout( const rgb8_pixel_t& src, rgb8_pixel_t& dst )
{
	convertLabToRgb( src, dst );
	return true;
}

template < >
inline bool convertFromLabLayout( const rgba8_pixel_t& src, rgba8_pixel_t& dst )
{
	convertLabaToRgba( src, dst );
	return true;
}

template < >
inline bool convertFromLabLayout( const rgb16_pixel_t& src, rgb16_pixel_t& dst )
{
	convertLabToRgb( src, dst );
	return true;
}

template < >
inline bool convertFromLabLayout( const rgba16_pixel_t& src, rgba16_pixel_t& dst )
{
	convertLabaToRgba( src, dst );
	return true;
}

template < >
inline bool convertFromLabLayout( const rgb32_pixel_t& src, rgb32_pixel_t& dst )
{
	convertLabToRgb( src, dst );
	return true;
}

template < >
inline bool convertFromLabLayout( const rgba32_pixel_t& src, rgba32_pixel_t& dst )
{
	convertLabaToRgba( src, dst );
	return true;
}

template < >
inline bool convertFromLabLayout( const rgb32f_pixel_t& src, rgb32f_pixel_t& dst )
{
	//std::cout << "compute in 32 bits float" << std::endl;
	convertLabToRgb( src, dst );
	return true;
}

template < >
inline bool convertFromLabLayout( const rgba32f_pixel_t& src, rgba32f_pixel_t& dst )
{
	//std::cout << "compute in 32 bits float" << std::endl;
	convertLabaToRgba( src, dst );
	return true;
}

/* ---------------------------------------- RGB -> Lab -----------------------------------------*/

template < typename SrcP, typename DstP >
inline bool convertToLabLayout( const SrcP& src, DstP& dst )
{
	//std::cout << "Generique conversion"<< std::endl;
	return false;
}

template < >
inline bool convertToLabLayout( const rgb8_pixel_t& src, rgb8_pixel_t& dst )
{
	convertRgbToLab( src, dst );
	return true;
}

template < >
inline bool convertToLabLayout( const rgba8_pixel_t& src, rgba8_pixel_t& dst )
{
	convertRgbaToLaba( src, dst );
	return true;
}

template < >
inline bool convertToLabLayout( const rgb16_pixel_t& src, rgb16_pixel_t& dst )
{
	convertRgbToLab( src, dst );
	return true;
}

template < >
inline bool convertToLabLayout( const rgba16_pixel_t& src, rgba16_pixel_t& dst )
{
	convertRgbaToLaba( src, dst );
	return true;
}

template < >
inline bool convertToLabLayout( const rgb32_pixel_t& src, rgb32_pixel_t& dst )
{
	convertRgbToLab( src, dst );
	return true;
}

template < >
inline bool convertToLabLayout( const rgba32_pixel_t& src, rgba32_pixel_t& dst )
{
	convertRgbaToLaba( src, dst );
	return true;
}

template < >
inline bool convertToLabLayout( const rgb32f_pixel_t& src, rgb32f_pixel_t& dst )
{
	convertRgbToLab( src, dst );
	return true;
}

template < >
inline bool convertToLabLayout( const rgba32f_pixel_t& src, rgba32f_pixel_t& dst )
{
	//std::cout << "compute in 32 bits float" << std::endl;
	convertRgbaToLaba( src, dst );
	return true;
}


/* ---------------------------------------- Luv -> RGB -----------------------------------------*/

template < typename SrcP, typename DstP >
inline bool convertFromLuvLayout( const SrcP& src, DstP& dst )
{
	//std::cout << "Generique conversion"<< std::endl;
	return false;
}

template < >
inline bool convertFromLuvLayout( const rgb8_pixel_t& src, rgb8_pixel_t& dst )
{
	convertLuvToRgb( src, dst );
	return true;
}

template < >
inline bool convertFromLuvLayout( const rgba8_pixel_t& src, rgba8_pixel_t& dst )
{
	convertLuvaToRgba( src, dst );
	return true;
}

template < >
inline bool convertFromLuvLayout( const rgb16_pixel_t& src, rgb16_pixel_t& dst )
{
	convertLuvToRgb( src, dst );
	return true;
}

template < >
inline bool convertFromLuvLayout( const rgba16_pixel_t& src, rgba16_pixel_t& dst )
{
	convertLuvaToRgba( src, dst );
	return true;
}

template < >
inline bool convertFromLuvLayout( const rgb32_pixel_t& src, rgb32_pixel_t& dst )
{
	convertLuvToRgb( src, dst );
	return true;
}

template < >
inline bool convertFromLuvLayout( const rgba32_pixel_t& src, rgba32_pixel_t& dst )
{
	convertLuvaToRgba( src, dst );
	return true;
}

template < >
inline bool convertFromLuvLayout( const rgb32f_pixel_t& src, rgb32f_pixel_t& dst )
{
	//std::cout << "compute in 32 bits float" << std::endl;
	convertLuvToRgb( src, dst );
	return true;
}

template < >
inline bool convertFromLuvLayout( const rgba32f_pixel_t& src, rgba32f_pixel_t& dst )
{
	//std::cout << "compute in 32 bits float" << std::endl;
	convertLuvaToRgba( src, dst );
	return true;
}

/* ---------------------------------------- RGB -> Luv -----------------------------------------*/

template < typename SrcP, typename DstP >
inline bool convertToLuvLayout( const SrcP& src, DstP& dst )
{
	//std::cout << "Generique conversion"<< std::endl;
	return false;
}

template < >
inline bool convertToLuvLayout( const rgb8_pixel_t& src, rgb8_pixel_t& dst )
{
	convertRgbToLuv( src, dst );
	return true;
}

template < >
inline bool convertToLuvLayout( const rgba8_pixel_t& src, rgba8_pixel_t& dst )
{
	convertRgbaToLuva( src, dst );
	return true;
}

template < >
inline bool convertToLuvLayout( const rgb16_pixel_t& src, rgb16_pixel_t& dst )
{
	convertRgbToLuv( src, dst );
	return true;
}

template < >
inline bool convertToLuvLayout( const rgba16_pixel_t& src, rgba16_pixel_t& dst )
{
	convertRgbaToLuva( src, dst );
	return true;
}

template < >
inline bool convertToLuvLayout( const rgb32_pixel_t& src, rgb32_pixel_t& dst )
{
	convertRgbToLuv( src, dst );
	return true;
}

template < >
inline bool convertToLuvLayout( const rgba32_pixel_t& src, rgba32_pixel_t& dst )
{
	convertRgbaToLuva( src, dst );
	return true;
}

template < >
inline bool convertToLuvLayout( const rgb32f_pixel_t& src, rgb32f_pixel_t& dst )
{
	convertRgbToLuv( src, dst );
	return true;
}

template < >
inline bool convertToLuvLayout( const rgba32f_pixel_t& src, rgba32f_pixel_t& dst )
{
	//std::cout << "compute in 32 bits float" << std::endl;
	convertRgbaToLuva( src, dst );
	return true;
}

/* ---------------------------------------- XYZ -> RGB -----------------------------------------*/

template < typename SrcP, typename DstP >
inline bool convertFromXYZLayout( const SrcP& src, DstP& dst )
{
	//std::cout << "Generique conversion"<< std::endl;
	return false;
}

template < >
inline bool convertFromXYZLayout( const rgb8_pixel_t& src, rgb8_pixel_t& dst )
{
	convertXYZToRgb( src, dst );
	return true;
}

template < >
inline bool convertFromXYZLayout( const rgba8_pixel_t& src, rgba8_pixel_t& dst )
{
	convertXYZaToRgba( src, dst );
	return true;
}

template < >
inline bool convertFromXYZLayout( const rgb16_pixel_t& src, rgb16_pixel_t& dst )
{
	convertXYZToRgb( src, dst );
	return true;
}

template < >
inline bool convertFromXYZLayout( const rgba16_pixel_t& src, rgba16_pixel_t& dst )
{
	convertXYZaToRgba( src, dst );
	return true;
}

template < >
inline bool convertFromXYZLayout( const rgb32_pixel_t& src, rgb32_pixel_t& dst )
{
	convertXYZToRgb( src, dst );
	return true;
}

template < >
inline bool convertFromXYZLayout( const rgba32_pixel_t& src, rgba32_pixel_t& dst )
{
	convertXYZaToRgba( src, dst );
	return true;
}

template < >
inline bool convertFromXYZLayout( const rgb32f_pixel_t& src, rgb32f_pixel_t& dst )
{
	//std::cout << "compute in 32 bits float" << std::endl;
	convertXYZToRgb( src, dst );
	return true;
}

template < >
inline bool convertFromXYZLayout( const rgba32f_pixel_t& src, rgba32f_pixel_t& dst )
{
	//std::cout << "compute in 32 bits float" << std::endl;
	convertXYZaToRgba( src, dst );
	return true;
}

/* ---------------------------------------- RGB -> XYZ -----------------------------------------*/

template < typename SrcP, typename DstP >
inline bool convertToXYZLayout( const SrcP& src, DstP& dst )
{
	//std::cout << "Generique conversion"<< std::endl;
	return false;
}

template < >
inline bool convertToXYZLayout( const rgb8_pixel_t& src, rgb8_pixel_t& dst )
{
	convertRgbToXYZ( src, dst );
	return true;
}

template < >
inline bool convertToXYZLayout( const rgba8_pixel_t& src, rgba8_pixel_t& dst )
{
	convertRgbaToXYZa( src, dst );
	return true;
}

template < >
inline bool convertToXYZLayout( const rgb16_pixel_t& src, rgb16_pixel_t& dst )
{
	convertRgbToXYZ( src, dst );
	return true;
}

template < >
inline bool convertToXYZLayout( const rgba16_pixel_t& src, rgba16_pixel_t& dst )
{
	convertRgbaToXYZa( src, dst );
	return true;
}

template < >
inline bool convertToXYZLayout( const rgb32_pixel_t& src, rgb32_pixel_t& dst )
{
	convertRgbToXYZ( src, dst );
	return true;
}

template < >
inline bool convertToXYZLayout( const rgba32_pixel_t& src, rgba32_pixel_t& dst )
{
	convertRgbaToXYZa( src, dst );
	return true;
}

template < >
inline bool convertToXYZLayout( const rgb32f_pixel_t& src, rgb32f_pixel_t& dst )
{
	convertRgbToXYZ( src, dst );
	return true;
}

template < >
inline bool convertToXYZLayout( const rgba32f_pixel_t& src, rgba32f_pixel_t& dst )
{
	//std::cout << "compute in 32 bits float" << std::endl;
	convertRgbaToXYZa( src, dst );
	return true;
}

/* ---------------------------------------- Yxy -> RGB -----------------------------------------*/

template < typename SrcP, typename DstP >
inline bool convertFromYxyLayout( const SrcP& src, DstP& dst )
{
	//std::cout << "Generique conversion"<< std::endl;
	return false;
}

template < >
inline bool convertFromYxyLayout( const rgb8_pixel_t& src, rgb8_pixel_t& dst )
{
	convertYxyToRgb( src, dst );
	return true;
}

template < >
inline bool convertFromYxyLayout( const rgba8_pixel_t& src, rgba8_pixel_t& dst )
{
	convertYxyaToRgba( src, dst );
	return true;
}

template < >
inline bool convertFromYxyLayout( const rgb16_pixel_t& src, rgb16_pixel_t& dst )
{
	convertYxyToRgb( src, dst );
	return true;
}

template < >
inline bool convertFromYxyLayout( const rgba16_pixel_t& src, rgba16_pixel_t& dst )
{
	convertYxyaToRgba( src, dst );
	return true;
}

template < >
inline bool convertFromYxyLayout( const rgb32_pixel_t& src, rgb32_pixel_t& dst )
{
	convertYxyToRgb( src, dst );
	return true;
}

template < >
inline bool convertFromYxyLayout( const rgba32_pixel_t& src, rgba32_pixel_t& dst )
{
	convertYxyaToRgba( src, dst );
	return true;
}

template < >
inline bool convertFromYxyLayout( const rgb32f_pixel_t& src, rgb32f_pixel_t& dst )
{
	//std::cout << "compute in 32 bits float" << std::endl;
	convertYxyToRgb( src, dst );
	return true;
}

template < >
inline bool convertFromYxyLayout( const rgba32f_pixel_t& src, rgba32f_pixel_t& dst )
{
	//std::cout << "compute in 32 bits float" << std::endl;
	convertYxyaToRgba( src, dst );
	return true;
}

/* ---------------------------------------- RGB -> Yxy -----------------------------------------*/

template < typename SrcP, typename DstP >
inline bool convertToYxyLayout( const SrcP& src, DstP& dst )
{
	//std::cout << "Generique conversion"<< std::endl;
	return false;
}

template < >
inline bool convertToYxyLayout( const rgb8_pixel_t& src, rgb8_pixel_t& dst )
{
	convertRgbToYxy( src, dst );
	return true;
}

template < >
inline bool convertToYxyLayout( const rgba8_pixel_t& src, rgba8_pixel_t& dst )
{
	convertRgbaToYxya( src, dst );
	return true;
}

template < >
inline bool convertToYxyLayout( const rgb16_pixel_t& src, rgb16_pixel_t& dst )
{
	convertRgbToYxy( src, dst );
	return true;
}

template < >
inline bool convertToYxyLayout( const rgba16_pixel_t& src, rgba16_pixel_t& dst )
{
	convertRgbaToYxya( src, dst );
	return true;
}

template < >
inline bool convertToYxyLayout( const rgb32_pixel_t& src, rgb32_pixel_t& dst )
{
	convertRgbToYxy( src, dst );
	return true;
}

template < >
inline bool convertToYxyLayout( const rgba32_pixel_t& src, rgba32_pixel_t& dst )
{
	convertRgbaToYxya( src, dst );
	return true;
}

template < >
inline bool convertToYxyLayout( const rgb32f_pixel_t& src, rgb32f_pixel_t& dst )
{
	convertRgbToYxy( src, dst );
	return true;
}

template < >
inline bool convertToYxyLayout( const rgba32f_pixel_t& src, rgba32f_pixel_t& dst )
{
	//std::cout << "compute in 32 bits float" << std::endl;
	convertRgbaToYxya( src, dst );
	return true;
}
<<<<<<< HEAD
=======

}
}
}

#endif
>>>>>>> 9ccf92f8
<|MERGE_RESOLUTION|>--- conflicted
+++ resolved
@@ -1,9 +1,3 @@
-<<<<<<< HEAD
-=======
-#ifndef _TUTTLE_PLUGIN_LAYOUT_TCC_
-#define _TUTTLE_PLUGIN_LAYOUT_TCC_
-
->>>>>>> 9ccf92f8
 #include <boost/gil/rgb.hpp>
 #include <boost/gil/rgba.hpp>
 #include <boost/gil/pixel.hpp>
@@ -1839,12 +1833,7 @@
 	convertRgbaToYxya( src, dst );
 	return true;
 }
-<<<<<<< HEAD
-=======
-
-}
-}
-}
-
-#endif
->>>>>>> 9ccf92f8
+
+}
+}
+}
