--- conflicted
+++ resolved
@@ -31,11 +31,7 @@
 		typename DstView::x_iterator xit = dst_view.row_begin( dst_p.y );
 		for( dst_p.x = procWindow.x1; dst_p.x < procWindow.x2; ++dst_p.x )
 		{
-<<<<<<< HEAD
-			if( !boost::gil::sample( sampler, src_view, boost::gil::transform( dst_to_src, dst_p ), xit[dst_p.x] ) )
-=======
 			if( ! ::boost::gil::sample( sampler, src_view, ::boost::gil::transform( dst_to_src, dst_p ), xit[dst_p.x] ) )
->>>>>>> 5ffc7024
 			{
 				xit[dst_p.x] = black; // if it is outside of the source image
 			}
