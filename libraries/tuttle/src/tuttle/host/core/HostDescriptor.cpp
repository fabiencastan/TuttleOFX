/*
 * Software License :
 *
 * Copyright (c) 2007, The Open Effects Association Ltd. All rights reserved.
 *
 * Redistribution and use in source and binary forms, with or without
 * modification, are permitted provided that the following conditions are met:
 *
 * Redistributions of source code must retain the above copyright notice,
 *    this list of conditions and the following disclaimer.
 * Redistributions in binary form must reproduce the above copyright notice,
 *    this list of conditions and the following disclaimer in the documentation
 *    and/or other materials provided with the distribution.
 * Neither the name The Open Effects Association Ltd, nor the names of its
 *    contributors may be used to endorse or promote products derived from this
 *    software without specific prior written permission.
 *
 * THIS SOFTWARE IS PROVIDED BY THE COPYRIGHT HOLDERS AND CONTRIBUTORS "AS IS" AND
 * ANY EXPRESS OR IMPLIED WARRANTIES, INCLUDING, BUT NOT LIMITED TO, THE IMPLIED
 * WARRANTIES OF MERCHANTABILITY AND FITNESS FOR A PARTICULAR PURPOSE ARE
 * DISCLAIMED. IN NO EVENT SHALL THE COPYRIGHT OWNER OR CONTRIBUTORS BE LIABLE FOR
 * ANY DIRECT, INDIRECT, INCIDENTAL, SPECIAL, EXEMPLARY, OR CONSEQUENTIAL DAMAGES
 * (INCLUDING, BUT NOT LIMITED TO, PROCUREMENT OF SUBSTITUTE GOODS OR SERVICES;
 * LOSS OF USE, DATA, OR PROFITS; OR BUSINESS INTERRUPTION) HOWEVER CAUSED AND ON
 * ANY THEORY OF LIABILITY, WHETHER IN CONTRACT, STRICT LIABILITY, OR TORT
 * (INCLUDING NEGLIGENCE OR OTHERWISE) ARISING IN ANY WAY OUT OF THE USE OF THIS
 * SOFTWARE, EVEN IF ADVISED OF THE POSSIBILITY OF SUCH DAMAGE.
 */

#include <iostream>
#include <fstream>
#include <cstring>

// ofx
#include <ofxCore.h>
#include <ofxImageEffect.h>

// ofx host
#include <tuttle/host/ofx/OfxhBinary.hpp>
#include <tuttle/host/ofx/OfxhPropertySuite.hpp>
#include <tuttle/host/ofx/OfxhClip.hpp>
#include <tuttle/host/ofx/OfxhParam.hpp>
#include <tuttle/host/ofx/OfxhMemory.hpp>
#include <tuttle/host/ofx/OfxhImageEffect.hpp>
#include <tuttle/host/ofx/OfxhPluginAPICache.hpp>
#include <tuttle/host/ofx/OfxhPluginCache.hpp>
#include <tuttle/host/ofx/OfxhHost.hpp>
#include <tuttle/host/ofx/OfxhImageEffectAPI.hpp>

// my host
#include "HostDescriptor.hpp"
#include "EffectInstance.hpp"
#include "ClipInstance.hpp"

namespace tuttle {
namespace host {
namespace core {

Host::Host()
{
	// set host properties... TODO
	_properties.setStringProperty( kOfxPropName, "TuttleOfx" );
	_properties.setStringProperty( kOfxPropLabel, "TuttleOfx beta" );
	_properties.setIntProperty( kOfxImageEffectHostPropIsBackground, 0 );
	_properties.setIntProperty( kOfxImageEffectPropSupportsOverlays, 0 );
	_properties.setIntProperty( kOfxImageEffectPropSupportsMultiResolution, 0 );
	_properties.setIntProperty( kOfxImageEffectPropSupportsTiles, true );
	_properties.setIntProperty( kOfxImageEffectPropTemporalClipAccess, true );
	_properties.setStringProperty( kOfxImageEffectPropSupportedComponents,  kOfxImageComponentRGBA, 0 );
	_properties.setStringProperty( kOfxImageEffectPropSupportedComponents,  kOfxImageComponentAlpha, 1 );
	_properties.setStringProperty( kOfxImageEffectPropSupportedContexts, kOfxImageEffectContextGenerator, 0 );
	_properties.setStringProperty( kOfxImageEffectPropSupportedContexts, kOfxImageEffectContextFilter, 1 );
	_properties.setStringProperty( kOfxImageEffectPropSupportedContexts, kOfxImageEffectContextGeneral, 2 );
	_properties.setStringProperty( kOfxImageEffectPropSupportedContexts, kOfxImageEffectContextTransition, 3 );
	_properties.setIntProperty( kOfxImageEffectPropSupportsMultipleClipDepths, 0 );
	_properties.setIntProperty( kOfxImageEffectPropSupportsMultipleClipPARs, 0 );
	_properties.setIntProperty( kOfxImageEffectPropSetableFrameRate, 0 );
	_properties.setIntProperty( kOfxImageEffectPropSetableFielding, 0 );
	_properties.setIntProperty( kOfxParamHostPropSupportsCustomInteract, 0 );
	_properties.setIntProperty( kOfxParamHostPropSupportsStringAnimation, 0 );
	_properties.setIntProperty( kOfxParamHostPropSupportsChoiceAnimation, 0 );
	_properties.setIntProperty( kOfxParamHostPropSupportsBooleanAnimation, 0 );
	_properties.setIntProperty( kOfxParamHostPropSupportsCustomAnimation, 0 );
	_properties.setIntProperty( kOfxParamHostPropMaxParameters, -1 );
	_properties.setIntProperty( kOfxParamHostPropMaxPages, 0 );
	_properties.setIntProperty( kOfxParamHostPropPageRowColumnCount, 0, 0 );
	_properties.setIntProperty( kOfxParamHostPropPageRowColumnCount, 0, 1 );
}

tuttle::host::core::EffectInstance* Host::newInstance( void*                                                  clientData,
                                                       tuttle::host::ofx::imageEffect::OfxhImageEffectPlugin* plugin,
<<<<<<< HEAD
                                                       tuttle::host::ofx::imageEffect::OfxhDescriptor&            desc,
=======
                                                       tuttle::host::ofx::imageEffect::Descriptor&            desc,
>>>>>>> 7abe01df
                                                       const std::string&                                     context ) const
{
	return new tuttle::host::core::EffectInstance( plugin, desc, context );
}

/// Override this to create a descriptor, this makes the 'root' descriptor
tuttle::host::ofx::imageEffect::OfxhDescriptor* Host::makeDescriptor( tuttle::host::ofx::imageEffect::OfxhImageEffectPlugin* plugin ) const
{
	tuttle::host::ofx::imageEffect::OfxhDescriptor* desc = new tuttle::host::ofx::imageEffect::OfxhDescriptor( plugin );

	return desc;
}

/// used to construct a context description, rootContext is the main context
<<<<<<< HEAD
tuttle::host::ofx::imageEffect::OfxhDescriptor* Host::makeDescriptor( const tuttle::host::ofx::imageEffect::OfxhDescriptor&      rootContext,
=======
tuttle::host::ofx::imageEffect::Descriptor* Host::makeDescriptor( const tuttle::host::ofx::imageEffect::Descriptor&      rootContext,
>>>>>>> 7abe01df
                                                                  tuttle::host::ofx::imageEffect::OfxhImageEffectPlugin* plugin ) const
{
	return new tuttle::host::ofx::imageEffect::OfxhDescriptor( rootContext, plugin );
}

/// used to construct populate the cache
<<<<<<< HEAD
tuttle::host::ofx::imageEffect::OfxhDescriptor* Host::makeDescriptor( const std::string&                                     bundlePath,
=======
tuttle::host::ofx::imageEffect::Descriptor* Host::makeDescriptor( const std::string&                                     bundlePath,
>>>>>>> 7abe01df
                                                                  tuttle::host::ofx::imageEffect::OfxhImageEffectPlugin* plugin ) const
{
	return new tuttle::host::ofx::imageEffect::OfxhDescriptor( bundlePath, plugin );
}

/// message
OfxStatus Host::vmessage( const char* type,
                          const char* id,
                          const char* format,
                          va_list     args ) const
{
	bool isQuestion    = false;
	const char* prefix = "Message : ";

	if( strcmp( type, kOfxMessageLog ) == 0 )
	{
		prefix = "Log : ";
	}
	else if( strcmp( type, kOfxMessageFatal ) == 0 ||
	         strcmp( type, kOfxMessageError ) == 0 )
	{
		prefix = "Error : ";
	}
	else if( strcmp( type, kOfxMessageQuestion ) == 0 )
	{
		prefix     = "Question : ";
		isQuestion = true;
	}

	// Just dump our message to stdout, should be done with a proper
	// UI in a full ap, and post a dialogue for yes/no questions.
	fputs( prefix, stdout );
	vprintf( format, args );
	printf( "\n" );

	if( isQuestion )
	{
		/// cant do this properly inour example, as we need to raise a dialogue to ask a question, so just return yes
		return kOfxStatReplyYes;
	}
	else
	{
		return kOfxStatOK;
	}
}

}
}
}<|MERGE_RESOLUTION|>--- conflicted
+++ resolved
@@ -89,12 +89,8 @@
 
 tuttle::host::core::EffectInstance* Host::newInstance( void*                                                  clientData,
                                                        tuttle::host::ofx::imageEffect::OfxhImageEffectPlugin* plugin,
-<<<<<<< HEAD
                                                        tuttle::host::ofx::imageEffect::OfxhDescriptor&            desc,
-=======
-                                                       tuttle::host::ofx::imageEffect::Descriptor&            desc,
->>>>>>> 7abe01df
-                                                       const std::string&                                     context ) const
+                                                       const std::string&                                 context ) const
 {
 	return new tuttle::host::core::EffectInstance( plugin, desc, context );
 }
@@ -108,22 +104,14 @@
 }
 
 /// used to construct a context description, rootContext is the main context
-<<<<<<< HEAD
 tuttle::host::ofx::imageEffect::OfxhDescriptor* Host::makeDescriptor( const tuttle::host::ofx::imageEffect::OfxhDescriptor&      rootContext,
-=======
-tuttle::host::ofx::imageEffect::Descriptor* Host::makeDescriptor( const tuttle::host::ofx::imageEffect::Descriptor&      rootContext,
->>>>>>> 7abe01df
                                                                   tuttle::host::ofx::imageEffect::OfxhImageEffectPlugin* plugin ) const
 {
 	return new tuttle::host::ofx::imageEffect::OfxhDescriptor( rootContext, plugin );
 }
 
 /// used to construct populate the cache
-<<<<<<< HEAD
 tuttle::host::ofx::imageEffect::OfxhDescriptor* Host::makeDescriptor( const std::string&                                     bundlePath,
-=======
-tuttle::host::ofx::imageEffect::Descriptor* Host::makeDescriptor( const std::string&                                     bundlePath,
->>>>>>> 7abe01df
                                                                   tuttle::host::ofx::imageEffect::OfxhImageEffectPlugin* plugin ) const
 {
 	return new tuttle::host::ofx::imageEffect::OfxhDescriptor( bundlePath, plugin );
