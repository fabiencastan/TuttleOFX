--- conflicted
+++ resolved
@@ -234,31 +234,6 @@
 	void getFrameRange( double& startFrame, double& endFrame ) const;
 
 	/**
-<<<<<<< HEAD
-	 * @brief Field Order - Which spatial field occurs temporally first in a frame.
-	 * @returns
-	 *  - kOfxImageFieldNone - the clip material is unfielded
-	 *  - kOfxImageFieldLower - the clip material is fielded, with image rows 0,2,4.... occuring first in a frame
-	 *  - kOfxImageFieldUpper - the clip material is fielded, with image rows line 1,3,5.... occuring first in a frame
-	 */
-	const std::string& getFieldOrder() const
-	{
-		/// our clip is pretending to be progressive PAL SD, so return kOfxImageFieldNone
-		static const std::string v( kOfxImageFieldNone );
-
-		return v;
-	}
-
-	/**
-	 * @brief Connected
-	 * Says whether the clip is actually connected at the moment.
-	 */
-	const bool getConnected() const { return _isConnected; }
-	void setConnected( const bool isConnected ) { _isConnected = isConnected; }
-
-	/**
-=======
->>>>>>> bf42e63c
 	 * @brief Unmapped Frame Rate
 	 * The unmaped frame range over which an output clip has images.
 	 */
