/*
 * Software License :
 *
 * Copyright (c) 2007, The Open Effects Association Ltd. All rights reserved.
 *
 * Redistribution and use in source and binary forms, with or without
 * modification, are permitted provided that the following conditions are met:
 *
 * Redistributions of source code must retain the above copyright notice,
 *    this list of conditions and the following disclaimer.
 * Redistributions in binary form must reproduce the above copyright notice,
 *    this list of conditions and the following disclaimer in the documentation
 *    and/or other materials provided with the distribution.
 * Neither the name The Open Effects Association Ltd, nor the names of its
 *    contributors may be used to endorse or promote products derived from this
 *    software without specific prior written permission.
 *
 * THIS SOFTWARE IS PROVIDED BY THE COPYRIGHT HOLDERS AND CONTRIBUTORS "AS IS" AND
 * ANY EXPRESS OR IMPLIED WARRANTIES, INCLUDING, BUT NOT LIMITED TO, THE IMPLIED
 * WARRANTIES OF MERCHANTABILITY AND FITNESS FOR A PARTICULAR PURPOSE ARE
 * DISCLAIMED. IN NO EVENT SHALL THE COPYRIGHT OWNER OR CONTRIBUTORS BE LIABLE FOR
 * ANY DIRECT, INDIRECT, INCIDENTAL, SPECIAL, EXEMPLARY, OR CONSEQUENTIAL DAMAGES
 * (INCLUDING, BUT NOT LIMITED TO, PROCUREMENT OF SUBSTITUTE GOODS OR SERVICES;
 * LOSS OF USE, DATA, OR PROFITS; OR BUSINESS INTERRUPTION) HOWEVER CAUSED AND ON
 * ANY THEORY OF LIABILITY, WHETHER IN CONTRACT, STRICT LIABILITY, OR TORT
 * (INCLUDING NEGLIGENCE OR OTHERWISE) ARISING IN ANY WAY OUT OF THE USE OF THIS
 * SOFTWARE, EVEN IF ADVISED OF THE POSSIBILITY OF SUCH DAMAGE.
 */

#ifndef TUTTLE_CLIP_INSTANCE_HPP
#define TUTTLE_CLIP_INSTANCE_HPP

#include "EffectInstance.hpp"

#include <tuttle/host/ofx/OfxhImageEffect.hpp>
#include <tuttle/host/ofx/OfxhImage.hpp>

#include <tuttle/host/core/memory/IMemoryPool.hpp>
#include <tuttle/host/core/memory/IMemoryCache.hpp>

#include <boost/cstdint.hpp>

#define SOFXCLIPLENGTH 1

namespace tuttle {
namespace host {
namespace core {

// foward
class ClipImgInstance;

/**
 * make an image up
 */
class Image : public tuttle::host::ofx::imageEffect::OfxhImage
{
protected:
	size_t _ncomp; ///< number of components
	IPoolDataPtr _data; ///< where we are keeping our image data
	IMemoryPool& _memoryPool;

public:
	explicit Image( ClipImgInstance& clip, const OfxRectD& bounds, OfxTime t );
	virtual ~Image();

	boost::uint8_t* getPixelData() { return reinterpret_cast<boost::uint8_t*>( _data->data() ); }

	boost::uint8_t* pixel( int x, int y );
	static void     copy( Image* dst, Image* src, const OfxPointI& dstCorner,
	                      const OfxPointI& srcCorner, const OfxPointI& count );
	template < class VIEW_T >
	static VIEW_T gilViewFromImage( Image* img );

private:
	template < class S_VIEW >
	static void copy( Image* dst, S_VIEW& src, const OfxPointI& dstCorner,
	                  const OfxPointI& srcCorner, const OfxPointI& count );
	template < class D_VIEW, class S_VIEW >
	static void copy( D_VIEW& dst, S_VIEW& src, const OfxPointI& dstCorner,
	                  const OfxPointI& srcCorner, const OfxPointI& count );
};

/**
 *
 *
 */
class ClipImgInstance : public tuttle::host::ofx::attribute::OfxhClipImage
{
protected:
	/*const*/ EffectInstance& _effect;
	std::string _name;
	Image* _inputImage; ///< input clip image @todo tuttle: variable used in rendering process, need to be moved to ProcessNode ?
	Image* _outputImage; ///< output clip image @todo tuttle: variable used in rendering process, need to be moved to ProcessNode ?
	OfxPointD _frameRange; ///< get frame range
	bool _isConnected;
	bool _continuousSamples;
	IMemoryCache& _memoryCache;

<<<<<<< HEAD
	bool _useHack;
	std::string _fullName; ///< @warning HACK ! to force connection (only for test) @todo remove this !!!!
=======
>>>>>>> 8f609fc6

public:
	ClipImgInstance( EffectInstance& effect, const tuttle::host::ofx::attribute::OfxhClipImageDescriptor& desc );

	~ClipImgInstance();

	ClipImgInstance* clone() const { return new ClipImgInstance( *this ); }

	const bool useHack() const { return _useHack; }
	/// @warning HACK ! to force connection (only for test)
	/// @todo remove this !!!!
	void setHackFullName( const std::string& fullName ){ _fullName = fullName; _useHack = true; }
	const std::string getFullName() const { return _fullName.size()>0 ? _fullName : _effect.getName()+"."+getName(); }

	/**
	 * @brief Get the Raw Unmapped Pixel Depth from the host
	 *  @returns
	 *     - kOfxBitDepthNone (implying a clip is unconnected image)
	 *     - kOfxBitDepthByte
	 *     - kOfxBitDepthShort
	 *     - kOfxBitDepthFloat
	 */
	const std::string& getUnmappedBitDepth() const;

	/**
	 * @brief Get the Raw Unmapped Components from the host
	 * @returns
	 *      - kOfxImageComponentNone (implying a clip is unconnected, not valid for an image)
	 *      - kOfxImageComponentRGBA
	 *      - kOfxImageComponentAlpha
	 */
	const std::string& getUnmappedComponents() const;

	/**
	 * @brief PreMultiplication
	 *      - kOfxImageOpaque - the image is opaque and so has no premultiplication state
	 *      - kOfxImagePreMultiplied - the image is premultiplied by it's alpha
	 *      - kOfxImageUnPreMultiplied - the image is unpremultiplied
	 */
	const std::string& getPremult() const { return _effect.getOutputPreMultiplication(); }


	/**
	 * @brief Frame Rate
	 * The frame rate of a clip or instance's project.
	 */
	double getFrameRate() const
	{
		/// our clip is pretending to be progressive PAL SD by default
		double val = _effect.getFrameRate();

		return val;
	}

	/**
	 * @brief Frame Range (startFrame, endFrame)
	 * The frame range over which a clip has images.
	 */
	void getFrameRange( double& startFrame, double& endFrame ) const;

	/**
	 * @brief Field Order - Which spatial field occurs temporally first in a frame.
	 * @returns
	 *  - kOfxImageFieldNone - the clip material is unfielded
	 *  - kOfxImageFieldLower - the clip material is fielded, with image rows 0,2,4.... occuring first in a frame
	 *  - kOfxImageFieldUpper - the clip material is fielded, with image rows line 1,3,5.... occuring first in a frame
	 */
	const std::string& getFieldOrder() const
	{
		/// our clip is pretending to be progressive PAL SD, so return kOfxImageFieldNone
		static const std::string v( kOfxImageFieldNone );

		return v;
	}


	const bool getConnected() const { return _isConnected; }

	/**
	 * @brief Connected
	 * Says whether the clip is actually connected at the moment.
	 */
	void setConnected( const bool isConnected ) { _isConnected = isConnected; }

	/**
	 * @brief Unmapped Frame Rate
	 * The unmaped frame range over which an output clip has images.
	 */
	const double getUnmappedFrameRate() const { return _effect.getFrameRate(); }

	/**
	 * @brief Unmapped Frame Range -
	 * The unmaped frame range over which an output clip has images.
	 */
	void getUnmappedFrameRange( double& unmappedStartFrame, double& unmappedEndFrame ) const;

	/**
	 * @brief Continuous Samples
	 *  0 if the images can only be sampled at discreet times (eg: the clip is a sequence of frames),
	 *  1 if the images can only be sampled continuously (eg: the clip is infact an animating roto spline and can be rendered anywhen).
	 */
	const bool getContinuousSamples() const                         { return _continuousSamples; }
	void       setContinuousSamples( const bool continuousSamples ) { _continuousSamples = continuousSamples; }

	/**
	 * @brief override this to fill in the image at the given time.
	 * The bounds of the image on the image plane should be
	 * appropriate', typically the value returned in getRegionsOfInterest
	 * on the effect instance. Outside a render call, the optionalBounds should
	 * be 'appropriate' for the.
	 * If bounds is not null, fetch the indicated section of the canonical image plane.
	 */
	tuttle::host::ofx::imageEffect::OfxhImage* getImage( OfxTime time, OfxRectD* optionalBounds = NULL );

	Image* getInputImage()
	{
		return _inputImage;
	}

	Image* getOutputImage()
	{
		return _outputImage;
	}

	void releaseClipsInputs();
	void releaseClipsOutput();

	/**
	 * @brief override this to return the rod on the clip
	 */
	OfxRectD fetchRegionOfDefinition( OfxTime time );
};

}
}
}

#endif
<|MERGE_RESOLUTION|>--- conflicted
+++ resolved
@@ -96,11 +96,8 @@
 	bool _continuousSamples;
 	IMemoryCache& _memoryCache;
 
-<<<<<<< HEAD
 	bool _useHack;
 	std::string _fullName; ///< @warning HACK ! to force connection (only for test) @todo remove this !!!!
-=======
->>>>>>> 8f609fc6
 
 public:
 	ClipImgInstance( EffectInstance& effect, const tuttle::host::ofx::attribute::OfxhClipImageDescriptor& desc );
