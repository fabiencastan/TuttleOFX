#include "Graph.hpp"
#include "ProcessGraph.hpp"
#include <tuttle/host/ofx/OfxhClipImage.hpp>
#include <tuttle/host/graph/GraphExporter.hpp>
#include <iostream>
#include <sstream>

namespace tuttle {
namespace host {
namespace core {

Graph::Graph()
{}

Graph::~Graph()
{}

Graph::Node& Graph::createNode( const std::string& id ) throw( exception::LogicError )
{
	ofx::imageEffect::OfxhImageEffectPlugin* plug = Core::instance().getImageEffectPluginById( id );

	if( !plug )
		throw exception::LogicError( "Plugin not found. plug (" + id + ")" );

	plug->loadAndDescribeActions();
<<<<<<< HEAD
	
=======

>>>>>>> 052e5a11
	ofx::imageEffect::OfxhImageEffectNode* plugInst = NULL;
	if( plug->supportsContext( kOfxImageEffectContextFilter ) )
	{
		plugInst = plug->createInstance( kOfxImageEffectContextFilter );
	}
	else if( plug->supportsContext( kOfxImageEffectContextGenerator ) )
	{
		plugInst = plug->createInstance( kOfxImageEffectContextGenerator );
	}
	else if( plug->supportsContext( kOfxImageEffectContextGeneral ) )
	{
		plugInst = plug->createInstance( kOfxImageEffectContextGeneral );
	}
	else
	{
		throw exception::LogicError( "Plugin contexts not supported by the host. (" + id + ")" );
	}

	if( !plugInst )
		throw exception::LogicError( "Plugin not found. plugInst (" + id + ")" );
	ImageEffectNode* node = dynamic_cast<ImageEffectNode*>( plugInst );
	if( !node )
		throw exception::LogicError( "Plugin not found (" + id + ")." );

	std::stringstream uniqueName;
	uniqueName << node->getLabel() << ++_instanceCount[node->getLabel()];
	node->setName( uniqueName.str() );

	_nodes.insert( node->getName(), node );
	addToGraph( *node );

	return *node;
}


void Graph::addToGraph( ImageEffectNode& node )
{
	graph::Vertex v( node.getName(), node );

	std::cout<< node.getName() <<std::endl;
	_nodesDescriptor[node.getName()] = _graph.addVertex( v );
}

void Graph::removeFromGraph( ImageEffectNode& node ) throw( exception::LogicError )
{
	//	graph::Vertex v( node.getName(), &node );
	//
	//	_nodesList.find( &node );
	//	_nodes[node.getName()] = node;
	//	_nodesDescriptor[node.getName()] = _graph.addVertex( v );
}

void Graph::deleteNode( const ImageEffectNode& node ) throw( exception::LogicError )
{}

void Graph::connect( const Node& out, const Node& in ) throw( exception::LogicError )
{
	const ofx::attribute::OfxhClipImageSet::ClipImageVector& inClips = in.getClipsByOrder();
	const ofx::attribute::OfxhClipImageSet::ClipImageMap& inClipsMap = in.getClips();

	const ofx::attribute::OfxhAttribute* inAttr;

	if( inClips.size() == 1 )
	{
		inAttr = &inClips[0];
	}
	else if( inClips.size() > 1 )
	{
		const ofx::attribute::OfxhClipImageSet::ClipImageMap::const_iterator it = inClipsMap.find( kOfxSimpleSourceAttributeName );
		if( it != inClipsMap.end() )
		{
			inAttr = it->second;
		}
		else
		{
			// search "Source"
			inAttr = &inClips[0];
		}
	}
	else // if( inClips.empty() )
	{
		throw exception::LogicError( "Connection failed : no clip." );
	}
	connect( out, in, *inAttr );
}

void Graph::connect( const Node& out, const Node& in, const ofx::attribute::OfxhAttribute& inAttr ) throw( exception::LogicError )
{
	graph::Edge e( out.getName(), in.getName(), inAttr.getName() );

	_graph.addEdge( _nodesDescriptor[out.getName()], _nodesDescriptor[in.getName()], e );
}

void Graph::unconnectNode( const ImageEffectNode& node ) throw( exception::LogicError )
{}

void Graph::compute( const std::list<std::string>& nodes, const int tBegin, const int tEnd )
{
	ProcessGraph process( *this );
	process.compute( nodes, tBegin, tEnd );
}

void Graph::dumpToStdOut()
{
	std::cout
	<< "graph dump" << std::endl
	<< "\tnode count: " << "-" << std::endl;
	_graph.dumpToStdOut();
}

}
}
}
<|MERGE_RESOLUTION|>--- conflicted
+++ resolved
@@ -23,11 +23,7 @@
 		throw exception::LogicError( "Plugin not found. plug (" + id + ")" );
 
 	plug->loadAndDescribeActions();
-<<<<<<< HEAD
-	
-=======
 
->>>>>>> 052e5a11
 	ofx::imageEffect::OfxhImageEffectNode* plugInst = NULL;
 	if( plug->supportsContext( kOfxImageEffectContextFilter ) )
 	{
