--- conflicted
+++ resolved
@@ -47,15 +47,15 @@
 
 public:
 	EffectInstance( tuttle::host::ofx::imageEffect::OfxhImageEffectPlugin* plugin,
-	                tuttle::host::ofx::imageEffect::OfxhDescriptor&            desc,
-	                const std::string&                                     context );
+	                tuttle::host::ofx::imageEffect::OfxhDescriptor& desc,
+	                const std::string& context );
+
 	EffectInstance( const EffectInstance& other );
 
 	EffectInstance* clone() const { return new EffectInstance( *this ); }
 
 	bool operator==( const EffectInstance& other ) const;
 
-<<<<<<< HEAD
 	const EProcessNodeType getProcessNodeType() const { return eImageEffect; }
 
 	void begin(const ProcessOptions & processOptions)
@@ -93,10 +93,7 @@
 						,	processOptions._renderScale);
 	}
 
-	const std::string& getName() const { return tuttle::host::ofx::imageEffect::Base::getName(); }
-=======
 	const std::string& getName() const { return tuttle::host::ofx::imageEffect::OfxhBase::getName(); }
->>>>>>> 474a9de6
 
 	void dumpToStdOut() const;
 	////////////////////////////////////////////////////////////////////////////////
