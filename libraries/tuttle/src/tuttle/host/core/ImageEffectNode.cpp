<<<<<<< HEAD
// ofx
#include <ofxCore.h>
#include <ofxImageEffect.h>
=======
#include "ImageEffectNode.hpp"
#include "HostDescriptor.hpp"
#include "ClipImage.hpp"
#include "Param.hpp"
>>>>>>> 52bc50e7

// ofx host
#include <tuttle/host/ofx/OfxhBinary.hpp>
#include <tuttle/host/ofx/property/OfxhSet.hpp>
#include <tuttle/host/ofx/OfxhClip.hpp>
#include <tuttle/host/ofx/OfxhParam.hpp>
#include <tuttle/host/ofx/OfxhMemory.hpp>
#include <tuttle/host/ofx/OfxhImageEffectNode.hpp>
#include <tuttle/host/ofx/OfxhPluginAPICache.hpp>
#include <tuttle/host/ofx/OfxhPluginCache.hpp>
#include <tuttle/host/ofx/OfxhHost.hpp>
#include <tuttle/host/ofx/OfxhImageEffectPlugin.hpp>

// ofx
#include <ofxCore.h>
#include <ofxImageEffect.h>

#include <iostream>
#include <fstream>

#include <iostream>
#include <fstream>
#include <cmath>
#include <cassert>

namespace tuttle {
namespace host {
namespace core {

// my host support code
ImageEffectNode::ImageEffectNode( tuttle::host::ofx::imageEffect::OfxhImageEffectPlugin*         plugin,
                                  tuttle::host::ofx::imageEffect::OfxhImageEffectNodeDescriptor& desc,
                                  const std::string&                                             context )
	: tuttle::host::ofx::imageEffect::OfxhImageEffectNode( plugin, desc, context, false )
{
	populate();
	//	createInstanceAction();
}

ImageEffectNode::ImageEffectNode( const ImageEffectNode& other )
	: tuttle::host::ofx::imageEffect::OfxhImageEffectNode( other )
{
	populate();
	createInstanceAction();
	copyAttributesValues( other );
}

ImageEffectNode::~ImageEffectNode()
{
}
void ImageEffectNode::connect( const ProcessNode& sourceEffect, ProcessAttribute& attr )
{
	const ImageEffectNode& source = dynamic_cast<const ImageEffectNode&>( sourceEffect );

	const ClipImage& output = dynamic_cast<ClipImage&>( source.getClip( kOfxImageEffectOutputClipName ) );
	ClipImage& input  = dynamic_cast<ClipImage&>( attr ); // throw an exception if not a ClipImage attribute

	input.setConnectedClip( output );
}

/**
 * @warning do a deep comparison
 */
bool ImageEffectNode::operator==( const ImageEffectNode& other ) const
{
	return ofx::imageEffect::OfxhImageEffectNode::operator==( other );
}

void ImageEffectNode::dumpToStdOut() const
{
	std::cout << "________________________________________________________________________________" << std::endl;
	std::cout << "Plug-in:" << this->getLabel() << std::endl;
	std::cout << "Description:" << this->getLongLabel() << std::endl;
	std::cout << "Context:" << this->_context << std::endl;
	std::cout << "Clips:" << std::endl;
	for( ClipImageMap::const_iterator it = this->_clips.begin(), itEnd = this->_clips.end();
	     it != itEnd;
	     ++it )
	{
		std::cout << "\t\t* " << it->first << std::endl;
	}
	std::cout << "Params:" << std::endl;
	for( ParamList::const_iterator it = this->_paramList.begin(), itEnd = this->_paramList.end();
	     it != itEnd;
	     ++it )
	{
		std::cout << "\t\t* " << it->getLabel() << std::endl;
	}

	std::cout << "________________________________________________________________________________" << std::endl;
}

// get a new clip instance
tuttle::host::ofx::attribute::OfxhClipImage* ImageEffectNode::newClipImage( const tuttle::host::ofx::attribute::OfxhClipImageDescriptor& descriptor )
{
	return new ClipImage( *this, descriptor );
}

/// get default output fielding. This is passed into the clip prefs action
/// and  might be mapped (if the host allows such a thing)
const std::string& ImageEffectNode::getDefaultOutputFielding() const
{
	/// our clip is pretending to be progressive PAL SD, so return kOfxImageFieldNone
	static const std::string v( kOfxImageFieldNone );

	return v;
}

// vmessage
void ImageEffectNode::vmessage( const char* type,
                                     const char* id,
                                     const char* format,
                                     va_list     args ) const OFX_EXCEPTION_SPEC
{
	vprintf( format, args );
}

// get the project size in CANONICAL pixels, so PAL SD return 768, 576
void ImageEffectNode::getProjectSize( double& xSize, double& ySize ) const
{
	xSize = 720;
	ySize = 576;
}

// get the project offset in CANONICAL pixels, we are at 0,0
void ImageEffectNode::getProjectOffset( double& xOffset, double& yOffset ) const
{
	xOffset = 0;
	yOffset = 0;
}

// get the project extent in CANONICAL pixels, so PAL SD return 768, 576
void ImageEffectNode::getProjectExtent( double& xSize, double& ySize ) const
{
	xSize = 720.0;
	ySize = 576.0;
}

// get the PAR, SD PAL is 768/720=1.0666
double ImageEffectNode::getProjectPixelAspectRatio() const
{
	return 1.0;
}

// we are only 25 frames
double ImageEffectNode::getEffectDuration() const
{
	return 25.0;
}

// get frame rate, so progressive PAL SD return 25
double ImageEffectNode::getFrameRate() const
{
	return 25.0;
}

/// This is called whenever a param is changed by the plugin so that
/// the recursive instanceChangedAction will be fed the correct frame
double ImageEffectNode::getFrameRecursive() const
{
	return 0.0;
}

/// This is called whenever a param is changed by the plugin so that
/// the recursive instanceChangedAction will be fed the correct
/// renderScale
void ImageEffectNode::getRenderScaleRecursive( double& x, double& y ) const
{
	x = y = 1.0;
}

/**
 * The pixel components type of the current project
 * @todo tuttle: to remove in the future.... size, pixelType, BitDepth, etc... must be locally defined
 */
const std::string ImageEffectNode::getProjectPixelComponentsType() const
{
	return kOfxImageComponentRGBA;
}

/**
 * The pixel bit depth of the current project (host work in float)
 * @todo tuttle: to remove in the future.... size, pixelType, BitDepth, etc... must be locally defined
 */
const std::string ImageEffectNode::getProjectBitDepth() const
{
	//return kOfxBitDepthByte;
	return kOfxBitDepthFloat;
}

// make a parameter instance
ofx::attribute::OfxhParam* ImageEffectNode::newParam( const ofx::attribute::OfxhParamDescriptor& descriptor ) OFX_EXCEPTION_SPEC
{
	std::string name = descriptor.getName();
	try {
		if( descriptor.getParamType() == kOfxParamTypeString )
			return new ParamString( *this, name,  descriptor );
		else if( descriptor.getParamType() == kOfxParamTypeInteger )
			return new ParamInteger( *this, name,  descriptor );
		else if( descriptor.getParamType() == kOfxParamTypeDouble )
			return new ParamDouble( *this, name,  descriptor );
		else if( descriptor.getParamType() == kOfxParamTypeBoolean )
			return new ParamBoolean( *this, name,  descriptor );
		else if( descriptor.getParamType() == kOfxParamTypeChoice )
			return new ParamChoice( *this, name,  descriptor );
		else if( descriptor.getParamType() == kOfxParamTypeRGBA )
			return new ParamRGBA( *this, name,  descriptor );
		else if( descriptor.getParamType() == kOfxParamTypeRGB )
			return new ParamRGB( *this, name,  descriptor );
		else if( descriptor.getParamType() == kOfxParamTypeDouble2D )
			return new ParamDouble2D( *this, name,  descriptor );
		else if( descriptor.getParamType() == kOfxParamTypeInteger2D )
			return new ParamInteger2D( *this, name,  descriptor );
		else if( descriptor.getParamType() == kOfxParamTypePushButton )
			return new ParamPushButton( *this, name,  descriptor );
		else if( descriptor.getParamType() == kOfxParamTypeGroup )
			return new ParamGroup( *this, name,  descriptor );
		else if( descriptor.getParamType() == kOfxParamTypePage )
			return new ParamPage( *this, name,  descriptor );
	}
	catch( exception::LogicError& e ) // map intern exception to ofx::OfxhException
	{
		throw( ofx::OfxhException( e.ofxStatus(), e.what() ) );
	}
	throw( ofx::OfxhException( kOfxStatFailed, "Can't create param instance from param descriptor, type not recognized." ) );
}

void ImageEffectNode::editBegin( const std::string& name ) OFX_EXCEPTION_SPEC
{
	//throw ofx::OfxhException( kOfxStatErrMissingHostFeature );
}

void ImageEffectNode::editEnd() OFX_EXCEPTION_SPEC
{
	//throw ofx::OfxhException( kOfxStatErrMissingHostFeature );
}

/// Start doing progress.
void ImageEffectNode::progressStart( const std::string& message )
{
}

/// finish yer progress
void ImageEffectNode::progressEnd()
{
}

/// set the progress to some level of completion, returns
/// false if you should abandon processing, true to continue
bool ImageEffectNode::progressUpdate( double progress )
{
	COUT_VAR(progress);
	return true;
}

/// get the current time on the timeline. This is not necessarily the same
/// time as being passed to an action (eg render)
double ImageEffectNode::timelineGetTime()
{
	return 0;
}

/// set the timeline to a specific time
void ImageEffectNode::timelineGotoTime( double t )
{}

/// get the first and last times available on the effect's timeline
void ImageEffectNode::timelineGetBounds( double& t1, double& t2 )
{
	t1 = 0;
	t2 = 25;
}

/// override to get frame range of the effect
void ImageEffectNode::beginRenderAction( OfxTime   startFrame,
										  OfxTime   endFrame,
										  OfxTime   step,
										  bool      interactive,
										  OfxPointD renderScale ) OFX_EXCEPTION_SPEC
{
	_frameRange.x = startFrame;
	_frameRange.y = endFrame;
	OfxhImageEffectNode::beginRenderAction( startFrame, endFrame, step, interactive, renderScale );
}

void ImageEffectNode::checkClipsConnections() const
{
	for( ClipImageMap::const_iterator it = _clips.begin();
		 it != _clips.end();
		 ++it )
	{
		const ClipImage& clip = dynamic_cast<const ClipImage&>( *(it->second) );
		if( !clip.isOutput() && clip.getConnected() && !clip.isOptional() ) // a non optionl input clip is unconnected
		{
			throw( exception::LogicError( "A non optional clip is unconnected ! (" + clip.getFullName() + ")" ) );
		}
	}
}

void ImageEffectNode::initClipsFromReadsToWrites()
{
	std::string biggestBitDepth = kOfxBitDepthNone;
	std::string mostChromaticComponents = kOfxImageComponentNone;
	ClipImage& outputClip = dynamic_cast<ClipImage&>( getOutputClip() );
	bool inputClipsFound = false;

	for( ClipImageMap::iterator it = _clips.begin();
		 it != _clips.end();
		 ++it )
	{
		ClipImage& clip = dynamic_cast<ClipImage&>( *(it->second) );
		if( !clip.isOutput() && clip.getConnected() ) // filter for clip.isMask() and clip.isOptional() ?
		{
			inputClipsFound = true;
			const ClipImage& linkClip = clip.getConnectedClip();
			biggestBitDepth         = ofx::findDeepestBitDepth( linkClip.getPixelDepth(), biggestBitDepth );
			mostChromaticComponents = findMostChromaticComponents( linkClip.getComponents(), mostChromaticComponents );
		}
	}
	if( inputClipsFound && ! this->isSupportedPixelDepth( biggestBitDepth ) )
	{
		throw( exception::LogicError("Pixel depth " + biggestBitDepth + " not supported on plugin : " + getName() ) );
	}
	if( supportsMultipleClipDepths() )
	{
		for( ClipImageMap::iterator it = _clips.begin();
			 it != _clips.end();
			 ++it )
		{
			ClipImage& clip = dynamic_cast<ClipImage&>( *(it->second) );
			if( !clip.isOutput() && clip.getConnected() )
			{
				const ClipImage& linkClip = clip.getConnectedClip();
				const std::string& pixelDepth = linkClip.getPixelDepth();
				if( !this->isSupportedPixelDepth( pixelDepth ) )
				{
					throw( exception::LogicError("Pixel depth " + pixelDepth + " used by input not supported on node : " + getName()) );
				}
				clip.setPixelDepthIfNotModifiedByPlugin( pixelDepth );
			}
		}
	}
	else
	{
		for( ClipImageMap::iterator it = _clips.begin();
			 it != _clips.end();
			 ++it )
		{
			ClipImage& clip = dynamic_cast<ClipImage&>( *(it->second) );
			if( !clip.isOutput() && clip.getConnected() )
			{
				const ClipImage& linkClip = clip.getConnectedClip();
				if( ! linkClip.getNode().isSupportedPixelDepth( biggestBitDepth ) )
				{
					throw( exception::LogicError("Biggest pixel depth " + biggestBitDepth + " not supported on node : " + getName()) );
				}
				clip.setPixelDepthIfNotModifiedByPlugin( biggestBitDepth );
			}
		}
	}
	for( ClipImageMap::iterator it = _clips.begin();
		 it != _clips.end();
		 ++it )
	{
		ClipImage& clip = dynamic_cast<ClipImage&>( *(it->second) );
		if( !clip.isOutput() && clip.getConnected() )
		{
			const ClipImage& linkClip = clip.getConnectedClip();
			if( clip.isSupportedComponent( mostChromaticComponents ) )
				clip.setComponentsIfNotModifiedByPlugin( linkClip.getComponents() );
		}
	}
	outputClip.setPixelDepthIfNotModifiedByPlugin( biggestBitDepth );
	if( outputClip.isSupportedComponent( mostChromaticComponents ) )
		outputClip.setComponentsIfNotModifiedByPlugin( mostChromaticComponents );

	/// @todo multiple PAR
	if( supportsMultipleClipPARs() )
	{

	}
	else
	{

	}
}

void ImageEffectNode::initClipsFromWritesToReads()
{
	for( ClipImageMap::iterator it = _clips.begin();
		 it != _clips.end();
		 ++it )
	{
		ClipImage& clip = dynamic_cast<ClipImage&>( *(it->second) );
		if( !clip.isOutput() && clip.getConnected() )
		{

		}

		const ofx::property::String& propPixelDepth = clip.getProperties().fetchStringProperty( kOfxImageEffectPropPixelDepth );
		const ofx::property::String& propComponent = clip.getProperties().fetchStringProperty( kOfxImageEffectPropComponents );
		const ofx::property::Double& propPixelAspectRatio = clip.getProperties().fetchDoubleProperty( kOfxImagePropPixelAspectRatio );
		COUT( "-- " << "clip: " << " = " << clip.getFullName() );
		COUT( "-- " << kOfxImageEffectPropPixelDepth << " = " << propPixelDepth.getValue()
			<< " : " << (propPixelDepth.getModifiedBy() == ofx::property::eModifiedByPlugin ? "(plugin)" : "(host)") );
		COUT( "-- " << kOfxImageEffectPropComponents << " = " << propComponent.getValue()
			<< " : " << (propComponent.getModifiedBy() == ofx::property::eModifiedByPlugin ? "(plugin)" : "(host)") );
		COUT( "-- " << kOfxImagePropPixelAspectRatio << " = " << propPixelAspectRatio.getValue()
			<< " : " << (propPixelAspectRatio.getModifiedBy() == ofx::property::eModifiedByPlugin ? "(plugin)" : "(host)") );
	}
}


}
}
}<|MERGE_RESOLUTION|>--- conflicted
+++ resolved
@@ -1,13 +1,7 @@
-<<<<<<< HEAD
-// ofx
-#include <ofxCore.h>
-#include <ofxImageEffect.h>
-=======
 #include "ImageEffectNode.hpp"
 #include "HostDescriptor.hpp"
 #include "ClipImage.hpp"
 #include "Param.hpp"
->>>>>>> 52bc50e7
 
 // ofx host
 #include <tuttle/host/ofx/OfxhBinary.hpp>
@@ -27,11 +21,6 @@
 
 #include <iostream>
 #include <fstream>
-
-#include <iostream>
-#include <fstream>
-#include <cmath>
-#include <cassert>
 
 namespace tuttle {
 namespace host {
