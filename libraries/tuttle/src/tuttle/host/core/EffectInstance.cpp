--- conflicted
+++ resolved
@@ -58,25 +58,14 @@
 
 // my host support code
 EffectInstance::EffectInstance( tuttle::host::ofx::imageEffect::OfxhImageEffectPlugin* plugin,
-<<<<<<< HEAD
-                                tuttle::host::ofx::imageEffect::OfxhDescriptor&        desc,
                                 const std::string&                                 context )
 	: tuttle::host::ofx::imageEffect::OfxhImageEffect( plugin, desc, context, false )
-=======
-                                tuttle::host::ofx::imageEffect::Descriptor&            desc,
-                                const std::string&                                     context )
-	: tuttle::host::ofx::imageEffect::Instance( plugin, desc, context, false )
->>>>>>> 7abe01df
 {
 	populate();
 }
 
 EffectInstance::EffectInstance( const EffectInstance& other )
-<<<<<<< HEAD
 : tuttle::host::ofx::imageEffect::OfxhImageEffect(other)
-=======
-	: tuttle::host::ofx::imageEffect::Instance( other )
->>>>>>> 7abe01df
 {
 	//populate();
 	/*
@@ -249,11 +238,8 @@
 	else if( descriptor.getParamType() == kOfxParamTypePage )
 		return new tuttle::host::ofx::attribute::ParamPageInstance( descriptor, *this );
 	else
-<<<<<<< HEAD
-		throw exception::LogicError("Can't create param instance from param descriptor.");
-	
-=======
->>>>>>> 7abe01df
+		throw exception::LogicError( "Can't create param instance from param descriptor." );
+
 		throw exception::LogicError( "Can't create param instance from param descriptor." );
 
 }
