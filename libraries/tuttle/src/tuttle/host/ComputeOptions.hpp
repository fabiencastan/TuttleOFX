#ifndef _TUTTLE_HOST_CORE_COMPUTEOPTIONS_HPP_
#define _TUTTLE_HOST_CORE_COMPUTEOPTIONS_HPP_

#include <ofxCore.h>

#include <boost/atomic.hpp>

#include <limits>

#include <list>

namespace tuttle {
namespace host {

struct TimeRange
{
	TimeRange()
		: _begin( std::numeric_limits<int>::min() )
		, _end( std::numeric_limits<int>::max() )
		, _step( 1 )
	{}
	TimeRange( const int frame )
		: _begin( frame )
		, _end( frame )
		, _step( 1 )
	{}
	TimeRange( const int begin, const int end, const int step = 1 )
		: _begin( begin )
		, _end( end )
		, _step( step )
	{}
	TimeRange( const OfxRangeD& range, const int step = 1 );
	
	int _begin;
	int _end;
	int _step;
};

enum EVerboseLevel
{
	eVerboseLevelNone,
	eVerboseLevelError,
	eVerboseLevelWarning,
	eVerboseLevelDebug
};

class ComputeOptions
{
public:
	typedef ComputeOptions This;
	
	ComputeOptions()
<<<<<<< HEAD
	: _begin( 0 )
	, _end( 0 )
	, _abort( false )
=======
	: _abort( false )
	, _begin( std::numeric_limits<int>::min() )
	, _end( std::numeric_limits<int>::max() )
>>>>>>> 197db14e
	{
		init();
	}
	explicit
	ComputeOptions( const int frame )
<<<<<<< HEAD
	: _begin( 0 )
	, _end( 0 )
	, _abort( false )
=======
	: _abort( false )
	, _begin( std::numeric_limits<int>::min() )
	, _end( std::numeric_limits<int>::max() )
>>>>>>> 197db14e
	{
		init();
		_timeRanges.push_back( TimeRange( frame, frame ) );
	}
	ComputeOptions( const int begin, const int end, const int step = 1 )
<<<<<<< HEAD
	: _begin( 0 )
	, _end( 0 )
	, _abort( false )
=======
	: _abort( false )
	, _begin( std::numeric_limits<int>::min() )
	, _end( std::numeric_limits<int>::max() )
>>>>>>> 197db14e
	{
		init();
		_timeRanges.push_back( TimeRange( begin, end, step ) );
	}
	ComputeOptions( const ComputeOptions& options )
<<<<<<< HEAD
	: _begin( 0 )
	, _end( 0 )
	, _abort( false )
=======
	: _abort( false )
	, _begin( std::numeric_limits<int>::min() )
	, _end( std::numeric_limits<int>::max() )
>>>>>>> 197db14e
	{
		*this = options;
	}
	ComputeOptions& operator=( const ComputeOptions& other )
	{
		_timeRanges = other._timeRanges;

		_renderScale = other._renderScale;
		_continueOnError = other._continueOnError;
		_continueOnMissingFile = other._continueOnMissingFile;
		_forceIdentityNodesProcess = other._forceIdentityNodesProcess;
		_returnBuffers = other._returnBuffers;
		_verboseLevel = other._verboseLevel;
		_isInteractive = other._isInteractive;

		// don't modify the abort status?
		//_abort.store( false, boost::memory_order_relaxed );
		
		return *this;
	}
	
private:
	void init()
	{
		setRenderScale( 1.0, 1.0 );
		setContinueOnError( false );
		setContinueOnMissingFile( false );
		setReturnBuffers( true );
		setVerboseLevel( eVerboseLevelError );
		setIsInteractive( false );
		setForceIdentityNodesProcess( false );
	}
	
public:
	const std::list<TimeRange>& getTimeRanges() const { return _timeRanges; }
	
	int getBegin( ) const { return _begin; }
	int getEnd  ( ) const { return _end; }
	
	This& setTimeRange( const int begin, const int end, const int step = 1 )
	{
		_timeRanges.clear();
		addTimeRange( begin, end, step );
		return *this;
	}
	This& setTimeRange( const TimeRange& timeRange )
	{
		_timeRanges.clear();
		_timeRanges.push_back( timeRange );
		return *this;
	}
	This& addTimeRange( const int begin, const int end, const int step = 1 )
	{
		addTimeRange( TimeRange(begin, end, step) );
		return *this;
	}
	This& addTimeRange( const TimeRange& timeRange )
	{
		_timeRanges.push_back( timeRange );
		return *this;
	}
	
	This& setBegin( const int& beginTime )
	{
		_begin = beginTime;
		return *this;
	}
	
	This& setEnd( const int& endTime )
	{
		_end = endTime;
		return *this;
	}
	
	/**
	 * @brief To get a preview of the result, you could set a renderscale.
	 */
	This& setRenderScale( const double x, const double y )
	{
		_renderScale.x = x;
		_renderScale.y = y;
		return *this;
	}
	const OfxPointD& getRenderScale() const { return _renderScale; }
	
	/**
	 * @brief Continue as much as possible after an error.
	 * If an image file inside an image sequence failed to be loaded, we continue to process other images of the sequence.
	 */
	This& setContinueOnError( const bool v = true )
	{
		_continueOnError = v;
		return *this;
	}
	bool getContinueOnError() const { return _continueOnError; }
	
	/**
	 * @brief Continue as much as possible after an error.
	 * If an image file inside an image sequence failed to be loaded, we continue to process other images of the sequence.
	 */
	This& setContinueOnMissingFile( const bool v = true )
	{
		_continueOnMissingFile = v;
		return *this;
	}
	bool getContinueOnMissingFile() const { return _continueOnMissingFile; }
	
	/**
	 * @brief To get output buffer of all output nodes.
	 */
	This& setReturnBuffers( const bool v = true )
	{
		_returnBuffers = v;
		return *this;
	}
	bool getReturnBuffers() const { return _returnBuffers; }
	
	/**
	 * @brief Set the verbose level of the process.
	 */
	This& setVerboseLevel( const EVerboseLevel v )
	{
		_verboseLevel = v;
		return *this;
	}
	EVerboseLevel getVerboseLevel() const { return _verboseLevel; }
	
	/**
	 * @brief Inform plugins about the kind of process: batch or interactive.
	 */
	This& setIsInteractive( const bool v = true )
	{
		_isInteractive = v;
		return *this;
	}
	bool getIsInteractive() const { return _isInteractive; }
	
	/**
	 * @brief For debug puposes only, you could force to call the process on all identity nodes.
	 * This case should never happens to the plugin, so it may fail to do it.
	 */
	This& setForceIdentityNodesProcess( const bool v = true )
	{
		_forceIdentityNodesProcess = v;
		return *this;
	}
	bool getForceIdentityNodesProcess() const { return _forceIdentityNodesProcess; }
	
	/**
	 * @brief The application would like to abort the process (from another thread).
	 */
	void abort()
	{
		_abort.store( true, boost::memory_order_relaxed );
	}
	/**
	 * @brief Has someone asked to abort the process?
	 */
	bool getAbort() const { return _abort.load( boost::memory_order_relaxed ); }
	
private:
	std::list<TimeRange> _timeRanges;
	
	OfxPointD _renderScale;
	EVerboseLevel _verboseLevel;
	// different to range
	int _begin;
	int _end;
	
	bool _continueOnError;
	bool _continueOnMissingFile;
	bool _forceIdentityNodesProcess;
	bool _returnBuffers;
	bool _isInteractive;
	
	boost::atomic_bool _abort;
};

}
}

#endif<|MERGE_RESOLUTION|>--- conflicted
+++ resolved
@@ -50,57 +50,37 @@
 	typedef ComputeOptions This;
 	
 	ComputeOptions()
-<<<<<<< HEAD
-	: _begin( 0 )
-	, _end( 0 )
-	, _abort( false )
-=======
-	: _abort( false )
-	, _begin( std::numeric_limits<int>::min() )
-	, _end( std::numeric_limits<int>::max() )
->>>>>>> 197db14e
+	: _begin( 0 )
+	, _begin( std::numeric_limits<int>::min() )
+	, _end( std::numeric_limits<int>::max() )
+	, _abort( false )
 	{
 		init();
 	}
 	explicit
 	ComputeOptions( const int frame )
-<<<<<<< HEAD
-	: _begin( 0 )
-	, _end( 0 )
-	, _abort( false )
-=======
-	: _abort( false )
-	, _begin( std::numeric_limits<int>::min() )
-	, _end( std::numeric_limits<int>::max() )
->>>>>>> 197db14e
+	: _begin( 0 )
+	, _begin( std::numeric_limits<int>::min() )
+	, _end( std::numeric_limits<int>::max() )
+	, _abort( false )
 	{
 		init();
 		_timeRanges.push_back( TimeRange( frame, frame ) );
 	}
 	ComputeOptions( const int begin, const int end, const int step = 1 )
-<<<<<<< HEAD
-	: _begin( 0 )
-	, _end( 0 )
-	, _abort( false )
-=======
-	: _abort( false )
-	, _begin( std::numeric_limits<int>::min() )
-	, _end( std::numeric_limits<int>::max() )
->>>>>>> 197db14e
+	: _begin( 0 )
+	, _begin( std::numeric_limits<int>::min() )
+	, _end( std::numeric_limits<int>::max() )
+	, _abort( false )
 	{
 		init();
 		_timeRanges.push_back( TimeRange( begin, end, step ) );
 	}
 	ComputeOptions( const ComputeOptions& options )
-<<<<<<< HEAD
-	: _begin( 0 )
-	, _end( 0 )
-	, _abort( false )
-=======
-	: _abort( false )
-	, _begin( std::numeric_limits<int>::min() )
-	, _end( std::numeric_limits<int>::max() )
->>>>>>> 197db14e
+	: _begin( 0 )
+	, _begin( std::numeric_limits<int>::min() )
+	, _end( std::numeric_limits<int>::max() )
+	, _abort( false )
 	{
 		*this = options;
 	}
