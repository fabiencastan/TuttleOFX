--- conflicted
+++ resolved
@@ -51,52 +51,32 @@
 	
 	ComputeOptions()
 	: _abort( false )
-<<<<<<< HEAD
-	, _begin( 0 )
-	, _end( 0 )
-=======
-	, _begin( std::numeric_limits<int>::min() )
-	, _end( std::numeric_limits<int>::max() )
->>>>>>> 197db14e
+	, _begin( std::numeric_limits<int>::min() )
+	, _end( std::numeric_limits<int>::max() )
 	{
 		init();
 	}
 	explicit
 	ComputeOptions( const int frame )
 	: _abort( false )
-<<<<<<< HEAD
-	, _begin( 0 )
-	, _end( 0 )
-=======
-	, _begin( std::numeric_limits<int>::min() )
-	, _end( std::numeric_limits<int>::max() )
->>>>>>> 197db14e
+	, _begin( std::numeric_limits<int>::min() )
+	, _end( std::numeric_limits<int>::max() )
 	{
 		init();
 		_timeRanges.push_back( TimeRange( frame, frame ) );
 	}
 	ComputeOptions( const int begin, const int end, const int step = 1 )
 	: _abort( false )
-<<<<<<< HEAD
-	, _begin( 0 )
-	, _end( 0 )
-=======
-	, _begin( std::numeric_limits<int>::min() )
-	, _end( std::numeric_limits<int>::max() )
->>>>>>> 197db14e
+	, _begin( std::numeric_limits<int>::min() )
+	, _end( std::numeric_limits<int>::max() )
 	{
 		init();
 		_timeRanges.push_back( TimeRange( begin, end, step ) );
 	}
 	ComputeOptions( const ComputeOptions& options )
 	: _abort( false )
-<<<<<<< HEAD
-	, _begin( 0 )
-	, _end( 0 )
-=======
-	, _begin( std::numeric_limits<int>::min() )
-	, _end( std::numeric_limits<int>::max() )
->>>>>>> 197db14e
+	, _begin( std::numeric_limits<int>::min() )
+	, _end( std::numeric_limits<int>::max() )
 	{
 		*this = options;
 	}
