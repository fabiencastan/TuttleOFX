/*
 * Software License :
 *
 * Copyright (c) 2007-2009, The Open Effects Association Ltd.  All Rights Reserved.
 *
 * Redistribution and use in source and binary forms, with or without
 * modification, are permitted provided that the following conditions are met:
 *
 * Redistributions of source code must retain the above copyright notice,
 *    this list of conditions and the following disclaimer.
 * Redistributions in binary form must reproduce the above copyright notice,
 *    this list of conditions and the following disclaimer in the documentation
 *    and/or other materials provided with the distribution.
 * Neither the name The Open Effects Association Ltd, nor the names of its
 *    contributors may be used to endorse or promote products derived from this
 *    software without specific prior written permission.
 *
 * THIS SOFTWARE IS PROVIDED BY THE COPYRIGHT HOLDERS AND CONTRIBUTORS "AS IS" AND
 * ANY EXPRESS OR IMPLIED WARRANTIES, INCLUDING, BUT NOT LIMITED TO, THE IMPLIED
 * WARRANTIES OF MERCHANTABILITY AND FITNESS FOR A PARTICULAR PURPOSE ARE
 * DISCLAIMED. IN NO EVENT SHALL THE COPYRIGHT OWNER OR CONTRIBUTORS BE LIABLE FOR
 * ANY DIRECT, INDIRECT, INCIDENTAL, SPECIAL, EXEMPLARY, OR CONSEQUENTIAL DAMAGES
 * (INCLUDING, BUT NOT LIMITED TO, PROCUREMENT OF SUBSTITUTE GOODS OR SERVICES;
 * LOSS OF USE, DATA, OR PROFITS; OR BUSINESS INTERRUPTION) HOWEVER CAUSED AND ON
 * ANY THEORY OF LIABILITY, WHETHER IN CONTRACT, STRICT LIABILITY, OR TORT
 * (INCLUDING NEGLIGENCE OR OTHERWISE) ARISING IN ANY WAY OUT OF THE USE OF THIS
 * SOFTWARE, EVEN IF ADVISED OF THE POSSIBILITY OF SUCH DAMAGE.
 */

#ifndef OFXH_PARAM_H
#define OFXH_PARAM_H

#include "ofxhPropertySuite.h"
#include "ofxhAttribute.h"
#include "ofxCore.h"

#include <boost/ptr_container/ptr_list.hpp>

#include <string>
#include <map>
#include <list>
#include <cstdarg>
#include <cassert>
#include <stdexcept>

namespace tuttle {
namespace host {
namespace ofx {
namespace attribute {

/// fetch the param suite
void* GetSuite( int version );

/// is this a standard BaseType
bool isStandardType( const std::string& BaseType );

class ParamInstance;
class ParamInstanceSet;

/// base class to the param set instance and param set descriptor
class ParamAccessorSet
{
public:
	virtual ~ParamAccessorSet() = 0;

	/// obtain a handle on this set for passing to the C api
	virtual OfxParamSetHandle getParamSetHandle() const = 0;

	/// get the property handle that lives with the set
	/// The plugin descriptor/instance that derives from
	/// this will provide this.
	virtual Property::Set& getParamSetProps() = 0;
};

/// base class for all params
class ParamAccessor : virtual public attribute::AttributeAccessor
{
public:
	ParamAccessor();
	//        ParamAccessor( const ParamAccessor& other );
	virtual ~ParamAccessor() = 0;

	/// grab a handle on the parameter for passing to the C API
	virtual OfxParamHandle getParamHandle() const = 0;

	virtual bool verifyMagic() { return true; }

	const std::string& getParamType() const;

	const std::string& getParentName() const;

	/// @todo tuttle : common to all attributes
	const std::string& getScriptName() const;

	/// @todo tuttle : common to all attributes
	const std::string& getHint() const;

	const std::string& getDoubleType() const;

	const std::string& getCacheInvalidation() const;

	bool getEnabled() const;

	bool getCanUndo() const;

	bool getSecret() const;

	bool getEvaluateOnChange() const;

	bool getCanAnimate() const;
};

/// the Descriptor of a plugin parameter
class ParamDescriptor : virtual public ParamAccessor,
	public attribute::AttributeDescriptor
{
ParamDescriptor();

public:
	/// make a parameter, with the given type and name
	ParamDescriptor( const std::string& type, const std::string& name );

	/// grab a handle on the parameter for passing to the C API
	OfxParamHandle getParamHandle() const
	{
		return ( OfxParamHandle ) this;
	}

	/// add standard param props, will call the below
	void addStandardParamProps( const std::string& type );

	/// add standard properties to a params that can take an interact
	void addInteractParamProps( const std::string& type );

	/// add standard properties to a value holding param
	void addValueParamProps( const std::string& type, Property::TypeEnum valueType, int dim );

	/// add standard properties to a value holding param
	void addNumericParamProps( const std::string& type, Property::TypeEnum valueType, int dim );
};

/// A set of parameters
///
/// As we are the owning object we delete the params inside ourselves. It was tempting
/// to make params autoref objects and have shared ownership with the client code
/// but that adds complexity for no strong gain.
class ParamInstanceSet : public ParamAccessorSet
{
public:
	typedef std::map<std::string, ParamInstance*> ParamMap;
	typedef boost::ptr_list<ParamInstance> ParamList;

protected:
	ParamMap _params;        ///< params by name
	ParamList _paramList;    ///< params list

public:
	/// ctor
	///
	/// The propery set being passed in belongs to the owning
	/// plugin instance.
	explicit ParamInstanceSet();

	/// dtor.
	virtual ~ParamInstanceSet();

	/// obtain a handle on this set for passing to the C api
	OfxParamSetHandle getParamSetHandle() const { return ( OfxParamSetHandle ) this; }

	const ParamMap& getParams() const { return _params; }
	ParamMap& getParams() { return _params; }

	const ParamList& getParamList() const { return _paramList; }
	ParamList& getParamList() { return _paramList; }

	// get the param
	ParamInstance& getParam( std::string name )
	{
		ParamMap::iterator it = _params.find( name );
<<<<<<< HEAD
		if( it == _params.end() )
			throw( std::logic_error( std::string("Param not found. (")+name+")" ) );
		return *it->second;
=======

		if( it != _params.end() )
			return it->second;
		else
			return 0;
>>>>>>> 4e9b892d
	}

	/// The inheriting plugin instance needs to set this up to deal with
	/// plug-ins changing their own values.
	virtual void paramChangedByPlugin( attribute::ParamInstance* param ) = 0;

	/// add a param
	virtual OfxStatus addParam( const std::string& name, ParamInstance* instance );

	/// make a parameter instance
	///
	/// Client host code needs to implement this
	virtual ParamInstance* newParam( ParamDescriptor& Descriptor ) = 0;

	/// Triggered when the plug-in calls OfxParameterSuiteV1::paramEditBegin
	///
	/// Client host code needs to implement this
	virtual OfxStatus editBegin( const std::string& name ) = 0;

	/// Triggered when the plug-in calls OfxParameterSuiteV1::paramEditEnd
	///
	/// Client host code needs to implement this
	virtual OfxStatus editEnd() = 0;
};

/// a set of parameters
class ParamDescriptorSet : public ParamAccessorSet
{
typedef std::map<std::string, ParamDescriptor*> ParamDescriptorMap;
typedef std::list<ParamDescriptor*> ParamDescriptorList;
ParamDescriptorMap _paramMap;
ParamDescriptorList _paramList;

/// CC doesn't exist
ParamDescriptorSet( const ParamDescriptorSet& );

public:
	/// default ctor
	ParamDescriptorSet();

	/// dtor
	virtual ~ParamDescriptorSet();

	/// obtain a handle on this set for passing to the C api
	OfxParamSetHandle getParamSetHandle() const { return ( OfxParamSetHandle ) this; }

	/// get the map of params
	const ParamDescriptorMap& getParams() const { return _paramMap; }
	ParamDescriptorMap&       getParams()       { return _paramMap; }

	/// get the list of params
	const ParamDescriptorList& getParamList() const { return _paramList; }

	/// define a param
	virtual ParamDescriptor* paramDefine( const char* paramType,
	                                      const char* name );

	/// add a param in
	virtual void addParam( const std::string& name, ParamDescriptor* p );
};

/// plugin parameter instance
class ParamInstance : virtual public ParamAccessor,
	public AttributeInstance,
	private Property::NotifyHook,
	private boost::noncopyable
{
ParamInstance();

protected:
	ParamInstanceSet*  _paramSetInstance;
	ParamInstance*     _parentInstance;

protected:
	ParamInstance( const ParamInstance& other )
		: AttributeInstance( other )
	{
		/// @todo tuttle : copy content, not pointer ?
		_paramSetInstance = const_cast<ParamInstance&>( other ).getParamSetInstance();
		_parentInstance   = const_cast<ParamInstance&>( other ).getParentInstance();
	}

public:
	virtual ~ParamInstance() = 0;

	/// make a parameter, with the given type and name
	explicit ParamInstance( const ParamDescriptor& descriptor, ParamInstanceSet& setInstance );

	/// clone this parameter
	virtual ParamInstance* clone() const = 0;
	/**
	 * @todo check values...
	 */
	bool operator==( const ParamInstance& p ) const { return true; }

	/// grab a handle on the parameter for passing to the C API
	OfxParamHandle getParamHandle() const
	{
		return ( OfxParamHandle ) this;
	}

	//        OfxStatus instanceChangedAction(std::string why,
	//                                        OfxTime     time,
	//                                        double      renderScaleX,
	//                                        double      renderScaleY);

	// get the param instance
	ParamInstanceSet* getParamSetInstance()                             { return _paramSetInstance; }
	void              setParamSetInstance( ParamInstanceSet* instance ) { _paramSetInstance = instance; }

	// set/get parent instance
	void           setParentInstance( ParamInstance* instance );
	ParamInstance* getParentInstance();

	// copy one parameter to another
	virtual OfxStatus copy( const ParamInstance& instance, OfxTime offset );

	// copy one parameter to another, with a range
	virtual OfxStatus copy( const ParamInstance& instance, OfxTime offset, OfxRangeD range );

	// callback which should set enabled state as appropriate
	virtual void setEnabled();

	// callback which should set secret state as appropriate
	virtual void setSecret();

	/// callback which should update label
	virtual void setLabel();

	/// callback which should set
	virtual void setDisplayRange();

	// va list calls below turn the var args (oh what a mistake)
	// suite functions into virtual function calls on instances
	// they are not to be overridden by host implementors by
	// by the various typeed param instances so that they can
	// deconstruct the var args lists

	/// get a value, implemented by instances to deconstruct var args
	virtual OfxStatus getV( va_list arg );

	/// get a value, implemented by instances to deconstruct var args
	virtual OfxStatus getV( OfxTime time, va_list arg );

	/// set a value, implemented by instances to deconstruct var args
	virtual OfxStatus setV( va_list arg );

	/// key a value, implemented by instances to deconstruct var args
	virtual OfxStatus setV( OfxTime time, va_list arg );

	/// derive a value, implemented by instances to deconstruct var args
	virtual OfxStatus deriveV( OfxTime time, va_list arg );

	/// integrate a value, implemented by instances to deconstruct var args
	virtual OfxStatus integrateV( OfxTime time1, OfxTime time2, va_list arg );

	/// overridden from Property::NotifyHook
	virtual void notify( const std::string& name, bool single, int num ) OFX_EXCEPTION_SPEC;
};

/**
 * @brief to make ParamInstance clonable (for use in boost::ptr_container)
 */
inline ParamInstance* new_clone( const ParamInstance& a )
{
	return a.clone();
}

class KeyframeParam
{
public:
	virtual OfxStatus getNumKeys( unsigned int& nKeys ) const ;
	virtual OfxStatus getKeyTime( int nth, OfxTime& time ) const ;
	virtual OfxStatus getKeyIndex( OfxTime time, int direction, int& index ) const ;
	virtual OfxStatus deleteKey( OfxTime time ) ;
	virtual OfxStatus deleteAllKeys() ;

	virtual ~KeyframeParam() {}

};

template <class T, int DIM>
class MultiDimParam : public ParamInstance,
	public KeyframeParam
{
public:
	typedef T Type;
	typedef typename T::BaseType BaseType;

protected:
	std::vector<T*> _controls;

public:
	MultiDimParam( ParamDescriptor& descriptor, attribute::ParamInstanceSet& setInstance ) : ParamInstance( descriptor, setInstance ) {}

	virtual ~MultiDimParam()
	{
		for( typename std::vector<T*>::iterator it = _controls.begin();
		     it != _controls.end(); ++it )
		{
			delete *it;
		}
	}

	// Deriving implementatation needs to overide these
	inline virtual OfxStatus get( BaseType& dst, const size_t& index )
	{
		assert( _controls.size() > index );
		return _controls[index]->get( dst );
	}

	inline virtual OfxStatus get( OfxTime time, BaseType& dst, const size_t& index )
	{
		assert( _controls.size() > index );
		return _controls[index]->get( time, dst );
	}

	inline virtual OfxStatus set( const BaseType& value, const size_t& index )
	{
		assert( _controls.size() > index );
		return _controls[index]->set( value );
	}

	inline virtual OfxStatus set( OfxTime time, const BaseType& value, const size_t& index )
	{
		assert( _controls.size() > index );
		return _controls[index]->set( time, value );
	}

	// derived class does not need to implement, default is an approximation
	inline virtual OfxStatus derive( OfxTime time, BaseType& dst, const size_t& index )
	{
		assert( _controls.size() > index );
		return _controls[index]->derive( time, dst );
	}

	inline virtual OfxStatus integrate( OfxTime time1, OfxTime time2, BaseType& dst, const size_t& index )
	{
		assert( _controls.size() > index );
		return _controls[index]->integrate( time1, time2, dst );
	}

	/// implementation of var args function
	virtual OfxStatus getV( va_list arg )
	{
		OfxStatus st = kOfxStatOK;

		for( int i = 0; i < DIM; ++i )
		{
			BaseType* v = va_arg( arg, BaseType* );
			assert( v );
			st |= _controls[i]->get( *v );
		}
		return st;
	}

	/// implementation of var args function
	virtual OfxStatus getV( OfxTime time, va_list arg )
	{
		OfxStatus st = kOfxStatOK;

		for( int i = 0; i < DIM; ++i )
		{
			BaseType* v = va_arg( arg, BaseType* );
			st |= _controls[i]->get( time, *v );
		}
		return st;
	}

	/// implementation of var args function
	virtual OfxStatus setV( va_list arg )
	{
		OfxStatus st = kOfxStatOK;

		for( int i = 0; i < DIM; ++i )
		{
			BaseType v = va_arg( arg, BaseType );
			st |= _controls[i]->set( v );
		}
		return st;
	}

	/// implementation of var args function
	virtual OfxStatus setV( OfxTime time, va_list arg )
	{
		OfxStatus st = kOfxStatOK;

		for( int i = 0; i < DIM; ++i )
		{
			BaseType v = va_arg( arg, BaseType );
			st |= _controls[i]->set( time, v );
		}
		return st;
	}

	/// implementation of var args function
	virtual OfxStatus deriveV( OfxTime time, va_list arg )
	{
		OfxStatus st = kOfxStatOK;

		for( int i = 0; i < DIM; ++i )
		{
			BaseType* v = va_arg( arg, BaseType* );
			st |= _controls[i]->derive( time, *v );
		}
		return st;
	}

	/// implementation of var args function
	virtual OfxStatus integrateV( OfxTime time1, OfxTime time2, va_list arg )
	{
		OfxStatus st = kOfxStatOK;

		for( int i = 0; i < DIM; ++i )
		{
			BaseType* v = va_arg( arg, BaseType* );
			assert( v );
			st |= _controls[i]->integrate( time1, time2, *v );
		}
		return st;
	}

};

class ParamGroupInstance : public ParamInstance,
	public ParamInstanceSet
{
public:
	ParamGroupInstance( ParamDescriptor& descriptor, attribute::ParamInstanceSet& setInstance ) : ParamInstance( descriptor, setInstance ) {}
	virtual ~ParamGroupInstance() {}
	virtual ParamGroupInstance* clone() const;

	void deleteChildrens()
	{
		_paramList.clear();
	}

	void                         setChildrens( const attribute::ParamInstanceSet* childrens );
	attribute::ParamInstanceSet* getChildrens() const;
	void                         addChildren( ParamInstance* children );

	Property::Set& getParamSetProps()
	{
		return _paramSetInstance->getParamSetProps();
	}

	/// The inheriting plugin instance needs to set this up to deal with
	/// plug-ins changing their own values.
	virtual void paramChangedByPlugin( attribute::ParamInstance* param )
	{
		_paramSetInstance->paramChangedByPlugin( param );
	}

	virtual ParamInstance* newParam( ParamDescriptor& descriptor )
	{
		return _paramSetInstance->newParam( descriptor );
	}

	/// Triggered when the plug-in calls OfxParameterSuiteV1::paramEditBegin
	virtual OfxStatus editBegin( const std::string& name )
	{
		return _paramSetInstance->editBegin( name );
	}

	/// Triggered when the plug-in calls OfxParameterSuiteV1::paramEditEnd
	virtual OfxStatus editEnd()
	{
		return _paramSetInstance->editEnd();
	}

};

class ParamPageInstance : public ParamInstance
{
public:
	ParamPageInstance( ParamDescriptor& descriptor, attribute::ParamInstanceSet& setInstance ) : ParamInstance( descriptor, setInstance ) {}
	virtual ParamPageInstance*                      clone() const;
	const std::map<int, attribute::ParamInstance*>& getChildren() const;

protected:
	mutable std::map<int, attribute::ParamInstance*> _children; // if set in a notify hook, this need not be mutable
};

class ParamIntegerInstance : public ParamInstance,
	public KeyframeParam
{
public:
	typedef int BaseType;
	ParamIntegerInstance( ParamDescriptor& descriptor, attribute::ParamInstanceSet& setInstance ) : ParamInstance( descriptor, setInstance ) {}

	// Deriving implementatation needs to overide these
	virtual OfxStatus get( int& )               = 0;
	virtual OfxStatus get( OfxTime time, int& ) = 0;
	virtual OfxStatus set( int )                = 0;
	virtual OfxStatus set( OfxTime time, int )  = 0;

	// probably derived class does not need to implement, default is an approximation
	virtual OfxStatus derive( OfxTime time, int& );
	virtual OfxStatus integrate( OfxTime time1, OfxTime time2, int& );

	/// implementation of var args function
	virtual OfxStatus getV( va_list arg );

	/// implementation of var args function
	virtual OfxStatus getV( OfxTime time, va_list arg );

	/// implementation of var args function
	virtual OfxStatus setV( va_list arg );

	/// implementation of var args function
	virtual OfxStatus setV( OfxTime time, va_list arg );

	/// implementation of var args function
	virtual OfxStatus deriveV( OfxTime time, va_list arg );

	/// implementation of var args function
	virtual OfxStatus integrateV( OfxTime time1, OfxTime time2, va_list arg );
};

class ParamChoiceInstance : public ParamInstance,
	public KeyframeParam
{
public:
	ParamChoiceInstance( ParamDescriptor& descriptor, attribute::ParamInstanceSet& setInstance ) : ParamInstance( descriptor, setInstance ) {}

	// Deriving implementatation needs to overide these
	virtual OfxStatus get( int& )               = 0;
	virtual OfxStatus get( OfxTime time, int& ) = 0;
	virtual OfxStatus set( int )                = 0;
	virtual OfxStatus set( OfxTime time, int )  = 0;

	/// implementation of var args function
	virtual OfxStatus getV( va_list arg );

	/// implementation of var args function
	virtual OfxStatus getV( OfxTime time, va_list arg );

	/// implementation of var args function
	virtual OfxStatus setV( va_list arg );

	/// implementation of var args function
	virtual OfxStatus setV( OfxTime time, va_list arg );
};

class ParamDoubleInstance : public ParamInstance,
	public KeyframeParam
{
public:
	typedef double BaseType;
	ParamDoubleInstance( ParamDescriptor& descriptor, attribute::ParamInstanceSet& setInstance ) : ParamInstance( descriptor, setInstance ) {}

	// Deriving implementatation needs to overide these
	virtual OfxStatus get( double& )                                     = 0;
	virtual OfxStatus get( OfxTime time, double& )                       = 0;
	virtual OfxStatus set( double )                                      = 0;
	virtual OfxStatus set( OfxTime time, double )                        = 0;
	virtual OfxStatus derive( OfxTime time, double& )                    = 0;
	virtual OfxStatus integrate( OfxTime time1, OfxTime time2, double& ) = 0;

	/// implementation of var args function
	virtual OfxStatus getV( va_list arg );

	/// implementation of var args function
	virtual OfxStatus getV( OfxTime time, va_list arg );

	/// implementation of var args function
	virtual OfxStatus setV( va_list arg );

	/// implementation of var args function
	virtual OfxStatus setV( OfxTime time, va_list arg );

	/// implementation of var args function
	virtual OfxStatus deriveV( OfxTime time, va_list arg );

	/// implementation of var args function
	virtual OfxStatus integrateV( OfxTime time1, OfxTime time2, va_list arg );
};

class ParamBooleanInstance : public ParamInstance,
	public KeyframeParam
{
public:
	typedef bool BaseType;
	ParamBooleanInstance( ParamDescriptor& descriptor, attribute::ParamInstanceSet& setInstance ) : ParamInstance( descriptor, setInstance ) {}

	// Deriving implementatation needs to overide these
	virtual OfxStatus get( bool& )               = 0;
	virtual OfxStatus get( OfxTime time, bool& ) = 0;
	virtual OfxStatus set( bool )                = 0;
	virtual OfxStatus set( OfxTime time, bool )  = 0;

	/// implementation of var args function
	virtual OfxStatus getV( va_list arg );

	/// implementation of var args function
	virtual OfxStatus getV( OfxTime time, va_list arg );

	/// implementation of var args function
	virtual OfxStatus setV( va_list arg );

	/// implementation of var args function
	virtual OfxStatus setV( OfxTime time, va_list arg );
};

class ParamStringInstance : public ParamInstance,
	public KeyframeParam
{
std::string _returnValue; ///< location to hold temporary return value. Should delegate this to implementation!!!

public:
	typedef std::string BaseType;
	ParamStringInstance( ParamDescriptor& descriptor, attribute::ParamInstanceSet& setInstance ) : ParamInstance( descriptor, setInstance ) {}

	virtual OfxStatus get( std::string& )               = 0;
	virtual OfxStatus get( OfxTime time, std::string& ) = 0;
	virtual OfxStatus set( const char* )                = 0;
	virtual OfxStatus set( OfxTime time, const char* )  = 0;

	/// implementation of var args function
	virtual OfxStatus getV( va_list arg );

	/// implementation of var args function
	virtual OfxStatus getV( OfxTime time, va_list arg );

	/// implementation of var args function
	virtual OfxStatus setV( va_list arg );

	/// implementation of var args function
	virtual OfxStatus setV( OfxTime time, va_list arg );
};

class ParamCustomInstance : public ParamStringInstance
{
public:
	ParamCustomInstance( ParamDescriptor& descriptor, attribute::ParamInstanceSet& setInstance ) : ParamStringInstance( descriptor, setInstance ) {}
};

class ParamPushbuttonInstance : public ParamInstance,
	public KeyframeParam
{
public:
	ParamPushbuttonInstance( ParamDescriptor& descriptor, attribute::ParamInstanceSet& setInstance ) : ParamInstance( descriptor, setInstance ) {}
};

}
}
}
}

#endif<|MERGE_RESOLUTION|>--- conflicted
+++ resolved
@@ -177,17 +177,11 @@
 	ParamInstance& getParam( std::string name )
 	{
 		ParamMap::iterator it = _params.find( name );
-<<<<<<< HEAD
+
 		if( it == _params.end() )
 			throw( std::logic_error( std::string("Param not found. (")+name+")" ) );
 		return *it->second;
-=======
-
-		if( it != _params.end() )
-			return it->second;
-		else
-			return 0;
->>>>>>> 4e9b892d
+
 	}
 
 	/// The inheriting plugin instance needs to set this up to deal with
