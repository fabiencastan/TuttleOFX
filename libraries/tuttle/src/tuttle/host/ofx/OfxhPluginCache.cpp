--- conflicted
+++ resolved
@@ -154,29 +154,12 @@
 	_b->_binary.ref();
 	_op                          = 0;
 	OfxPlugin* ( *getPlug )(int) = ( OfxPlugin * ( * )( int ) )_b->_binary.findSymbol( "OfxGetPlugin" );
-<<<<<<< HEAD
-	if( !getPlug )
-	{
-            throw core::exception::LogicError( "Symbol 'OfxGetPlugin' not found." );
-        }
-        _op = getPlug( p->getIndex() );
-        if( !_op )
-        {
-            throw core::exception::LogicError( "Plugin not found at index : " ); // p->getIndex()
-        }
-        _op->setHost( host->getHandle() );
-=======
-	if( ! getPlug )
-	{
-		throw core::exception::LogicError( "Can't found Symbol 'OfxGetPlugin' in plugin '"+_p->getIdentifier()+"'" );
-	}
 	_op = getPlug( p->getIndex() );
 	if( !_op )
 	{
 		throw core::exception::LogicError( "Can't found plugin at index 'todo' in plugin '"+_p->getIdentifier()+"'" ); // p->getIndex()
 	}
 	_op->setHost( host->getHandle() );
->>>>>>> 8b942c27
 }
 
 OfxhPluginHandle::~OfxhPluginHandle()
