/*
 * Software License :
 *
 * Copyright (c) 2007-2009, The Open Effects Association Ltd. All rights reserved.
 *
 * Redistribution and use in source and binary forms, with or without
 * modification, are permitted provided that the following conditions are met:
 *
 * Redistributions of source code must retain the above copyright notice,
 *    this list of conditions and the following disclaimer.
 * Redistributions in binary form must reproduce the above copyright notice,
 *    this list of conditions and the following disclaimer in the documentation
 *    and/or other materials provided with the distribution.
 * Neither the name The Open Effects Association Ltd, nor the names of its
 *    contributors may be used to endorse or promote products derived from this
 *    software without specific prior written permission.
 *
 * THIS SOFTWARE IS PROVIDED BY THE COPYRIGHT HOLDERS AND CONTRIBUTORS "AS IS" AND
 * ANY EXPRESS OR IMPLIED WARRANTIES, INCLUDING, BUT NOT LIMITED TO, THE IMPLIED
 * WARRANTIES OF MERCHANTABILITY AND FITNESS FOR A PARTICULAR PURPOSE ARE
 * DISCLAIMED. IN NO EVENT SHALL THE COPYRIGHT OWNER OR CONTRIBUTORS BE LIABLE FOR
 * ANY DIRECT, INDIRECT, INCIDENTAL, SPECIAL, EXEMPLARY, OR CONSEQUENTIAL DAMAGES
 * (INCLUDING, BUT NOT LIMITED TO, PROCUREMENT OF SUBSTITUTE GOODS OR SERVICES;
 * LOSS OF USE, DATA, OR PROFITS; OR BUSINESS INTERRUPTION) HOWEVER CAUSED AND ON
 * ANY THEORY OF LIABILITY, WHETHER IN CONTRACT, STRICT LIABILITY, OR TORT
 * (INCLUDING NEGLIGENCE OR OTHERWISE) ARISING IN ANY WAY OUT OF THE USE OF THIS
 * SOFTWARE, EVEN IF ADVISED OF THE POSSIBILITY OF SUCH DAMAGE.
 */

// ofx
#include "ofxCore.h"
#include "ofxImageEffect.h"

// ofx host
#include "OfxhBinary.hpp"
#include "OfxhPropertySuite.hpp"
#include "OfxhClip.hpp"
#include "OfxhParam.hpp"
#include "OfxhMemory.hpp"
#include "OfxhImageEffect.hpp"
#include "OfxhPluginAPICache.hpp"
#include "OfxhPluginCache.hpp"
#include "OfxhHost.hpp"
#include "OfxhImageEffectAPI.hpp"
#include "OfxhUtilities.hpp"

#include <tuttle/host/core/Core.hpp>

#include <cstring>
#include <cstdarg>
#include <cmath>

namespace tuttle {
namespace host {
namespace ofx {
namespace imageEffect {

/// properties common on an effect and a descriptor
static property::OfxhPropSpec effectDescriptorStuff[] = {
	/* name                                 type                   dim. r/o default value */
	{ kOfxPropType, property::eString, 1, true, kOfxTypeImageEffect },
	{ kOfxPropName, property::eString, 1, false, "UNIQUE_NAME_NOT_SET" },
	{ kOfxPropLabel, property::eString, 1, false, "" },
	{ kOfxPropShortLabel, property::eString, 1, false, "" },
	{ kOfxPropLongLabel, property::eString, 1, false, "" },
	{ kOfxImageEffectPropSupportedContexts, property::eString, 0, false, "" },
	{ kOfxImageEffectPluginPropGrouping, property::eString, 1, false, "" },
	{ kOfxImageEffectPluginPropSingleInstance, property::eInt, 1, false, "0" },
	{ kOfxImageEffectPluginRenderThreadSafety, property::eString, 1, false, kOfxImageEffectRenderInstanceSafe },
	{ kOfxImageEffectPluginPropHostFrameThreading, property::eInt, 1, false, "1" },
	{ kOfxImageEffectPluginPropOverlayInteractV1, property::ePointer, 1, false, NULL },
	{ kOfxImageEffectPropSupportsMultiResolution, property::eInt, 1, false, "1" },
	{ kOfxImageEffectPropSupportsTiles, property::eInt, 1, false, "1" },
	{ kOfxImageEffectPropTemporalClipAccess, property::eInt, 1, false, "0" },
	{ kOfxImageEffectPropSupportedPixelDepths, property::eString, 0, false, "" },
	{ kOfxImageEffectPluginPropFieldRenderTwiceAlways, property::eInt, 1, false, "1" },
	{ kOfxImageEffectPropSupportsMultipleClipDepths, property::eInt, 1, false, "0" },
	{ kOfxImageEffectPropSupportsMultipleClipPARs, property::eInt, 1, false, "0" },
	{ kOfxImageEffectPropClipPreferencesSlaveParam, property::eString, 0, false, "" },
	{ kOfxPluginPropFilePath, property::eString, 1, true, "" },
	{ 0 }
};

//
// Base
//
<<<<<<< HEAD
OfxhBase::OfxhBase( const property::OfxhSet& set )
: _properties( set )
{
}

OfxhBase::OfxhBase( const property::OfxhPropSpec* propSpec )
: _properties( propSpec )
{
}
=======
Base::Base( const property::OfxhSet& set )
	: _properties( set )
{}

Base::Base( const property::OfxhPropSpec* propSpec )
	: _properties( propSpec )
{}
>>>>>>> 7abe01df

OfxhBase::~OfxhBase() {}

/// obtain a handle on this for passing to the C api

OfxImageEffectHandle OfxhBase::getHandle() const
{
	return ( OfxImageEffectHandle ) this;
}

/// name of the clip

const std::string& OfxhBase::getShortLabel() const
{
	const std::string& s = _properties.getStringProperty( kOfxPropShortLabel );

	if( s == "" )
	{
		const std::string& s2 = getLabel();
		if( s2 == "" )
		{
			return getName();
		}
	}
	return s;
}

/// name of the clip

const std::string& OfxhBase::getLabel() const
{
	const std::string& s = _properties.getStringProperty( kOfxPropLabel );

	if( s == "" )
	{
		return getName();
	}
	return s;
}

/// name of the clip
const std::string& OfxhBase::getName() const
{
	return _properties.getStringProperty( kOfxPropName );
}

/// name of the clip
void OfxhBase::setName( const std::string& name )
{
	_properties.setStringProperty( kOfxPropName, name );
}

/// name of the clip

const std::string& OfxhBase::getLongLabel() const
{
	const std::string& s = _properties.getStringProperty( kOfxPropLongLabel );

	if( s == "" )
	{
		const std::string& s2 = getLabel();
		if( s2 == "" )
		{
			return getName();
		}
	}
	return s;
}

/// is the given context supported

bool OfxhBase::isContextSupported( const std::string& s ) const
{
	return _properties.findStringPropValueIndex( kOfxImageEffectPropSupportedContexts, s ) != -1;
}

/// what is the name of the group the plug-in belongs to

const std::string& OfxhBase::getPluginGrouping() const
{
	return _properties.getStringProperty( kOfxImageEffectPluginPropGrouping );
}

/// is the effect single instance

bool OfxhBase::isSingleInstance() const
{
	return _properties.getIntProperty( kOfxImageEffectPluginPropSingleInstance ) != 0;
}

/// what is the thread safety on this effect

const std::string& OfxhBase::getRenderThreadSafety() const
{
	return _properties.getStringProperty( kOfxImageEffectPluginRenderThreadSafety );
}

/// should the host attempt to managed multi-threaded rendering if it can
/// via tiling or some such

bool OfxhBase::getHostFrameThreading() const
{
	return _properties.getIntProperty( kOfxImageEffectPluginPropHostFrameThreading ) != 0;
}

/// get the overlay interact main entry if it exists

OfxPluginEntryPoint* OfxhBase::getOverlayInteractMainEntry() const
{
	return ( OfxPluginEntryPoint* )( _properties.getPointerProperty( kOfxImageEffectPluginPropOverlayInteractV1 ) );
}

/// does the effect support images of differing sizes

bool OfxhBase::supportsMultiResolution() const
{
	return _properties.getIntProperty( kOfxImageEffectPropSupportsMultiResolution ) != 0;
}

/// does the effect support tiled rendering

bool OfxhBase::supportsTiles() const
{
	return _properties.getIntProperty( kOfxImageEffectPropSupportsTiles ) != 0;
}

/// does this effect need random temporal access

bool OfxhBase::temporalAccess() const
{
	return _properties.getIntProperty( kOfxImageEffectPropTemporalClipAccess ) != 0;
}

/// is the given RGBA/A pixel depth supported by the effect

bool OfxhBase::isPixelDepthSupported( const std::string& s ) const
{
	return _properties.findStringPropValueIndex( kOfxImageEffectPropSupportedPixelDepths, s ) != -1;
}

/// when field rendering, does the effect need to be called
/// twice to render a frame in all Base::circumstances (with different fields)

bool OfxhBase::fieldRenderTwiceAlways() const
{
	return _properties.getIntProperty( kOfxImageEffectPluginPropFieldRenderTwiceAlways ) != 0;
}

/// does the effect support multiple clip depths

bool OfxhBase::supportsMultipleClipDepths() const
{
	return _properties.getIntProperty( kOfxImageEffectPropSupportsMultipleClipDepths ) != 0;
}

/// does the effect support multiple clip pixel aspect ratios

bool OfxhBase::supportsMultipleClipPARs() const
{
	return _properties.getIntProperty( kOfxImageEffectPropSupportsMultipleClipPARs ) != 0;
}

/// does changing the named param re-tigger a clip preferences action

bool OfxhBase::isClipPreferencesSlaveParam( const std::string& s ) const
{
	return _properties.findStringPropValueIndex( kOfxImageEffectPropClipPreferencesSlaveParam, s ) != -1;
}

////////////////////////////////////////////////////////////////////////////////
// descriptor

OfxhDescriptor::OfxhDescriptor( OfxhPlugin* plug )
	: OfxhBase( effectDescriptorStuff ),
	_plugin( plug )
{
	_properties.setStringProperty( kOfxPluginPropFilePath, plug->getBinary()->getBundlePath() );
	tuttle::host::core::Core::instance().getHost().initDescriptor( this );
}

OfxhDescriptor::OfxhDescriptor( const OfxhDescriptor& other, OfxhPlugin* plug )
	: OfxhBase( other._properties ),
	_plugin( plug )
{
	_properties.setStringProperty( kOfxPluginPropFilePath, plug->getBinary()->getBundlePath() );
	tuttle::host::core::Core::instance().getHost().initDescriptor( this );
}

OfxhDescriptor::OfxhDescriptor( const std::string& bundlePath, OfxhPlugin* plug )
	: OfxhBase( effectDescriptorStuff ),
	_plugin( plug )
{
	_properties.setStringProperty( kOfxPluginPropFilePath, bundlePath );
	tuttle::host::core::Core::instance().getHost().initDescriptor( this );
}

OfxhDescriptor::~OfxhDescriptor()
{}

/// create a new clip and add this to the clip map

attribute::OfxhClipImageDescriptor* OfxhDescriptor::defineClip( const std::string& name )
{
	attribute::OfxhClipImageDescriptor* c = new attribute::OfxhClipImageDescriptor( name );

	_clips[name] = c;
	_clipsByOrder.push_back( c );
	return c;
}

/// @warning tuttle some modifs here, doc needs update
/// get the interact description, this will also call describe on the interact
void OfxhDescriptor::initOverlayDescriptor( int bitDepthPerComponent, bool hasAlpha )
{
	if( _overlayDescriptor.getState() == interact::eUninitialised )
	{
		// OK, we need to describe it, set the entry point and describe away
		_overlayDescriptor.setEntryPoint( getOverlayInteractMainEntry() );
		_overlayDescriptor.describe( bitDepthPerComponent, hasAlpha );
	}
}

void OfxhDescriptor::addClip( const std::string& name, attribute::OfxhClipImageDescriptor* clip )
{
	_clips[name] = clip;
	_clipsByOrder.push_back( clip );
}

static const property::OfxhPropSpec effectInstanceStuff[] = {
	/* name                                 type                   dim.   r/o    default value */
	{ kOfxPropType, property::eString, 1, true, kOfxTypeImageEffectInstance },
	{ kOfxPropName, property::eString, 1, false, "UNIQUE_NAME_NOT_SET" },
	{ kOfxImageEffectPropContext, property::eString, 1, true, "" },
	{ kOfxPropInstanceData, property::ePointer, 1, false, NULL },
	{ kOfxImageEffectPropProjectSize, property::eDouble, 2, true, "0" },
	{ kOfxImageEffectPropProjectOffset, property::eDouble, 2, true, "0" },
	{ kOfxImageEffectPropProjectExtent, property::eDouble, 2, true, "0" },
	{ kOfxImageEffectPropProjectPixelAspectRatio, property::eDouble, 1, true, "0" },
	{ kOfxImageEffectInstancePropEffectDuration, property::eDouble, 1, true, "0" },
	{ kOfxImageEffectInstancePropSequentialRender, property::eInt, 1, false, "0" },
	{ kOfxImageEffectPropFrameRate, property::eDouble, 1, true, "0" },
	{ kOfxPropIsInteractive, property::eInt, 1, true, "0" },
	{ 0 }
};

<<<<<<< HEAD
OfxhImageEffect::OfxhImageEffect( const OfxhImageEffectPlugin* plugin,
                    const OfxhDescriptor&        descriptor,
                    const std::string& context,
                    bool               interactive )
	: OfxhBase( effectInstanceStuff ),
=======
Instance::Instance( const OfxhImageEffectPlugin* plugin,
                    const Descriptor&            descriptor,
                    const std::string&           context,
                    bool                         interactive )
	: Base( effectInstanceStuff ),
>>>>>>> 7abe01df
	_plugin( plugin ),
	_context( context ),
	_descriptor( descriptor ),
	_interactive( interactive ),
	_created( false ),
	_continuousSamples( false ),
	_frameVarying( false ),
	_outputFrameRate( 24 )
{
	int i = 0;

	_properties.setChainedSet( &descriptor.getProperties() );

	_properties.setStringProperty( kOfxImageEffectPropContext, context );
	_properties.setIntProperty( kOfxPropIsInteractive, interactive );

	// copy is sequential over
	bool sequential = descriptor.getProperties().getIntProperty( kOfxImageEffectInstancePropSequentialRender ) != 0;
	_properties.setIntProperty( kOfxImageEffectInstancePropSequentialRender, sequential );

	while( effectInstanceStuff[i].name )
	{
		// don't set hooks for context or isinteractive
		if( strcmp( effectInstanceStuff[i].name, kOfxImageEffectPropContext ) ||
		    strcmp( effectInstanceStuff[i].name, kOfxPropIsInteractive ) ||
		    strcmp( effectInstanceStuff[i].name, kOfxImageEffectInstancePropSequentialRender ) )
		{
			const property::OfxhPropSpec& spec = effectInstanceStuff[i];

			switch( spec.type )
			{
				case property::eDouble:
					_properties.setGetHook( spec.name, this );
					break;
				default:
					break;
			}
		}
		++i;
	}
}

<<<<<<< HEAD
OfxhImageEffect::OfxhImageEffect( const OfxhImageEffect& other )
: OfxhBase( other.getProperties() )
, attribute::OfxhParamSet(other)
, attribute::OfxhClipImageSet(other)
, _plugin( other.getPlugin() )
, _context( other.getContext() )
, _descriptor( other.getDescriptor() )
, _interactive( other._interactive )
, _created( other._created )
, _continuousSamples( other._continuousSamples )
, _frameVarying( other._frameVarying )
, _outputFrameRate( other._outputFrameRate )
{
}
=======
Instance::Instance( const Instance& other )
	: Base( other.getProperties() ),
	attribute::OfxhParamSet( other ),
	attribute::OfxhClipImageSet( other ),
	_plugin( other.getPlugin() ),
	_context( other.getContext() ),
	_descriptor( other.getDescriptor() ),
	_interactive( other._interactive ),
	_created( other._created ),
	_continuousSamples( other._continuousSamples ),
	_frameVarying( other._frameVarying ),
	_outputFrameRate( other._outputFrameRate )
{}
>>>>>>> 7abe01df

/// called after construction to populate clips and params
OfxStatus OfxhImageEffect::populate()
{
	try
	{
		populateClips( _descriptor );
	}
	catch( core::exception::LogicError& e )
	{
		COUT_EXCEPTION( e );
		return kOfxStatFailed;
	}

	try
	{
		populateParams( _descriptor );
	}
	catch( core::exception::LogicError& e )
	{
		COUT_EXCEPTION( e );
		return kOfxStatFailed;
	}

	return kOfxStatOK;
}

void OfxhImageEffect::populateParams( const imageEffect::OfxhDescriptor& descriptor ) throw( core::exception::LogicError )
{

	const std::list<attribute::OfxhParamDescriptor*>& map = _descriptor.getParamList();

	std::map<std::string, attribute::OfxhParam*> parameters;

	// Create parameters on their own groups
	for( std::list<attribute::OfxhParamDescriptor*>::const_iterator it = map.begin(), itEnd = map.end();
	     it != itEnd;
	     ++it )
	{
		attribute::OfxhParamSet* setInstance = this;
		// SetInstance where the childrens param instances will be added
		attribute::OfxhParamDescriptor* descriptor = ( *it );

		// get the param descriptor
		if( !descriptor )
			throw core::exception::LogicError( kOfxStatErrValue );

		// name and parentName of the parameter
		std::string name       = descriptor->getName();
		std::string parentName = descriptor->getParentName();

		if( parentName != "" )
		{
			attribute::OfxhParamGroup* parentGroup = dynamic_cast<attribute::OfxhParamGroup*>( parameters[parentName] );
			if( parentGroup )
			{
				setInstance = parentGroup->getChildrens();
			}
		}
		else
			setInstance = this;

		// get a param instance from a param descriptor. Param::Instance is automatically added into the setInstance provided.
		attribute::OfxhParam* instance = newParam( *descriptor );
		/// @todo set the groups of the ParamInstance !!!
		parameters[name] = instance;

	}

}

/**
 * @todo check clip ? check hash ? etc.
 */
bool OfxhImageEffect::operator==( const OfxhImageEffect& other )
{
	bool result;

	result = getParamList() == other.getParamList();
	// if( !result )
	//  return result;
	// result = std::equal( getClipList().begin(), getClipList().end(), other.getClipList().begin() );
	return result;
}

/// implemented for Param::SetDescriptor

property::OfxhSet& OfxhImageEffect::getParamSetProps()
{
	return _properties;
}

// do nothing
size_t OfxhImageEffect::getDimension( const std::string& name ) const OFX_EXCEPTION_SPEC
{
	fprintf( stderr, "failing in %s with name=%s\n", "__PRETTY_FUNCTION__", name.c_str() );
	throw property::OfxhException( kOfxStatErrMissingHostFeature );
}

size_t OfxhImageEffect::upperGetDimension( const std::string& name )
{
	return _properties.getDimension( name );
}

void OfxhImageEffect::notify( const std::string& name, bool singleValue, int indexOrN ) OFX_EXCEPTION_SPEC
{
	fprintf( stderr, "failing in %s\n", "__PRETTY_FUNCTION__" );
}

// don't know what to do

void OfxhImageEffect::reset( const std::string& name ) OFX_EXCEPTION_SPEC
{
	fprintf( stderr, "failing in %s\n", "__PRETTY_FUNCTION__" );
	throw property::OfxhException( kOfxStatErrMissingHostFeature );
}

// get the virutals for viewport size, pixel scale, background colour

double OfxhImageEffect::getDoubleProperty( const std::string& name, int index ) const OFX_EXCEPTION_SPEC
{
	if( name == kOfxImageEffectPropProjectSize )
	{
		if( index >= 2 )
			throw property::OfxhException( kOfxStatErrBadIndex );
		double values[2];
		getProjectSize( values[0], values[1] );
		return values[index];
	}
	else if( name == kOfxImageEffectPropProjectOffset )
	{
		if( index >= 2 )
			throw property::OfxhException( kOfxStatErrBadIndex );
		double values[2];
		getProjectOffset( values[0], values[1] );
		return values[index];
	}
	else if( name == kOfxImageEffectPropProjectExtent )
	{
		if( index >= 2 )
			throw property::OfxhException( kOfxStatErrBadIndex );
		double values[2];
		getProjectExtent( values[0], values[1] );
		return values[index];
	}
	else if( name == kOfxImageEffectPropProjectPixelAspectRatio )
	{
		if( index >= 1 )
			throw property::OfxhException( kOfxStatErrBadIndex );
		return getProjectPixelAspectRatio();
	}
	else if( name == kOfxImageEffectInstancePropEffectDuration )
	{
		if( index >= 1 )
			throw property::OfxhException( kOfxStatErrBadIndex );
		return getEffectDuration();
	}
	else if( name == kOfxImageEffectPropFrameRate )
	{
		if( index >= 1 )
			throw property::OfxhException( kOfxStatErrBadIndex );
		return getFrameRate();
	}
	else
		throw property::OfxhException( kOfxStatErrUnknown );
}

void OfxhImageEffect::getDoublePropertyN( const std::string& name, double* first, int n ) const OFX_EXCEPTION_SPEC
{
	if( name == kOfxImageEffectPropProjectSize )
	{
		if( n > 2 )
			throw property::OfxhException( kOfxStatErrBadIndex );
		getProjectSize( first[0], first[1] );
	}
	else if( name == kOfxImageEffectPropProjectOffset )
	{
		if( n > 2 )
			throw property::OfxhException( kOfxStatErrBadIndex );
		getProjectOffset( first[0], first[1] );
	}
	else if( name == kOfxImageEffectPropProjectExtent )
	{
		if( n > 2 )
			throw property::OfxhException( kOfxStatErrBadIndex );
		getProjectExtent( first[0], first[1] );
	}
	else if( name == kOfxImageEffectPropProjectPixelAspectRatio )
	{
		if( n > 1 )
			throw property::OfxhException( kOfxStatErrBadIndex );
		*first = getProjectPixelAspectRatio();
	}
	else if( name == kOfxImageEffectInstancePropEffectDuration )
	{
		if( n > 1 )
			throw property::OfxhException( kOfxStatErrBadIndex );
		*first = getEffectDuration();
	}
	else if( name == kOfxImageEffectPropFrameRate )
	{
		if( n > 1 )
			throw property::OfxhException( kOfxStatErrBadIndex );
		*first = getFrameRate();
	}
	else
		throw property::OfxhException( kOfxStatErrUnknown );
}

OfxhImageEffect::~OfxhImageEffect()
{
	// destroy the instance, only if succesfully created
	if( _created )
	{
		mainEntry( kOfxActionDestroyInstance, this->getHandle(), 0, 0 );
	}
}

/// this is used to populate with any extra action in arguments that may be needed

void OfxhImageEffect::setCustomInArgs( const std::string& action, property::OfxhSet& inArgs ) {}

/// this is used to populate with any extra action out arguments that may be needed

void OfxhImageEffect::setCustomOutArgs( const std::string& action, property::OfxhSet& outArgs ) {}

/// this is used to populate with any extra action out arguments that may be needed

void OfxhImageEffect::examineOutArgs( const std::string& action, OfxStatus, const property::OfxhSet& outArgs ) {}

/// check for connection

bool OfxhImageEffect::checkClipConnectionStatus() const
{
	std::map<std::string, attribute::OfxhClipImage*>::const_iterator i;
	for( i = _clips.begin(); i != _clips.end(); ++i )
	{
		if( !i->second->isOptional() && !i->second->getConnected() )
		{
			return false;
		}
	}
	return true;
}

// override this to make processing abort, return 1 to abort processing

int OfxhImageEffect::abort()
{
	return 0;
}

// override this to use your own memory instance - must inherrit from memory::instance

memory::OfxhMemory* OfxhImageEffect::newMemoryInstance( size_t nBytes )
{
	return 0;
}

// return an memory::instance calls makeMemoryInstance that can be overriden

memory::OfxhMemory* OfxhImageEffect::imageMemoryAlloc( size_t nBytes )
{
	memory::OfxhMemory* instance = newMemoryInstance( nBytes );

	if( instance )
		return instance;
	else
	{
		memory::OfxhMemory* instance = new memory::OfxhMemory;
		instance->alloc( nBytes );
		return instance;
	}
}

// call the effect entry point

<<<<<<< HEAD
OfxStatus OfxhImageEffect::mainEntry( const char*    action,
                               const void*    handle,
=======
OfxStatus Instance::mainEntry( const char*        action,
                               const void*        handle,
>>>>>>> 7abe01df
                               property::OfxhSet* inArgs,
                               property::OfxhSet* outArgs )
{
	if( _plugin )
	{
		const OfxhPluginHandle* pHandle = _plugin->getPluginHandle();
		if( pHandle )
		{
			const OfxPlugin* ofxPlugin = pHandle->getOfxPlugin();
			if( ofxPlugin )
			{

				OfxPropertySetHandle inHandle = 0;
				if( inArgs )
				{
					setCustomInArgs( action, *inArgs );
					inHandle = inArgs->getHandle();
				}

				OfxPropertySetHandle outHandle = 0;
				if( outArgs )
				{
					setCustomOutArgs( action, *outArgs );
					outHandle = outArgs->getHandle();
				}

				OfxStatus stat = ofxPlugin->mainEntry( action, handle, inHandle, outHandle );

				if( outArgs )
					examineOutArgs( action, stat, *outArgs );

				return stat;
			}
			return kOfxStatFailed;
		}
		return kOfxStatFailed;
	}
	return kOfxStatFailed;
}

// create a clip instance

OfxStatus OfxhImageEffect::createInstanceAction()
{
	/// we need to init the clips before we call create instance incase
	/// they try and fetch something in create instance, which they are allowed
	setDefaultClipPreferences();

	// now tell the plug-in to create instance
	OfxStatus status = mainEntry( kOfxActionCreateInstance, this->getHandle(), 0, 0 );

	if( status == kOfxStatOK )
	{
		_created = true;
	}

	return status;
}

// begin/change/end instance changed

OfxStatus OfxhImageEffect::beginInstanceChangedAction( const std::string& why )
{
	property::OfxhPropSpec stuff[] = {
		{ kOfxPropChangeReason, property::eString, 1, true, why.c_str() },
		{ 0 }
	};

	property::OfxhSet inArgs( stuff );

	return mainEntry( kOfxActionBeginInstanceChanged, this->getHandle(), &inArgs, 0 );
}

OfxStatus OfxhImageEffect::paramInstanceChangedAction( const std::string& paramName,
                                                const std::string& why,
                                                OfxTime            time,
                                                OfxPointD          renderScale )
{
	try
	{
		/*attribute::OfxhParam& param = */getParam( paramName );

		if( isClipPreferencesSlaveParam( paramName ) )
			_clipPrefsDirty = true;

		property::OfxhPropSpec stuff[] = {
			{ kOfxPropType, property::eString, 1, true, kOfxTypeParameter },
			{ kOfxPropName, property::eString, 1, true, paramName.c_str() },
			{ kOfxPropChangeReason, property::eString, 1, true, why.c_str() },
			{ kOfxPropTime, property::eDouble, 1, true, "0" },
			{ kOfxImageEffectPropRenderScale, property::eDouble, 2, true, "0" },
			{ 0 }
		};

		property::OfxhSet inArgs( stuff );

		// add the second dimension of the render scale
		inArgs.setDoubleProperty( kOfxPropTime, time );

		inArgs.setDoublePropertyN( kOfxImageEffectPropRenderScale, &renderScale.x, 2 );

		return mainEntry( kOfxActionInstanceChanged, this->getHandle(), &inArgs, 0 );

	}
	catch( core::exception::LogicError& e )
	{
		COUT_EXCEPTION( e );
		return kOfxStatFailed;
	}
	catch(... )
	{
		COUT_ERROR( "Exception..." );
		return kOfxStatFailed;
	}
}

OfxStatus OfxhImageEffect::clipInstanceChangedAction( const std::string& clipName,
                                               const std::string& why,
                                               OfxTime            time,
                                               OfxPointD          renderScale )
{
	_clipPrefsDirty = true;
	std::map<std::string, attribute::OfxhClipImage*>::iterator it = _clips.find( clipName );
	if( it != _clips.end() )
		return ( it->second )->instanceChangedAction( why, time, renderScale );
	else
		return kOfxStatFailed;
}

OfxStatus OfxhImageEffect::endInstanceChangedAction( const std::string& why )
{
	property::OfxhPropSpec whyStuff[] = {
		{ kOfxPropChangeReason, property::eString, 1, true, why.c_str() },
		{ 0 }
	};

	property::OfxhSet inArgs( whyStuff );

	return mainEntry( kOfxActionEndInstanceChanged, this->getHandle(), &inArgs, 0 );
}

// purge your caches

OfxStatus OfxhImageEffect::purgeCachesAction()
{
	return mainEntry( kOfxActionPurgeCaches, this->getHandle(), 0, 0 );
}

// sync your private data

OfxStatus OfxhImageEffect::syncPrivateDataAction()
{
	return mainEntry( kOfxActionSyncPrivateData, this->getHandle(), 0, 0 );
}

// begin/end edit instance

OfxStatus OfxhImageEffect::beginInstanceEditAction()
{
	return mainEntry( kOfxActionBeginInstanceEdit, this->getHandle(), 0, 0 );
}

OfxStatus OfxhImageEffect::endInstanceEditAction()
{
	return mainEntry( kOfxActionEndInstanceEdit, this->getHandle(), 0, 0 );
}

OfxStatus OfxhImageEffect::beginRenderAction( OfxTime   startFrame,
                                       OfxTime   endFrame,
                                       OfxTime   step,
                                       bool      interactive,
                                       OfxPointD renderScale )
{
	property::OfxhPropSpec stuff[] = {
		{ kOfxImageEffectPropFrameRange, property::eDouble, 2, true, "0" },
		{ kOfxImageEffectPropFrameStep, property::eDouble, 1, true, "0" },
		{ kOfxPropIsInteractive, property::eInt, 1, true, "0" },
		{ kOfxImageEffectPropRenderScale, property::eDouble, 2, true, "0" },
		{ 0 }
	};

	property::OfxhSet inArgs( stuff );

	// set up second dimension for frame range and render scale
	inArgs.setDoubleProperty( kOfxImageEffectPropFrameRange, startFrame, 0 );
	inArgs.setDoubleProperty( kOfxImageEffectPropFrameRange, endFrame, 1 );

	inArgs.setDoubleProperty( kOfxImageEffectPropFrameStep, step );

	inArgs.setIntProperty( kOfxPropIsInteractive, interactive );

	inArgs.setDoublePropertyN( kOfxImageEffectPropRenderScale, &renderScale.x, 2 );

	return mainEntry( kOfxImageEffectActionBeginSequenceRender, this->getHandle(), &inArgs, 0 );
}

OfxStatus OfxhImageEffect::renderAction( OfxTime            time,
                                  const std::string& field,
                                  const OfxRectI&    renderRoI,
                                  OfxPointD          renderScale )
{
	property::OfxhPropSpec stuff[] = {
		{ kOfxPropTime, property::eDouble, 1, true, "0" },
		{ kOfxImageEffectPropFieldToRender, property::eString, 1, true, "" },
		{ kOfxImageEffectPropRenderWindow, property::eInt, 4, true, "0" },
		{ kOfxImageEffectPropRenderScale, property::eDouble, 2, true, "0" },
		{ 0 }
	};

	property::OfxhSet inArgs( stuff );

	inArgs.setStringProperty( kOfxImageEffectPropFieldToRender, field );
	inArgs.setDoubleProperty( kOfxPropTime, time );
	inArgs.setIntPropertyN( kOfxImageEffectPropRenderWindow, &renderRoI.x1, 4 );
	inArgs.setDoublePropertyN( kOfxImageEffectPropRenderScale, &renderScale.x, 2 );

	return mainEntry( kOfxImageEffectActionRender, this->getHandle(), &inArgs, 0 );
}

OfxStatus OfxhImageEffect::endRenderAction( OfxTime   startFrame,
                                     OfxTime   endFrame,
                                     OfxTime   step,
                                     bool      interactive,
                                     OfxPointD renderScale )
{
	property::OfxhPropSpec stuff[] = {
		{ kOfxImageEffectPropFrameRange, property::eDouble, 2, true, "0" },
		{ kOfxImageEffectPropFrameStep, property::eDouble, 1, true, "0" },
		{ kOfxPropIsInteractive, property::eInt, 1, true, "0" },
		{ kOfxImageEffectPropRenderScale, property::eDouble, 2, true, "0" },
		{ 0 }
	};

	property::OfxhSet inArgs( stuff );

	inArgs.setDoubleProperty( kOfxImageEffectPropFrameStep, step );

	inArgs.setDoubleProperty( kOfxImageEffectPropFrameRange, startFrame, 0 );
	inArgs.setDoubleProperty( kOfxImageEffectPropFrameRange, endFrame, 1 );
	inArgs.setIntProperty( kOfxPropIsInteractive, interactive );
	inArgs.setDoublePropertyN( kOfxImageEffectPropRenderScale, &renderScale.x, 2 );

	return mainEntry( kOfxImageEffectActionEndSequenceRender, this->getHandle(), &inArgs, 0 );
}

/// calculate the default rod for this effect instance

OfxRectD OfxhImageEffect::calcDefaultRegionOfDefinition( OfxTime   time,
                                                  OfxPointD renderScale )
{
	OfxRectD rod;

	// figure out the default contexts
	if( _context == kOfxImageEffectContextGenerator )
	{
		// generator is the extent
		rod.x1 = rod.y1 = 0;
		getProjectExtent( rod.x2, rod.y2 );
		//@OFX_TODO: le mal est ici... pour les Read ca se passe par la...
	}
	else if( _context == kOfxImageEffectContextFilter ||
	         _context == kOfxImageEffectContextPaint )
	{
		try
		{
			// filter and paint default to the input clip
			attribute::OfxhClipImage& clip = getClip( kOfxImageEffectSimpleSourceClipName );
			rod = clip.getRegionOfDefinition( time );
		}
		catch( core::exception::LogicError& e )
		{
			COUT_EXCEPTION( e );
		}
	}
	else if( _context == kOfxImageEffectContextTransition )
	{
		try
		{
			// transition is the union of the two clips
			attribute::OfxhClipImage& clipFrom = getClip( kOfxImageEffectTransitionSourceFromClipName );
			attribute::OfxhClipImage& clipTo   = getClip( kOfxImageEffectTransitionSourceToClipName );
			rod = clipFrom.getRegionOfDefinition( time );
			rod = Union( rod, clipTo.getRegionOfDefinition( time ) );
		}
		catch( core::exception::LogicError& e )
		{
			COUT_EXCEPTION( e );
		}
	}
	else if( _context == kOfxImageEffectContextGeneral )
	{
		// general context is the union of all the non optional clips
		bool gotOne = false;
		for( std::map<std::string, attribute::OfxhClipImage*>::iterator it = _clips.begin();
		     it != _clips.end();
		     it++ )
		{
			attribute::OfxhClipImage* clip = it->second;
			if( !clip->isOutput() && !clip->isOptional() )
			{
				if( !gotOne )
					rod = clip->getRegionOfDefinition( time );
				else
					rod = Union( rod, clip->getRegionOfDefinition( time ) );
				gotOne = true;
			}
		}

		if( !gotOne )
		{
			/// no non optionals? then be the extent
			rod.x1 = rod.y1 = 0;
			getProjectExtent( rod.x2, rod.y2 );
		}

	}
	else if( _context == kOfxImageEffectContextRetimer )
	{
		// retimer
		try
		{
			attribute::OfxhClipImage& clip        = getClip( kOfxImageEffectSimpleSourceClipName );
			/*attribute::ParamDoubleInstance& param = */dynamic_cast<attribute::ParamDoubleInstance&>( getParam( kOfxImageEffectRetimerParamName ) );
			rod = clip.getRegionOfDefinition( floor( time ) );
			rod = Union( rod, clip.getRegionOfDefinition( floor( time ) + 1 ) );
		}
		catch( core::exception::LogicError& e )
		{
			COUT_EXCEPTION( e );
		}
		catch(... )
		{
			COUT_ERROR( "Exception." );
		}
	}

	return rod;
}

////////////////////////////////////////////////////////////////////////////////
// RoD call

OfxStatus OfxhImageEffect::getRegionOfDefinitionAction( OfxTime   time,
                                                 OfxPointD renderScale,
                                                 OfxRectD& rod )
{
	property::OfxhPropSpec inStuff[] = {
		{ kOfxPropTime, property::eDouble, 1, true, "0" },
		{ kOfxImageEffectPropRenderScale, property::eDouble, 2, true, "0" },
		{ 0 }
	};

	property::OfxhPropSpec outStuff[] = {
		{ kOfxImageEffectPropRegionOfDefinition, property::eDouble, 4, false, "0" },
		{ 0 }
	};

	property::OfxhSet inArgs( inStuff );
	property::OfxhSet outArgs( outStuff );

	inArgs.setDoubleProperty( kOfxPropTime, time );

	inArgs.setDoublePropertyN( kOfxImageEffectPropRenderScale, &renderScale.x, 2 );

	OfxStatus stat = mainEntry( kOfxImageEffectActionGetRegionOfDefinition,
	                            this->getHandle(),
	                            &inArgs,
	                            &outArgs );

	if( stat == kOfxStatOK )
	{
		outArgs.getDoublePropertyN( kOfxImageEffectPropRegionOfDefinition, &rod.x1, 4 );
	}
	else if( stat == kOfxStatReplyDefault )
	{
		rod = calcDefaultRegionOfDefinition( time, renderScale );
	}

	return stat;
}

/// get the region of interest for each input and return it in the given std::map

OfxStatus OfxhImageEffect::getRegionOfInterestAction( OfxTime time,
                                               OfxPointD renderScale,
                                               const OfxRectD& roi,
                                               std::map<attribute::OfxhClipImage*, OfxRectD>& rois )
{
	OfxStatus stat = kOfxStatReplyDefault;

	// reset the map
	rois.clear();

	if( !supportsTiles() )
	{
		/// No tiling support on the effect at all. So set the roi of each input clip to be the RoD of that clip.
		for( std::map<std::string, attribute::OfxhClipImage*>::iterator it = _clips.begin();
		     it != _clips.end();
		     it++ )
		{
			if( !it->second->isOutput() || getContext() == kOfxImageEffectContextGenerator )
			{
				// OFX_TODO
				OfxRectD roi = it->second->getRegionOfDefinition( time );
				rois[it->second] = roi;
			}
		}
		stat = kOfxStatOK;
	}
	else
	{
		/// set up the in args
		static property::OfxhPropSpec inStuff[] = {
			{ kOfxPropTime, property::eDouble, 1, true, "0" },
			{ kOfxImageEffectPropRenderScale, property::eDouble, 2, true, "0" },
			{ kOfxImageEffectPropRegionOfInterest, property::eDouble, 4, true, 0 },
			{ 0 }
		};
		property::OfxhSet inArgs( inStuff );

		inArgs.setDoublePropertyN( kOfxImageEffectPropRenderScale, &renderScale.x, 2 );
		inArgs.setDoubleProperty( kOfxPropTime, time );
		inArgs.setDoublePropertyN( kOfxImageEffectPropRegionOfInterest, &roi.x1, 4 );

		property::OfxhSet outArgs;
		for( std::map<std::string, attribute::OfxhClipImage*>::iterator it = _clips.begin();
		     it != _clips.end();
		     it++ )
		{
			if( !it->second->isOutput() || getContext() == kOfxImageEffectContextGenerator )
			{
				property::OfxhPropSpec s;
				std::string name = "OfxImageClipPropRoI_" + it->first;

				s.name         = name.c_str();
				s.type         = property::eDouble;
				s.dimension    = 4;
				s.readonly     = false;
				s.defaultValue = "";
				outArgs.createProperty( s );

				/// initialise to the default
				outArgs.setDoublePropertyN( s.name, &roi.x1, 4 );
			}
		}

		/// call the action
		stat = mainEntry( kOfxImageEffectActionGetRegionsOfInterest,
		                  this->getHandle(),
		                  &inArgs,
		                  &outArgs );

		/// set the thing up
		for( std::map<std::string, attribute::OfxhClipImage*>::iterator it = _clips.begin();
		     it != _clips.end();
		     it++ )
		{
			if( !it->second->isOutput() || getContext() == kOfxImageEffectContextGenerator )
			{
				OfxRectD rod = it->second->getRegionOfDefinition( time );
				if( it->second->supportsTiles() )
				{
					std::string name = "OfxImageClipPropRoI_" + it->first;
					OfxRectD thisRoi;
					thisRoi.x1 = outArgs.getDoubleProperty( name, 0 );
					thisRoi.y1 = outArgs.getDoubleProperty( name, 1 );
					thisRoi.x2 = outArgs.getDoubleProperty( name, 2 );
					thisRoi.y2 = outArgs.getDoubleProperty( name, 3 );

					/// and clamp it to the clip's rod
					thisRoi          = Clamp( thisRoi, rod );
					rois[it->second] = thisRoi;
				}
				else
				{
					/// not supporting tiles on this input, so set it to the rod
					rois[it->second] = rod;
				}
			}
		}
	}

	return stat;
}

////////////////////////////////////////////////////////////////////////////////
/// see how many frames are needed from each clip to render the indicated frame

OfxStatus OfxhImageEffect::getFrameNeededAction( OfxTime   time,
                                          RangeMap& rangeMap )
{
	OfxStatus stat = kOfxStatReplyDefault;
	property::OfxhSet outArgs;

	if( temporalAccess() )
	{
		property::OfxhPropSpec inStuff[] = {
			{ kOfxPropTime, property::eDouble, 1, true, "0" },
			{ 0 }
		};
		property::OfxhSet inArgs( inStuff );
		inArgs.setDoubleProperty( kOfxPropTime, time );

		for( std::map<std::string, attribute::OfxhClipImage*>::iterator it = _clips.begin();
		     it != _clips.end();
		     it++ )
		{
			if( !it->second->isOutput() )
			{
				property::OfxhPropSpec s;
				std::string name = "OfxImageClipPropFrameRange_" + it->first;

				s.name         = name.c_str();
				s.type         = property::eDouble;
				s.dimension    = 0;
				s.readonly     = false;
				s.defaultValue = "";
				outArgs.createProperty( s );
				/// intialise it to the current frame
				outArgs.setDoubleProperty( name, time, 0 );
				outArgs.setDoubleProperty( name, time, 1 );
			}
		}

		stat = mainEntry( kOfxImageEffectActionGetFramesNeeded,
		                  this->getHandle(),
		                  &inArgs,
		                  &outArgs );
	}

	OfxRangeD defaultRange;
	defaultRange.min     =
	    defaultRange.max = time;

	for( std::map<std::string, attribute::OfxhClipImage*>::iterator it = _clips.begin();
	     it != _clips.end();
	     it++ )
	{
		attribute::OfxhClipImage* clip = it->second;

		if( !clip->isOutput() )
		{
			if( stat != kOfxStatOK )
			{
				rangeMap[clip].push_back( defaultRange );
			}
			else
			{
				std::string name = "OfxImageClipPropFrameRange_" + it->first;

				int nRanges = outArgs.getDimension( name );
				if( nRanges % 2 != 0 )
					return kOfxStatFailed;                                                                                                                                                                                                                                                                                                                                                                                                                                                                                                                                                                                            // bad! needs to be divisible by 2

				if( nRanges == 0 )
				{
					rangeMap[clip].push_back( defaultRange );
				}
				else
				{
					for( int r = 0; r < nRanges; )
					{
						double min = outArgs.getDoubleProperty( name, r );
						double max = outArgs.getDoubleProperty( name, r + 1 );
						r += 2;

						OfxRangeD range;
						range.min = min;
						range.max = max;
						rangeMap[clip].push_back( range );
					}
				}
			}
		}
	}

	return stat;
}

OfxStatus OfxhImageEffect::isIdentityAction( OfxTime&           time,
                                      const std::string& field,
                                      const OfxRectI&    renderRoI,
                                      OfxPointD          renderScale,
                                      std::string&       clip )
{
	static property::OfxhPropSpec inStuff[] = {
		{ kOfxPropTime, property::eDouble, 1, true, "0" },
		{ kOfxImageEffectPropFieldToRender, property::eString, 1, true, "" },
		{ kOfxImageEffectPropRenderWindow, property::eInt, 4, true, "0" },
		{ kOfxImageEffectPropRenderScale, property::eDouble, 2, true, "0" },
		{ 0 }
	};

	static property::OfxhPropSpec outStuff[] = {
		{ kOfxPropTime, property::eDouble, 1, false, "0.0" },
		{ kOfxPropName, property::eString, 1, false, "" },
		{ 0 }
	};

	property::OfxhSet inArgs( inStuff );

	inArgs.setStringProperty( kOfxImageEffectPropFieldToRender, field );
	inArgs.setDoubleProperty( kOfxPropTime, time );
	inArgs.setIntPropertyN( kOfxImageEffectPropRenderWindow, &renderRoI.x1, 4 );
	inArgs.setDoublePropertyN( kOfxImageEffectPropRenderScale, &renderScale.x, 2 );

	property::OfxhSet outArgs( outStuff );

	OfxStatus st = mainEntry( kOfxImageEffectActionIsIdentity,
	                          this->getHandle(),
	                          &inArgs,
	                          &outArgs );

	if( st == kOfxStatOK )
	{
		time = outArgs.getDoubleProperty( kOfxPropTime );
		clip = outArgs.getStringProperty( kOfxPropName );
	}

	return st;
}

/// Get whether the component is a supported 'chromatic' component (RGBA or alpha) in
/// the base API.
/// Override this if you have extended your chromatic colour types (eg RGB) and want
/// the clip preferences logic to still work

bool OfxhImageEffect::isChromaticComponent( const std::string& str ) const
{
	if( str == kOfxImageComponentRGBA )
		return true;
	if( str == kOfxImageComponentAlpha )
		return true;
	return false;
}

/// function to check for multiple bit depth support
/// The answer will depend on host, plugin and context

bool OfxhImageEffect::canCurrentlyHandleMultipleClipDepths() const
{
	/// does the host support 'em
	bool hostSupports = tuttle::host::core::Core::instance().getHost().getProperties().getIntProperty( kOfxImageEffectPropSupportsMultipleClipDepths ) != 0;

	/// does the plug-in support 'em
	bool pluginSupports = supportsMultipleClipDepths();

	/// no support, so no
	if( !hostSupports || !pluginSupports )
		return false;

	/// if filter context, no support, tempted to change this though
	if( _context == kOfxImageEffectContextFilter )
		return false;

	/// if filter context, no support
	if( _context == kOfxImageEffectContextGenerator ||
	    _context == kOfxImageEffectContextTransition ||
	    _context == kOfxImageEffectContextPaint ||
	    _context == kOfxImageEffectContextRetimer )
		return false;

	/// OK we're cool
	return true;
}

/// Setup the default clip preferences on the clips

void OfxhImageEffect::setDefaultClipPreferences()
{
	/// is there multiple bit depth support? Depends on host, plugin and context
	bool multiBitDepth = canCurrentlyHandleMultipleClipDepths();

	/// OK find the deepest chromatic component on our input clips and the one with the
	/// most components
	std::string deepestBitDepth = kOfxBitDepthNone;
	std::string mostComponents  = kOfxImageComponentNone;
	double frameRate            = 0;
	std::string premult         = kOfxImageOpaque;

	for( std::map<std::string, attribute::OfxhClipImage*>::iterator it = _clips.begin();
	     it != _clips.end();
	     it++ )
	{
		attribute::OfxhClipImage* clip = it->second;

		// If not output clip
		if( !clip->isOutput() )
		{
			frameRate = Maximum( frameRate, clip->getFrameRate() );

			std::string rawComp = clip->getUnmappedComponents();
			rawComp = clip->findSupportedComp( rawComp ); // turn that into a comp the plugin expects on that clip

			const std::string& rawDepth   = clip->getUnmappedBitDepth();
			const std::string& rawPreMult = clip->getPremult();

			if( isChromaticComponent( rawComp ) )
			{
				if( rawPreMult == kOfxImagePreMultiplied )
					premult = kOfxImagePreMultiplied;
				else if( rawPreMult == kOfxImageUnPreMultiplied && premult != kOfxImagePreMultiplied )
					premult = kOfxImageUnPreMultiplied;
				deepestBitDepth = FindDeepestBitDepth( deepestBitDepth, rawDepth );
				mostComponents  = findMostChromaticComponents( mostComponents, rawComp );
			}
		}
	}

	/// set some stuff up
	_outputFrameRate         = frameRate;
	_outputFielding          = getDefaultOutputFielding();
	_outputPreMultiplication = premult;
	_continuousSamples       = false;
	_frameVarying            = false;

	/// now find the best depth that the plugin supports
	deepestBitDepth = bestSupportedDepth( deepestBitDepth );

	/// now add the clip gubbins to the out args
	for( std::map<std::string, attribute::OfxhClipImage*>::iterator it = _clips.begin();
	     it != _clips.end();
	     ++it )
	{
		attribute::OfxhClipImage* clip = it->second;
		std::string comp, depth;

		std::string rawComp = clip->getUnmappedComponents();
		rawComp = clip->findSupportedComp( rawComp ); // turn that into a comp the plugin expects on that clip
		const std::string& rawDepth = clip->getUnmappedBitDepth();
		if( isChromaticComponent( rawComp ) )
		{

			if( clip->isOutput() )
			{
				depth = deepestBitDepth;
				comp  = clip->findSupportedComp( mostComponents );

				clip->setPixelDepth( depth );
				clip->setComponents( comp );
			}
			else
			{
				comp  = rawComp;
				depth = multiBitDepth ? bestSupportedDepth( rawDepth ) : deepestBitDepth;

				clip->setPixelDepth( depth );
				clip->setComponents( comp );
			}
		}
		else
		{
			/// hmm custom component type, don't touch it and pass it through
			clip->setPixelDepth( rawDepth );
			clip->setComponents( rawComp );
		}
	}
}

/// Initialise the clip preferences arguments, override this to do
/// stuff with wierd components etc...

void OfxhImageEffect::setupClipPreferencesArgs( property::OfxhSet& outArgs )
{
	/// reset all the clip prefs stuff to their defaults
	setDefaultClipPreferences();

	static property::OfxhPropSpec clipPrefsStuffs [] = {
		{ kOfxImageEffectPropFrameRate, property::eDouble, 1, false, "1" },
		{ kOfxImageEffectPropPreMultiplication, property::eString, 1, false, "" },
		{ kOfxImageClipPropFieldOrder, property::eString, 1, false, "" },
		{ kOfxImageClipPropContinuousSamples, property::eInt, 1, false, "0" },
		{ kOfxImageEffectFrameVarying, property::eInt, 1, false, "0" },
		{ 0 }
	};

	outArgs.addProperties( clipPrefsStuffs );

	/// set the default for those

	/// is there multiple bit depth support? Depends on host, plugin and context
	bool multiBitDepth = canCurrentlyHandleMultipleClipDepths();

	outArgs.setStringProperty( kOfxImageClipPropFieldOrder, _outputFielding );
	outArgs.setStringProperty( kOfxImageEffectPropPreMultiplication, _outputPreMultiplication );
	outArgs.setDoubleProperty( kOfxImageEffectPropFrameRate, _outputFrameRate );

	/// now add the clip gubbins to the out args
	for( std::map<std::string, attribute::OfxhClipImage*>::iterator it = _clips.begin();
	     it != _clips.end();
	     it++ )
	{
		attribute::OfxhClipImage* clip = it->second;

		std::string componentParamName = "OfxImageClipPropComponents_" + it->first;
		std::string depthParamName     = "OfxImageClipPropDepth_" + it->first;
		std::string parParamName       = "OfxImageClipPropPAR_" + it->first;

		property::OfxhPropSpec specComp = { componentParamName.c_str(), property::eString, 0, false, "" }; // note the support for multi-planar clips
		outArgs.createProperty( specComp );
		// as it is variable dimension, there is no default value, so we have to set it explicitly
		outArgs.setStringProperty( componentParamName.c_str(), clip->getComponents().c_str() );
		property::OfxhPropSpec specDep = { depthParamName.c_str(), property::eString, 1, !multiBitDepth, clip->getPixelDepth().c_str() };
		outArgs.createProperty( specDep );
		outArgs.setStringProperty( depthParamName.c_str(), clip->getPixelDepth().c_str() );
		property::OfxhPropSpec specPAR = { parParamName.c_str(), property::eDouble, 1, false, "1" };
		outArgs.createProperty( specPAR );
		outArgs.setDoubleProperty( parParamName.c_str(), 1.0 ); // Default pixel aspect ratio is set to 1.0
	}
}

void OfxhImageEffect::setupClipInstancePreferences( property::OfxhSet& outArgs )
{

	for( std::map<std::string, attribute::OfxhClipImage*>::iterator it = _clips.begin();
	     it != _clips.end();
	     it++ )
	{

		attribute::OfxhClipImage* clip = it->second;

		// Properties setup
		std::string componentParamName = "OfxImageClipPropComponents_" + it->first;
		std::string depthParamName     = "OfxImageClipPropDepth_" + it->first;
		std::string parParamName       = "OfxImageClipPropPAR_" + it->first;
		clip->setPixelDepth( outArgs.getStringProperty( depthParamName ) );
		clip->setComponents( outArgs.getStringProperty( componentParamName ) );
		clip->setPixelAspectRatio( outArgs.getDoubleProperty( parParamName.c_str() ) );
	}

	_outputFrameRate         = outArgs.getDoubleProperty( kOfxImageEffectPropFrameRate );
	_outputFielding          = outArgs.getStringProperty( kOfxImageClipPropFieldOrder );
	_outputPreMultiplication = outArgs.getStringProperty( kOfxImageEffectPropPreMultiplication );
	_continuousSamples       = outArgs.getIntProperty( kOfxImageClipPropContinuousSamples ) != 0;
	_frameVarying            = outArgs.getIntProperty( kOfxImageEffectFrameVarying ) != 0;
}

/// the idea here is the clip prefs live as active props on the effect
/// and are set up by clip preferences. The action manages the clip
/// preferences bits. We also monitor clip and param changes and
/// flag when clip prefs is dirty.
/// call the clip preferences action

bool OfxhImageEffect::getClipPreferences()
{
	/// create the out args with the stuff that does not depend on individual clips
	property::OfxhSet outArgs;

	setupClipPreferencesArgs( outArgs );

	OfxStatus st = mainEntry( kOfxImageEffectActionGetClipPreferences,
	                          this->getHandle(),
	                          0,
	                          &outArgs );

	if( st != kOfxStatOK && st != kOfxStatReplyDefault )
	{
		/// ouch
		return false;
	}

	// Setup members data from loaded properties
	setupClipInstancePreferences( outArgs );

	_clipPrefsDirty = false;

	return true;
}

/// find the most chromatic components out of the two. Override this if you define
/// more chromatic components

const std::string& OfxhImageEffect::findMostChromaticComponents( const std::string& a, const std::string& b ) const
{
	if( a == kOfxImageComponentNone )
		return b;
	if( a == kOfxImageComponentRGBA )
		return a;
	if( b == kOfxImageComponentRGBA )
		return b;
	return a;
}

/// given the bit depth, find the best match for it.

const std::string& OfxhImageEffect::bestSupportedDepth( const std::string& depth ) const
{
	static const std::string none( kOfxBitDepthNone );
	static const std::string bytes( kOfxBitDepthByte );
	static const std::string shorts( kOfxBitDepthShort );
	static const std::string floats( kOfxBitDepthFloat );

	if( depth == none )
		return none;

	if( isPixelDepthSupported( depth ) )
		return depth;

	if( depth == floats )
	{
		if( isPixelDepthSupported( shorts ) )
			return shorts;
		if( isPixelDepthSupported( bytes ) )
			return bytes;
	}

	if( depth == shorts )
	{
		if( isPixelDepthSupported( floats ) )
			return floats;
		if( isPixelDepthSupported( bytes ) )
			return bytes;
	}

	if( depth == bytes )
	{
		if( isPixelDepthSupported( shorts ) )
			return shorts;
		if( isPixelDepthSupported( floats ) )
			return floats;
	}

	/// WTF? Something wrong here
	return none;
}

OfxStatus OfxhImageEffect::getTimeDomainAction( OfxRangeD& range )
{
	property::OfxhPropSpec outStuff[] = {
		{ kOfxImageEffectPropFrameRange, property::eDouble, 2, false, "0.0" },
		{ 0 }
	};

	property::OfxhSet outArgs( outStuff );

	OfxStatus st = mainEntry( kOfxImageEffectActionGetTimeDomain,
	                          this->getHandle(),
	                          0,
	                          &outArgs );

	if( st != kOfxStatOK )
		return st;

	range.min = outArgs.getDoubleProperty( kOfxImageEffectActionGetTimeDomain, 0 );
	range.max = outArgs.getDoubleProperty( kOfxImageEffectActionGetTimeDomain, 1 );

	return kOfxStatOK;
}

/// implemented for Param::SetInstance

void OfxhImageEffect::paramChangedByPlugin( attribute::OfxhParam* param )
{
	double frame = getFrameRecursive();
	OfxPointD renderScale;

	getRenderScaleRecursive( renderScale.x, renderScale.y );

	beginInstanceChangedAction( kOfxChangePluginEdited );
	paramInstanceChangedAction( param->getName(), kOfxChangePluginEdited, frame, renderScale );
	endInstanceChangedAction( kOfxChangePluginEdited );
}

////////////////////////////////////////////////////////////////////////////////
////////////////////////////////////////////////////////////////////////////////
////////////////////////////////////////////////////////////////////////////////
/// The image effect suite functions

static OfxStatus getPropertySet( OfxImageEffectHandle  h1,
                                 OfxPropertySetHandle* h2 )
{
	OfxhBase* effectBase = reinterpret_cast<OfxhBase*>( h1 );

	if( !effectBase || !effectBase->verifyMagic() )
	{
		return kOfxStatErrBadHandle;
	}

	*h2 = effectBase->getProperties().getHandle();
	return kOfxStatOK;
}

static OfxStatus getParamSet( OfxImageEffectHandle h1,
                              OfxParamSetHandle*   h2 )
{
	imageEffect::OfxhBase* effectBase = reinterpret_cast<imageEffect::OfxhBase*>( h1 );

	if( !effectBase || !effectBase->verifyMagic() )
	{
		return kOfxStatErrBadHandle;
	}

	imageEffect::OfxhDescriptor* effectDescriptor = dynamic_cast<imageEffect::OfxhDescriptor*>( effectBase );

	if( effectDescriptor )
	{
		*h2 = effectDescriptor->getParamSetHandle();
		return kOfxStatOK;
	}

	imageEffect::OfxhImageEffect* effectInstance = dynamic_cast<imageEffect::OfxhImageEffect*>( effectBase );

	if( effectInstance )
	{
		*h2 = effectInstance->getParamSetHandle();
		return kOfxStatOK;
	}

	return kOfxStatErrBadHandle;
}

static OfxStatus clipDefine( OfxImageEffectHandle  h1,
                             const char*           name,
                             OfxPropertySetHandle* h2 )
{
	imageEffect::OfxhBase* effectBase = reinterpret_cast<imageEffect::OfxhBase*>( h1 );

	if( !effectBase || !effectBase->verifyMagic() )
	{
		return kOfxStatErrBadHandle;
	}

	imageEffect::OfxhDescriptor* effectDescriptor = dynamic_cast<imageEffect::OfxhDescriptor*>( effectBase );

	if( effectDescriptor )
	{
		attribute::OfxhClipImageDescriptor* clip = effectDescriptor->defineClip( name );
		*h2 = clip->getPropHandle();
		return kOfxStatOK;
	}

	return kOfxStatErrBadHandle;
}

static OfxStatus clipGetPropertySet( OfxImageClipHandle    clip,
                                     OfxPropertySetHandle* propHandle )
{
	attribute::OfxhClipImage* clipInstance = reinterpret_cast<attribute::OfxhClipImage*>( clip );

	if( !clipInstance || !clipInstance->verifyMagic() )
	{
		return kOfxStatErrBadHandle;
	}

	if( clipInstance )
	{
		*propHandle = clipInstance->getPropHandle();
		return kOfxStatOK;
	}

	return kOfxStatErrBadHandle;
}

static OfxStatus clipGetImage( OfxImageClipHandle    h1,
                               OfxTime               time,
                               OfxRectD*             h2,
                               OfxPropertySetHandle* h3 )
{
	attribute::OfxhClipImage* clipInstance = reinterpret_cast<attribute::OfxhClipImage*>( h1 );

	if( !clipInstance || !clipInstance->verifyMagic() )
	{
		return kOfxStatErrBadHandle;
	}

	if( clipInstance )
	{
		OfxhImage* image = clipInstance->getImage( time, h2 );
		if( !image )
		{
			h3 = NULL;
			return kOfxStatFailed;
		}

		*h3 = image->getPropHandle();

		return kOfxStatOK;
	}

	return kOfxStatErrBadHandle;
}

static OfxStatus clipReleaseImage( OfxPropertySetHandle h1 )
{
	property::OfxhSet* pset = reinterpret_cast<property::OfxhSet*>( h1 );

	if( !pset || !pset->verifyMagic() )
	{
		return kOfxStatErrBadHandle;
	}

	OfxhImage* image = dynamic_cast<OfxhImage*>( pset );

	if( image )
	{
		// clip::image has a virtual destructor for derived classes
		if( image->releaseReference() )
			delete image;
		return kOfxStatOK;
	}
	else
		return kOfxStatErrBadHandle;
}

static OfxStatus clipGetHandle( OfxImageEffectHandle  imageEffect,
                                const char*           name,
                                OfxImageClipHandle*   clip,
                                OfxPropertySetHandle* propertySet )
{
	imageEffect::OfxhBase* effectBase = reinterpret_cast<imageEffect::OfxhBase*>( imageEffect );

	if( !effectBase || !effectBase->verifyMagic() )
	{
		return kOfxStatErrBadHandle;
	}

	imageEffect::OfxhImageEffect* effectInstance = reinterpret_cast<imageEffect::OfxhImageEffect*>( effectBase );

	if( effectInstance )
	{
		attribute::OfxhClipImage& instance = effectInstance->getClip( name );
		*clip = instance.getOfxImageClipHandle();
		if( propertySet )
			*propertySet = instance.getPropHandle();
		return kOfxStatOK;
	}

	return kOfxStatErrBadHandle;
}

static OfxStatus clipGetRegionOfDefinition( OfxImageClipHandle clip,
                                            OfxTime            time,
                                            OfxRectD*          bounds )
{
	attribute::OfxhClipImage* clipInstance = reinterpret_cast<attribute::OfxhClipImage*>( clip );

	if( !clipInstance || !clipInstance->verifyMagic() )
	{
		return kOfxStatErrBadHandle;
	}

	if( clipInstance )
	{
		*bounds = clipInstance->getRegionOfDefinition( time );
		return kOfxStatOK;
	}

	return kOfxStatErrBadHandle;
}

// should processing be aborted?

static int abort( OfxImageEffectHandle imageEffect )
{
	imageEffect::OfxhBase* effectBase = reinterpret_cast<imageEffect::OfxhBase*>( imageEffect );

	if( !effectBase || !effectBase->verifyMagic() )
	{
		return kOfxStatErrBadHandle;
	}

	imageEffect::OfxhImageEffect* effectInstance = dynamic_cast<imageEffect::OfxhImageEffect*>( effectBase );

	if( effectInstance )
		return effectInstance->abort();
	else
		return kOfxStatErrBadHandle;
}

static OfxStatus imageMemoryAlloc( OfxImageEffectHandle  instanceHandle,
                                   size_t                nBytes,
                                   OfxImageMemoryHandle* memoryHandle )
{
	imageEffect::OfxhBase* effectBase         = reinterpret_cast<imageEffect::OfxhBase*>( instanceHandle );
	imageEffect::OfxhImageEffect* effectInstance = reinterpret_cast<imageEffect::OfxhImageEffect*>( effectBase );
	memory::OfxhMemory* memory;

	if( effectInstance )
	{

		if( !effectInstance->verifyMagic() )
		{
			return kOfxStatErrBadHandle;
		}

		memory = effectInstance->imageMemoryAlloc( nBytes );
	}
	else
	{
		memory = new memory::OfxhMemory;
		memory->alloc( nBytes );
	}

	*memoryHandle = memory->getHandle();
	return kOfxStatOK;
}

static OfxStatus imageMemoryFree( OfxImageMemoryHandle memoryHandle )
{
	memory::OfxhMemory* memoryInstance = reinterpret_cast<memory::OfxhMemory*>( memoryHandle );

	if( memoryInstance && memoryInstance->verifyMagic() )
	{
		memoryInstance->freeMem();
		delete memoryInstance;
		return kOfxStatOK;
	}
	else
		return kOfxStatErrBadHandle;
}

OfxStatus imageMemoryLock( OfxImageMemoryHandle memoryHandle,
                           void**               returnedPtr )
{
	memory::OfxhMemory* memoryInstance = reinterpret_cast<memory::OfxhMemory*>( memoryHandle );

	if( memoryInstance && memoryInstance->verifyMagic() )
	{
		memoryInstance->lock();
		*returnedPtr = memoryInstance->getPtr();
		return kOfxStatOK;
	}

	return kOfxStatErrBadHandle;
}

static OfxStatus imageMemoryUnlock( OfxImageMemoryHandle memoryHandle )
{
	memory::OfxhMemory* memoryInstance = reinterpret_cast<memory::OfxhMemory*>( memoryHandle );

	if( memoryInstance && memoryInstance->verifyMagic() )
	{
		memoryInstance->unlock();
		return kOfxStatOK;
	}

	return kOfxStatErrBadHandle;
}

static struct OfxImageEffectSuiteV1 gImageEffectSuite =
{
	getPropertySet,
	getParamSet,
	clipDefine,
	clipGetHandle,
	clipGetPropertySet,
	clipGetImage,
	clipReleaseImage,
	clipGetRegionOfDefinition,
	abort,
	imageMemoryAlloc,
	imageMemoryFree,
	imageMemoryLock,
	imageMemoryUnlock
};

/// message suite function for an image effect

static OfxStatus message( void* handle, const char* type, const char* id, const char* format, ... )
{
	imageEffect::OfxhImageEffect* effectInstance = reinterpret_cast<imageEffect::OfxhImageEffect*>( handle );

	if( effectInstance )
	{
		va_list args;
		va_start( args, format );
		effectInstance->vmessage( type, id, format, args );
		va_end( args );
	}
	else
	{
		va_list args;
		va_start( args, format );
		vprintf( format, args );
		va_end( args );
	}
	return kOfxStatOK;
}

/// message suite for an image effect plugin
static struct OfxMessageSuiteV1 gMessageSuite =
{
	message
};

////////////////////////////////////////////////////////////////////////////////
/// make an overlay interact for an image effect

<<<<<<< HEAD
OverlayInteract::OverlayInteract( imageEffect::OfxhImageEffect& effect )
: interact::OfxhInteract( effect.getOverlayDescriptor(), ( void* )( effect.getHandle() ) )
, _instance( effect )
{

}
=======
OverlayInteract::OverlayInteract( imageEffect::Instance& effect )
	: interact::OfxhInteract( effect.getOverlayDescriptor(), ( void* )( effect.getHandle() ) ),
	_instance( effect )
{}
>>>>>>> 7abe01df

////////////////////////////////////////////////////////////////////////////////
////////////////////////////////////////////////////////////////////////////////
// Progress suite functions

/// begin progressing

static OfxStatus ProgressStart( void*       effectInstance,
                                const char* label )
{
	OfxhImageEffect* me = reinterpret_cast<OfxhImageEffect*>( effectInstance );

	me->progressStart( label );
	return kOfxStatOK;
}

/// finish progressing

static OfxStatus ProgressEnd( void* effectInstance )
{
	OfxhImageEffect* me = reinterpret_cast<OfxhImageEffect*>( effectInstance );

	me->progressEnd();
	return kOfxStatOK;
}

/// update progressing

static OfxStatus ProgressUpdate( void* effectInstance, double progress )
{
	OfxhImageEffect* me = reinterpret_cast<OfxhImageEffect*>( effectInstance );
	bool v       = me->progressUpdate( progress );

	return v ? kOfxStatOK : kOfxStatReplyNo;
}

/// our progress suite
struct OfxProgressSuiteV1 gProgressSuite =
{
	ProgressStart,
	ProgressUpdate,
	ProgressEnd
};

////////////////////////////////////////////////////////////////////////////////
////////////////////////////////////////////////////////////////////////////////
// timeline suite functions

/// timeline suite function

static OfxStatus TimeLineGetTime( void* effectInstance, double* time )
{
	OfxhImageEffect* me = reinterpret_cast<OfxhImageEffect*>( effectInstance );

	*time = me->timeLineGetTime();
	return kOfxStatOK;
}

/// timeline suite function

static OfxStatus TimeLineGotoTime( void* effectInstance, double time )
{
	OfxhImageEffect* me = reinterpret_cast<OfxhImageEffect*>( effectInstance );

	me->timeLineGotoTime( time );
	return kOfxStatOK;
}

/// timeline suite function

static OfxStatus TimeLineGetBounds( void* effectInstance, double* firstTime, double* lastTime )
{
	OfxhImageEffect* me = reinterpret_cast<OfxhImageEffect*>( effectInstance );

	me->timeLineGetBounds( *firstTime, *lastTime );
	return kOfxStatOK;
}

/// our progress suite
struct OfxTimeLineSuiteV1 gTimelineSuite =
{
	TimeLineGetTime,
	TimeLineGotoTime,
	TimeLineGetBounds
};

////////////////////////////////////////////////////////////////////////////////
/// a simple multithread suite

static OfxStatus multiThread( OfxThreadFunctionV1 func,
                              unsigned int        nThreads,
                              void*               customArg )
{
	func( 0, 1, customArg );
	return kOfxStatOK;
}

static OfxStatus multiThreadNumCPUs( unsigned int* nCPUs )
{
	*nCPUs = 1;
	return kOfxStatOK;
}

static OfxStatus multiThreadIndex( unsigned int* threadIndex )
{
	threadIndex = 0;
	return kOfxStatOK;
}

static int multiThreadIsSpawnedThread( void )
{
	return false;
}

static OfxStatus mutexCreate( const OfxMutexHandle* mutex, int lockCount )
{
	// do nothing single threaded
	mutex = 0;
	return kOfxStatOK;
}

static OfxStatus mutexDestroy( const OfxMutexHandle mutex )
{
	// do nothing single threaded
	return kOfxStatOK;
}

static OfxStatus mutexLock( const OfxMutexHandle mutex )
{
	// do nothing single threaded
	return kOfxStatOK;
}

static OfxStatus mutexUnLock( const OfxMutexHandle mutex )
{
	// do nothing single threaded
	return kOfxStatOK;
}

static OfxStatus mutexTryLock( const OfxMutexHandle mutex )
{
	// do nothing single threaded
	return kOfxStatOK;
}

static struct OfxMultiThreadSuiteV1 gSingleThreadedSuite =
{
	multiThread,
	multiThreadNumCPUs,
	multiThreadIndex,
	multiThreadIsSpawnedThread,
	mutexCreate,
	mutexDestroy,
	mutexLock,
	mutexUnLock,
	mutexTryLock
};

////////////////////////////////////////////////////////////////////////////////
/// The image effect host

/// properties for the image effect host
static property::OfxhPropSpec hostStuffs[] = {
	{ kOfxImageEffectHostPropIsBackground, property::eInt, 1, true, "0" },
	{ kOfxImageEffectPropSupportsOverlays, property::eInt, 1, true, "1" },
	{ kOfxImageEffectPropSupportsMultiResolution, property::eInt, 1, true, "1" },
	{ kOfxImageEffectPropSupportsTiles, property::eInt, 1, true, "1" },
	{ kOfxImageEffectPropTemporalClipAccess, property::eInt, 1, true, "1" },

	/// xxx this needs defaulting manually
	{ kOfxImageEffectPropSupportedComponents, property::eString, 0, true, "" },
	/// xxx this needs defaulting manually

	{ kOfxImageEffectPropSupportedPixelDepths, property::eString, 0, true, "" },

	/// xxx this needs defaulting manually

	{ kOfxImageEffectPropSupportedContexts, property::eString, 0, true, "" },
	/// xxx this needs defaulting manually

	{ kOfxImageEffectPropSupportsMultipleClipDepths, property::eInt, 1, true, "1" },
	{ kOfxImageEffectPropSupportsMultipleClipPARs, property::eInt, 1, true, "0" },
	{ kOfxImageEffectPropSetableFrameRate, property::eInt, 1, true, "0" },
	{ kOfxImageEffectPropSetableFielding, property::eInt, 1, true, "0" },
	{ kOfxParamHostPropSupportsCustomInteract, property::eInt, 1, true, "0" },
	{ kOfxParamHostPropSupportsStringAnimation, property::eInt, 1, true, "0" },
	{ kOfxParamHostPropSupportsChoiceAnimation, property::eInt, 1, true, "0" },
	{ kOfxParamHostPropSupportsBooleanAnimation, property::eInt, 1, true, "0" },
	{ kOfxParamHostPropSupportsCustomAnimation, property::eInt, 1, true, "0" },
	{ kOfxParamHostPropMaxParameters, property::eInt, 1, true, "-1" },
	{ kOfxParamHostPropMaxPages, property::eInt, 1, true, "0" },
	{ kOfxParamHostPropPageRowColumnCount, property::eInt, 2, true, "0" },
	{ 0 },
};

/// ctor

OfxhImageEffectHost::OfxhImageEffectHost()
{
	/// add the properties for an image effect host, derived classs to set most of them
	_properties.addProperties( hostStuffs );
}

OfxhImageEffectHost::~OfxhImageEffectHost()
{}

/**
 * optionally over-ridden function to register the creation of a new descriptor in the host app
 */
void OfxhImageEffectHost::initDescriptor( OfxhDescriptor* desc ) const {}

/**
 * Use this in any dialogue etc... showing progress
 */
void OfxhImageEffectHost::loadingStatus( const std::string& ) {}

bool OfxhImageEffectHost::pluginSupported( OfxhImageEffectPlugin* plugin, std::string& reason ) const
{
	return true;
}

/**
 * our suite fetcher
 */
void* OfxhImageEffectHost::fetchSuite( const char* suiteName, int suiteVersion )
{
	if( strcmp( suiteName, kOfxImageEffectSuite ) == 0 )
	{
		if( suiteVersion == 1 )
			return (void*) &gImageEffectSuite;
		else
			return NULL;
	}
	//else TUTTLE_TODO : move to ofx::host::Host
	else if( strcmp( suiteName, kOfxParameterSuite ) == 0 )
	{
		return attribute::GetSuite( suiteVersion );
	}
	else if( strcmp( suiteName, kOfxMessageSuite ) == 0 )
	{
		if( suiteVersion == 1 )
			return (void*) &gMessageSuite;
		else
			return NULL;
	}
	else if( strcmp( suiteName, kOfxInteractSuite ) == 0 )
	{
		return interact::GetSuite( suiteVersion );
	}
	else if( strcmp( suiteName, kOfxProgressSuite ) == 0 )
	{
		if( suiteVersion == 1 )
			return (void*) &gProgressSuite;
		else
			return NULL;
	}
	else if( strcmp( suiteName, kOfxTimeLineSuite ) == 0 )
	{
		if( suiteVersion == 1 )
			return (void*) &gTimelineSuite;
		else
			return NULL;
	}
	else if( strcmp( suiteName, kOfxMultiThreadSuite ) == 0 )
	{
		if( suiteVersion == 1 )
			return (void*) &gSingleThreadedSuite;
		else
			return NULL;
	}
	else /// otherwise just grab the base class one, which is props and memory
		return tuttle::host::ofx::OfxhAbstractHost::fetchSuite( suiteName, suiteVersion );
}

}
}
}
}<|MERGE_RESOLUTION|>--- conflicted
+++ resolved
@@ -84,25 +84,13 @@
 //
 // Base
 //
-<<<<<<< HEAD
 OfxhBase::OfxhBase( const property::OfxhSet& set )
-: _properties( set )
-{
-}
-
-OfxhBase::OfxhBase( const property::OfxhPropSpec* propSpec )
-: _properties( propSpec )
-{
-}
-=======
-Base::Base( const property::OfxhSet& set )
 	: _properties( set )
 {}
 
-Base::Base( const property::OfxhPropSpec* propSpec )
+OfxhBase::OfxhBase( const property::OfxhPropSpec* propSpec )
 	: _properties( propSpec )
 {}
->>>>>>> 7abe01df
 
 OfxhBase::~OfxhBase() {}
 
@@ -348,19 +336,11 @@
 	{ 0 }
 };
 
-<<<<<<< HEAD
 OfxhImageEffect::OfxhImageEffect( const OfxhImageEffectPlugin* plugin,
                     const OfxhDescriptor&        descriptor,
                     const std::string& context,
                     bool               interactive )
 	: OfxhBase( effectInstanceStuff ),
-=======
-Instance::Instance( const OfxhImageEffectPlugin* plugin,
-                    const Descriptor&            descriptor,
-                    const std::string&           context,
-                    bool                         interactive )
-	: Base( effectInstanceStuff ),
->>>>>>> 7abe01df
 	_plugin( plugin ),
 	_context( context ),
 	_descriptor( descriptor ),
@@ -403,7 +383,6 @@
 	}
 }
 
-<<<<<<< HEAD
 OfxhImageEffect::OfxhImageEffect( const OfxhImageEffect& other )
 : OfxhBase( other.getProperties() )
 , attribute::OfxhParamSet(other)
@@ -418,21 +397,7 @@
 , _outputFrameRate( other._outputFrameRate )
 {
 }
-=======
-Instance::Instance( const Instance& other )
-	: Base( other.getProperties() ),
-	attribute::OfxhParamSet( other ),
-	attribute::OfxhClipImageSet( other ),
-	_plugin( other.getPlugin() ),
-	_context( other.getContext() ),
-	_descriptor( other.getDescriptor() ),
-	_interactive( other._interactive ),
-	_created( other._created ),
-	_continuousSamples( other._continuousSamples ),
-	_frameVarying( other._frameVarying ),
-	_outputFrameRate( other._outputFrameRate )
-{}
->>>>>>> 7abe01df
+
 
 /// called after construction to populate clips and params
 OfxStatus OfxhImageEffect::populate()
@@ -710,13 +675,8 @@
 
 // call the effect entry point
 
-<<<<<<< HEAD
 OfxStatus OfxhImageEffect::mainEntry( const char*    action,
                                const void*    handle,
-=======
-OfxStatus Instance::mainEntry( const char*        action,
-                               const void*        handle,
->>>>>>> 7abe01df
                                property::OfxhSet* inArgs,
                                property::OfxhSet* outArgs )
 {
@@ -2005,19 +1965,10 @@
 ////////////////////////////////////////////////////////////////////////////////
 /// make an overlay interact for an image effect
 
-<<<<<<< HEAD
 OverlayInteract::OverlayInteract( imageEffect::OfxhImageEffect& effect )
-: interact::OfxhInteract( effect.getOverlayDescriptor(), ( void* )( effect.getHandle() ) )
-, _instance( effect )
-{
-
-}
-=======
-OverlayInteract::OverlayInteract( imageEffect::Instance& effect )
 	: interact::OfxhInteract( effect.getOverlayDescriptor(), ( void* )( effect.getHandle() ) ),
 	_instance( effect )
 {}
->>>>>>> 7abe01df
 
 ////////////////////////////////////////////////////////////////////////////////
 ////////////////////////////////////////////////////////////////////////////////
