/*
 * Software License :
 *
 * Copyright (c) 2007-2009, The Open Effects Association Ltd.  All Rights Reserved.
 *
 * Redistribution and use in source and binary forms, with or without
 * modification, are permitted provided that the following conditions are met:
 *
 * Redistributions of source code must retain the above copyright notice,
 *    this list of conditions and the following disclaimer.
 * Redistributions in binary form must reproduce the above copyright notice,
 *    this list of conditions and the following disclaimer in the documentation
 *    and/or other materials provided with the distribution.
 * Neither the name The Open Effects Association Ltd, nor the names of its
 *    contributors may be used to endorse or promote products derived from this
 *    software without specific prior written permission.
 *
 * THIS SOFTWARE IS PROVIDED BY THE COPYRIGHT HOLDERS AND CONTRIBUTORS "AS IS" AND
 * ANY EXPRESS OR IMPLIED WARRANTIES, INCLUDING, BUT NOT LIMITED TO, THE IMPLIED
 * WARRANTIES OF MERCHANTABILITY AND FITNESS FOR A PARTICULAR PURPOSE ARE
 * DISCLAIMED. IN NO EVENT SHALL THE COPYRIGHT OWNER OR CONTRIBUTORS BE LIABLE FOR
 * ANY DIRECT, INDIRECT, INCIDENTAL, SPECIAL, EXEMPLARY, OR CONSEQUENTIAL DAMAGES
 * (INCLUDING, BUT NOT LIMITED TO, PROCUREMENT OF SUBSTITUTE GOODS OR SERVICES;
 * LOSS OF USE, DATA, OR PROFITS; OR BUSINESS INTERRUPTION) HOWEVER CAUSED AND ON
 * ANY THEORY OF LIABILITY, WHETHER IN CONTRACT, STRICT LIABILITY, OR TORT
 * (INCLUDING NEGLIGENCE OR OTHERWISE) ARISING IN ANY WAY OUT OF THE USE OF THIS
 * SOFTWARE, EVEN IF ADVISED OF THE POSSIBILITY OF SUCH DAMAGE.
 */

#ifndef _TUTTLE_HOST_OFX_IMAGEEFFECT_HPP_
#define _TUTTLE_HOST_OFX_IMAGEEFFECT_HPP_

#include <tuttle/host/core/Exception.hpp>

#include "ofxCore.h"
#include "ofxImageEffect.h"

#include "OfxhHost.hpp"
#include "OfxhClipImage.hpp"
#include "OfxhProgress.hpp"
#include "OfxhTimeLine.hpp"
#include "OfxhParam.hpp"
#include "OfxhMemory.hpp"
#include "OfxhInteract.hpp"

namespace tuttle {
namespace host {
namespace ofx {

// forward declare
class OfxhPlugin;

namespace attribute {
class OfxhClipDescriptor;
class OfxhClip;
}

namespace imageEffect {

// forward declare
class OfxhImageEffectPlugin;
class OfxhOverlayInstance;
class OfxhImageEffect;
class OfxhDescriptor;

/// An image effect host, passed to the setHost function of all image effect plugins
class OfxhImageEffectHost : public tuttle::host::ofx::OfxhAbstractHost
{
public:
	OfxhImageEffectHost();
	virtual ~OfxhImageEffectHost();

	/// fetch a suite
	virtual void* fetchSuite( const char* suiteName, int suiteVersion );

	/// Create a new instance of an image effect plug-in.
	///
	/// It is called by ImageEffectPlugin::createInstance which the
	/// client code calls when it wants to make a new instance.
	///
	///   \arg clientData - the clientData passed into the ImageEffectPlugin::createInstance
	///   \arg plugin - the plugin being created
	///   \arg desc - the descriptor for that plugin
	///   \arg context - the context to be created in
<<<<<<< HEAD
	virtual OfxhImageEffect* newInstance( void*              clientData,
	                               OfxhImageEffectPlugin* plugin,
	                               OfxhDescriptor&        desc,
	                               const std::string& context ) const = 0;
=======
	virtual Instance* newInstance( void*                  clientData,
	                               OfxhImageEffectPlugin* plugin,
	                               Descriptor&            desc,
	                               const std::string&     context ) const = 0;
>>>>>>> 7abe01df

	/// Function called as each plugin binary is found and loaded from disk
	///
	/// Use this in any dialogue etc... showing progress
	virtual void loadingStatus( const std::string& );

	/// Override this to filter out plugins which the host can't support for whatever reason
	///
	///   \arg plugin - the plugin to examine
	///   \arg reason - set this to report the reason the plugin was not loaded
	virtual bool pluginSupported( OfxhImageEffectPlugin* plugin, std::string& reason ) const;

	/// Override this to create a descriptor, this makes the 'root' descriptor
	virtual OfxhDescriptor* makeDescriptor( OfxhImageEffectPlugin* plugin ) const = 0;

	/// used to construct a context description, rootContext is the main context
	virtual OfxhDescriptor* makeDescriptor( const OfxhDescriptor& rootContext, OfxhImageEffectPlugin* plug ) const = 0;

	/// used to construct populate the cache
	virtual OfxhDescriptor* makeDescriptor( const std::string& bundlePath, OfxhImageEffectPlugin* plug ) const = 0;

	/// Override this to initialise an image effect descriptor after it has been
	/// created.
	virtual void initDescriptor( OfxhDescriptor* desc ) const;
};

////////////////////////////////////////////////////////////////////////////////
/// base class to both effect descriptors and instances
class OfxhBase
{
protected:
	property::OfxhSet _properties;

public:
	OfxhBase( const property::OfxhSet& set );
	OfxhBase( const property::OfxhPropSpec* propSpec );
	virtual ~OfxhBase();

	/// is my magic number valid?
	virtual bool verifyMagic() { return true; }

	/// obtain a handle on this for passing to the C api
	OfxImageEffectHandle getHandle() const;

	const property::OfxhSet& getProperties() const   { return _properties; }
	property::OfxhSet&       getEditableProperties() { return _properties; }

	/// name of the clip
	const std::string& getShortLabel() const;

	/// name of the clip
	const std::string& getLabel() const;

	/// name of the clip
	const std::string& getName() const;

	/// name of the clip
	void setName( const std::string& name );

	/// name of the clip
	const std::string& getLongLabel() const;

	/// is the given context supported
	bool isContextSupported( const std::string& s ) const;

	/// what is the name of the group the plug-in belongs to
	const std::string& getPluginGrouping() const;

	/// is the effect single instance
	bool isSingleInstance() const;

	/// what is the thread safety on this effect
	const std::string& getRenderThreadSafety() const;

	/// should the host attempt to managed multi-threaded rendering if it can
	/// via tiling or some such
	bool getHostFrameThreading() const;

	/// get the overlay interact main entry if it exists
	OfxPluginEntryPoint* getOverlayInteractMainEntry() const;

	/// does the effect support images of differing sizes
	bool supportsMultiResolution() const;

	/// does the effect support tiled rendering
	bool supportsTiles() const;

	/// does this effect need random temporal access
	bool temporalAccess() const;

	/// is the given RGBA/A pixel depth supported by the effect
	bool isPixelDepthSupported( const std::string& s ) const;

	/// when field rendering, does the effect need to be called
	/// twice to render a frame in all circumstances (with different fields)
	bool fieldRenderTwiceAlways() const;

	/// does the effect support multiple clip depths
	bool supportsMultipleClipDepths() const;

	/// does the effect support multiple clip pixel aspect ratios
	bool supportsMultipleClipPARs() const;

	/// does changing the named param re-tigger a clip preferences action
	bool isClipPreferencesSlaveParam( const std::string& s ) const;
};

/// an image effect plugin descriptor
class OfxhDescriptor
	: public OfxhBase,
	public attribute::OfxhParamDescriptorSet
{
public:
	typedef std::map<std::string, attribute::OfxhClipImageDescriptor*> ClipImageDescriptorMap;
	typedef boost::ptr_vector<attribute::OfxhClipImageDescriptor> ClipImageDescriptorVector;

protected:
	OfxhPlugin* _plugin;      ///< the plugin I belong to
	ClipImageDescriptorMap _clips;        ///< clips descriptors by name
	ClipImageDescriptorVector _clipsByOrder; ///< clip descriptors in order of declaration
	mutable interact::OfxhInteractDescriptor _overlayDescriptor; ///< descriptor to use for overlays, it has delayed description
	int _built;

private:
	// private CC
	OfxhDescriptor( const OfxhDescriptor& other )
		: OfxhBase( other._properties ),
		_plugin( other._plugin )
	{}

public:
	/// used to construct the global description
	OfxhDescriptor( OfxhPlugin* plug );

	/// used to construct a context description, 'other' is the main context
	OfxhDescriptor( const OfxhDescriptor& rootContext, OfxhPlugin* plug );

	/// used to construct populate the cache
	OfxhDescriptor( const std::string& bundlePath, OfxhPlugin* plug );

	/// dtor
	virtual ~OfxhDescriptor();

	/// implemented for ParamDescriptorSet
	property::OfxhSet& getParamSetProps()
	{
		return _properties;
	}

	/// get the plugin I belong to
	OfxhPlugin* getPlugin() const { return _plugin; }

	/// create a new clip and add this to the clip map
	virtual attribute::OfxhClipImageDescriptor* defineClip( const std::string& name );

	/// get the clips
	const ClipImageDescriptorMap& getClips() const { return _clips; }

	/// add a new clip
	void addClip( const std::string& name, attribute::OfxhClipImageDescriptor* clip );

	/// get the clips in order of construction
	const ClipImageDescriptorVector& getClipsByOrder() const { return _clipsByOrder; }

	/// get the clips in order of construction
	ClipImageDescriptorVector& getClipsByOrder() { return _clipsByOrder; }

	/// @warning tuttle some modifs here... doc needs updates...
	/// Get the interact description, this will also call describe on the interact
	/// This will return NULL if there is not main entry point or if the description failed
	/// otherwise it will return the described overlay
	const interact::OfxhInteractDescriptor& getOverlayDescriptor() const { return _overlayDescriptor; }

	void initOverlayDescriptor( int bitDepthPerComponent = 8, bool hasAlpha = false );
};

/// a map used to specify needed frame ranges on set of clips
typedef std::map<attribute::OfxhClipImage*, std::vector<OfxRangeD> > RangeMap;

/// an image effect plugin instance.
///
/// Client code needs to filling the pure virtuals in this.
class OfxhImageEffect : public OfxhBase,
	public attribute::OfxhParamSet,
	public attribute::OfxhClipImageSet,
	public Progress::ProgressI,
	public TimeLine::OfxhTimeLineI,
	private property::OfxhNotifyHook,
	private property::OfxhGetHook
{
protected:
	const OfxhImageEffectPlugin* _plugin;
	std::string _context;
	const OfxhDescriptor& _descriptor;
	bool _interactive;
	bool _created;
	bool _continuousSamples; ///< set by clip prefs
	bool _frameVarying; ///< set by clip prefs
	std::string _outputPreMultiplication;  ///< set by clip prefs
	std::string _outputFielding;  ///< set by clip prefs
	double _outputFrameRate; ///< set by clip prefs

public:
	/// constructor based on clip descriptor
<<<<<<< HEAD
	OfxhImageEffect( const OfxhImageEffectPlugin* plugin,
			  const OfxhDescriptor&        other,
	          const std::string& context,
	          bool               interactive );
=======
	Instance( const OfxhImageEffectPlugin* plugin,
	          const Descriptor&            other,
	          const std::string&           context,
	          bool                         interactive );
>>>>>>> 7abe01df

	OfxhImageEffect( const OfxhImageEffect& other );

	/// called after construction to populate the various members
	/// ideally should be called in the ctor, but it relies on
	/// virtuals so has to be delayed until after the effect is
	/// constructed
	OfxStatus populate();
	void      populateParams( const imageEffect::OfxhDescriptor& descriptor ) throw( core::exception::LogicError );

	virtual ~OfxhImageEffect();

	bool operator==( const OfxhImageEffect& );

	/// implemented for Param::SetInstance
	virtual property::OfxhSet& getParamSetProps();

	/// implemented for Param::SetInstance
	virtual void paramChangedByPlugin( attribute::OfxhParam* param );

	/// get the descriptor for this instance
	const OfxhDescriptor& getDescriptor() const { return _descriptor; }

	/// return the plugin this instance was created with
	const tuttle::host::ofx::imageEffect::OfxhImageEffectPlugin* getPlugin() const { return _plugin; }

	/// return the context this instance was created with
	const std::string& getContext() const { return _context; }

	// get the descriptor for this instance
	//Descriptor& getDescriptor() { return *_descriptor; }

	/// get default output fielding. This is passed into the clip prefs action
	/// and  might be mapped (if the host allows such a thing)
	virtual const std::string& getDefaultOutputFielding() const = 0;

	/// get output fielding as set in the clip preferences action.
	const std::string& getOutputFielding() const { return _outputFielding; }

	/// get output fielding as set in the clip preferences action.
	const std::string& getOutputPreMultiplication() const { return _outputPreMultiplication; }

	/// get the output frame rate, as set in the clip prefences action.
	double getOutputFrameRate() const { return _outputFrameRate; }

	/// are all the non optional clips connected
	bool checkClipConnectionStatus() const;

	/// can this this instance render images at arbitrary times, not just frame boundaries
	/// set by getClipPreferenceAction()
	bool continuousSamples() const { return _continuousSamples; }

	/// does this instance generate a different picture on a frame change, even if the
	/// params and input images are exactly the same. eg: random noise generator
	bool isFrameVarying() const { return _frameVarying; }

	/// override this to make processing abort, return 1 to abort processing
	virtual int abort();

	/// override this to use your own memory instance - must inherrit from memory::instance
	virtual memory::OfxhMemory* newMemoryInstance( size_t nBytes );

	// return an memory::instance calls makeMemoryInstance that can be overriden
	memory::OfxhMemory* imageMemoryAlloc( size_t nBytes );

	/// make a clip
	//        virtual tuttle::host::ofx::attribute::ClipImageInstance* newClipImage( tuttle::host::ofx::attribute::ClipImageDescriptor* descriptor) = 0;

	virtual OfxStatus vmessage( const char* type,
	                            const char* id,
	                            const char* format,
	                            va_list     args ) const = 0;

	/// call the effect entry point
	virtual OfxStatus mainEntry( const char*        action,
	                             const void*        handle,
	                             property::OfxhSet* inArgs,
	                             property::OfxhSet* outArgs );

	size_t upperGetDimension( const std::string& name );

	/// overridden from Property::Notify
	virtual void notify( const std::string& name, bool singleValue, int indexOrN ) OFX_EXCEPTION_SPEC;

	/// overridden from gethook,  get the virutals for viewport size, pixel scale, background colour
	virtual double getDoubleProperty( const std::string& name, int index ) const OFX_EXCEPTION_SPEC;

	/// overridden from gethook,  get the virutals for viewport size, pixel scale, background colour
	virtual void getDoublePropertyN( const std::string& name, double* values, int count ) const OFX_EXCEPTION_SPEC;

	/// overridden from gethook, don't know what to do
	virtual void reset( const std::string& name ) OFX_EXCEPTION_SPEC;

	//// overridden from gethook
	virtual size_t getDimension( const std::string& name )  const OFX_EXCEPTION_SPEC;

	//
	// live parameters
	//

	// The size of the current project in canonical coordinates.
	// The size of a project is a sub set of the kOfxImageEffectPropProjectExtent. For example a
	// project may be a PAL SD project, but only be a letter-box within that. The project size is
	// the size of this sub window.
	virtual void getProjectSize( double& xSize, double& ySize ) const = 0;

	// The offset of the current project in canonical coordinates.
	// The offset is related to the kOfxImageEffectPropProjectSize and is the offset from the origin
	// of the project 'subwindow'. For example for a PAL SD project that is in letterbox form, the
	// project offset is the offset to the bottom left hand corner of the letter box. The project
	// offset is in canonical coordinates.
	virtual void getProjectOffset( double& xOffset, double& yOffset ) const = 0;

	// The extent of the current project in canonical coordinates.
	// The extent is the size of the 'output' for the current project. See ProjectCoordinateSystems
	// for more infomation on the project extent. The extent is in canonical coordinates and only
	// returns the top right position, as the extent is always rooted at 0,0. For example a PAL SD
	// project would have an extent of 768, 576.
	virtual void getProjectExtent( double& xSize, double& ySize ) const = 0;

	// The pixel aspect ratio of the current project
	virtual double getProjectPixelAspectRatio() const = 0;

	// The duration of the effect
	// This contains the duration of the plug-in effect, in frames.
	virtual double getEffectDuration() const = 0;

	// For an instance, this is the frame rate of the project the effect is in.
	virtual double getFrameRate() const = 0;

	/// This is called whenever a param is changed by the plugin so that
	/// the recursive instanceChangedAction will be fed the correct frame
	virtual double getFrameRecursive() const = 0;

	/// This is called whenever a param is changed by the plugin so that
	/// the recursive instanceChangedAction will be fed the correct
	/// renderScale
	virtual void getRenderScaleRecursive( double& x, double& y ) const = 0;

	/// Get whether the component is a supported 'chromatic' component (RGBA or alpha) in
	/// the base API.
	/// Override this if you have extended your chromatic colour types (eg RGB) and want
	/// the clip preferences logic to still work
	virtual bool isChromaticComponent( const std::string& str ) const;

	/// function to check for multiple bit depth support
	/// The answer will depend on host, plugin and context
	virtual bool canCurrentlyHandleMultipleClipDepths() const;

	/// calculate the default rod for this effect instance
	virtual OfxRectD calcDefaultRegionOfDefinition( OfxTime   time,
	                                                OfxPointD renderScale );

	//
	// actions
	//

	/// this is used to populate with any extra action in argumnents that may be needed
	virtual void setCustomInArgs( const std::string& action, property::OfxhSet& inArgs );

	/// this is used to populate with any extra action out argumnents that may be needed
	virtual void setCustomOutArgs( const std::string& action, property::OfxhSet& outArgs );

	/// this is used retrieve any out args after the action was called in mainEntry
	virtual void examineOutArgs( const std::string& action, OfxStatus stat, const property::OfxhSet& outArgs );

	/// create an instance. This needs to be called _after_ construction and
	/// _after_ the host populates it's params and clips with the 'correct'
	/// values (either persisted ones or the defaults)
	virtual OfxStatus createInstanceAction();

	// begin/change/end instance changed
	//
	// why -
	//
	// kOfxChangeUserEdited   - the user or host changed the instance somehow and
	//                          caused a change to something, this includes undo/redos,
	//                          resets and loading values from files or presets,
	// kOfxChangePluginEdited - the plugin itself has changed the value of the instance
	//                          in some action
	// kOfxChangeTime         - the time has changed and this has affected the value
	//                          of the object because it varies over time
	//
	virtual OfxStatus beginInstanceChangedAction( const std::string& why );

	virtual OfxStatus paramInstanceChangedAction( const std::string& paramName,
	                                              const std::string& why,
	                                              OfxTime            time,
	                                              OfxPointD          renderScale );

	virtual OfxStatus clipInstanceChangedAction( const std::string& clipName,
	                                             const std::string& why,
	                                             OfxTime            time,
	                                             OfxPointD          renderScale );

	virtual OfxStatus endInstanceChangedAction( const std::string& why );

	// purge your caches
	virtual OfxStatus purgeCachesAction();

	// sync your private data
	virtual OfxStatus syncPrivateDataAction();

	// begin/end edit instance
	virtual OfxStatus beginInstanceEditAction();
	virtual OfxStatus endInstanceEditAction();

	// render action
	virtual OfxStatus beginRenderAction( OfxTime   startFrame,
	                                     OfxTime   endFrame,
	                                     OfxTime   step,
	                                     bool      interactive,
	                                     OfxPointD renderScale );

	virtual OfxStatus renderAction( OfxTime            time,
	                                const std::string& field,
	                                const OfxRectI&    renderRoI,
	                                OfxPointD          renderScale );

	virtual OfxStatus endRenderAction( OfxTime   startFrame,
	                                   OfxTime   endFrame,
	                                   OfxTime   step,
	                                   bool      interactive,
	                                   OfxPointD renderScale );

	/// Call the region of definition action the plugin at the given time
	/// and with the given render scales. The value is returned in rod.
	/// Note that if the plugin does not trap the action the default
	/// RoD is calculated and returned.
	virtual OfxStatus getRegionOfDefinitionAction( OfxTime   time,
	                                               OfxPointD renderScale,
	                                               OfxRectD& rod );

	/// call the get region of interest action on the plugin for the
	/// given frame and renderscale. The render RoI is passed in in
	/// roi, the std::map will contain the requested rois. Note
	/// That this call will check for tiling support and for
	/// default replies and set up the correct rois in these cases
	/// as well
	virtual OfxStatus getRegionOfInterestAction( OfxTime time,
	                                             OfxPointD renderScale,
	                                             const OfxRectD& roi,
	                                             std::map<attribute::OfxhClipImage*, OfxRectD>& rois );

	// get frames needed to render the given frame
	virtual OfxStatus getFrameNeededAction( OfxTime   time,
	                                        RangeMap& rangeMap );

	// is identity
	virtual OfxStatus isIdentityAction( OfxTime&           time,
	                                    const std::string& field,
	                                    const OfxRectI&    renderRoI,
	                                    OfxPointD          renderScale,
	                                    std::string&       clip );

	// time domain
	virtual OfxStatus getTimeDomainAction( OfxRangeD& range );

	/// Get the interact description, this will also call describe on the interact
	/// This will return NULL if there is not main entry point or if the description failed
	/// otherwise it will return the described overlay
	/// This is called by the CTOR of OverlayInteract to get the descriptor to do things with
	void initOverlayDescriptor( int bitDepthPerComponent = 8, bool hasAlpha = false )
	{
		/// @todo tuttle initOverlayDescriptor... !!! Correct the constness
		//_descriptor->initOverlayDescriptor( bitDepthPerComponent, hasAlpha );
	}

	const interact::OfxhInteractDescriptor& getOverlayDescriptor() const
	{
		return _descriptor.getOverlayDescriptor();
	}

	/// Setup the default clip preferences on the clips
	virtual void setDefaultClipPreferences();

	/// Setup the default host clip instance members data retrieved from the plugin instance
	virtual void setupClipInstancePreferences( property::OfxhSet& outArgs );

	/// Initialise the clip preferences arguments, override this to do
	/// stuff with wierd components etc... Calls setDefaultClipPreferences
	virtual void setupClipPreferencesArgs( property::OfxhSet& args );

	/// Run the clip preferences action from the effect.
	///
	/// This will look into the input clips and output clip
	/// and set the following properties that the effect should
	/// fetch the image at.
	///     - pixel depth
	///     - components
	///     - pixel aspect ratio
	/// It will also set on the effect itselff
	///     - whether it is continuously samplable
	///     - the premult state of the output
	///     - whether the effect is frame varying
	///     - the fielding of the output clip
	///
	/// This will be run automatically by the effect in the following situations...
	///     - an input clip is changed
	///     - a clip preferences slave param is changed
	///
	/// The host still needs to call this explicitly just after the effect is wired
	/// up.
	virtual bool getClipPreferences();

	/// calls getClipPreferences only if the prefs are dirty
	///
	/// returns whether the clips prefs were dirty or not
	bool runGetClipPrefsConditionally()
	{
		if( areClipPrefsDirty() )
		{
			getClipPreferences();
			return true;
		}
		return false;
	}

	/// find the best supported bit depth for the given one. Override this if you define
	/// more depths
	virtual const std::string& bestSupportedDepth( const std::string& depth ) const;

	/// find the most chromatic components out of the two. Override this if you define
	/// more chromatic components
	virtual const std::string& findMostChromaticComponents( const std::string& a, const std::string& b ) const;
};

////////////////////////////////////////////////////////////////////////////////
/// An overlay interact for image effects, derived from one of these to
/// be an overlay interact
class OverlayInteract : public interact::OfxhInteract
{
protected:
	/// our image effect instance
	imageEffect::OfxhImageEffect& _instance;

public:
	/// ctor this calls Instance->getOverlayDescriptor to get the descriptor
	OverlayInteract( imageEffect::OfxhImageEffect& v );
};

}
}
}
}

#endif<|MERGE_RESOLUTION|>--- conflicted
+++ resolved
@@ -82,17 +82,10 @@
 	///   \arg plugin - the plugin being created
 	///   \arg desc - the descriptor for that plugin
 	///   \arg context - the context to be created in
-<<<<<<< HEAD
 	virtual OfxhImageEffect* newInstance( void*              clientData,
 	                               OfxhImageEffectPlugin* plugin,
-	                               OfxhDescriptor&        desc,
+	                               Descriptor&        desc,
 	                               const std::string& context ) const = 0;
-=======
-	virtual Instance* newInstance( void*                  clientData,
-	                               OfxhImageEffectPlugin* plugin,
-	                               Descriptor&            desc,
-	                               const std::string&     context ) const = 0;
->>>>>>> 7abe01df
 
 	/// Function called as each plugin binary is found and loaded from disk
 	///
@@ -297,17 +290,10 @@
 
 public:
 	/// constructor based on clip descriptor
-<<<<<<< HEAD
 	OfxhImageEffect( const OfxhImageEffectPlugin* plugin,
 			  const OfxhDescriptor&        other,
 	          const std::string& context,
 	          bool               interactive );
-=======
-	Instance( const OfxhImageEffectPlugin* plugin,
-	          const Descriptor&            other,
-	          const std::string&           context,
-	          bool                         interactive );
->>>>>>> 7abe01df
 
 	OfxhImageEffect( const OfxhImageEffect& other );
 
