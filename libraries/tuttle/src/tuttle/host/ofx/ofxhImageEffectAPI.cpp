--- conflicted
+++ resolved
@@ -56,7 +56,6 @@
 namespace ofx {
 namespace imageEffect {
 
-/// ctor
 #if defined(WINDOWS) && !defined(__GNUC__)
 #pragma warning( disable : 4355 )
 #endif
@@ -82,7 +81,7 @@
 : Plugin( pb, pi, api, apiVersion, pluginId, rawId, pluginMajorVersion, pluginMinorVersion )
 , _pc( pc )
 , _baseDescriptor( NULL )
-, _pluginHandle( 0 )
+, _pluginHandle( NULL )
 {
 	_baseDescriptor = core::Core::instance( ).getHost( ).makeDescriptor( this );
 }
@@ -91,15 +90,14 @@
 #pragma warning( default : 4355 )
 #endif
 
-<<<<<<< HEAD
 ImageEffectPlugin::~ImageEffectPlugin( )
 {
-	for( std::map<std::string, Descriptor *>::iterator it = _contexts.begin( ); it != _contexts.end( ); ++it )
+	for( std::map<std::string, Descriptor *>::iterator it = _contexts.begin(); it != _contexts.end(); ++it )
 	{
 		delete it->second;
 	}
 	_contexts.clear( );
-	if( _pluginHandle.get( ) )
+	if( getPluginHandle() )
 	{
 		OfxPlugin *op = _pluginHandle->getOfxPlugin( );
 		op->mainEntry( kOfxActionUnload, 0, 0, 0 );
@@ -114,14 +112,12 @@
 
 
 /// get the image effect descriptor
-
 Descriptor &ImageEffectPlugin::getDescriptor( )
 {
 	return *_baseDescriptor;
 }
 
 /// get the image effect descriptor const version
-
 const Descriptor &ImageEffectPlugin::getDescriptor( ) const
 {
 	return *_baseDescriptor;
@@ -137,19 +133,13 @@
 {
 	_knownContexts.insert( context );
 }
-/*
-void ImageEffectPlugin::addContextInternal( const std::string &context ) const
-{
-	_knownContexts.insert( context );
-	_madeKnownContexts = true;
-}*/
 
 void ImageEffectPlugin::saveXML( std::ostream &os )
 {
 	APICache::propertySetXMLWrite( os, getDescriptor( ).getProperties( ), 6 );
 }
 
-const std::set<std::string> &ImageEffectPlugin::getContexts( ) const
+const std::set<std::string>& ImageEffectPlugin::getContexts( ) const
 {
 	return _knownContexts;
 }
@@ -235,8 +225,6 @@
 
 Descriptor *ImageEffectPlugin::describeInContextAction( const std::string &context )
 {
-	//        printf("doing context description.\n");
-
 	tuttle::host::ofx::Property::PropSpec inargspec[] = {
 		{ kOfxImageEffectPropContext, tuttle::host::ofx::Property::eString, 1, true, context.c_str( ) },
 		{ 0 }
@@ -263,28 +251,30 @@
 
 imageEffect::Instance* ImageEffectPlugin::createInstance( const std::string &context, void *clientData )
 {
-	/// todo - we need to make sure action:load is called, then action:describe again
-	/// (not because we are expecting the results to change, but because plugin
-	/// might get confused otherwise), then a describe_in_context
+	/**
+     * @todo - we need to make sure action:load is called, then action:describe again
+	 * (not because we are expecting the results to change, but because plugin
+	 * might get confused otherwise), then a describe_in_context
+     */
 	loadAndDescribeActions( );
 	if( getPluginHandle( ) == NULL )
 	{
 		COUT_ERROR( "imageEffectPlugin::createInstance, unexpected error." );
-		return NULL; // specific Exception
+		return NULL; // throw specific Exception
 	}
 	Descriptor *desc = getDescriptorInContext( context );
 	if( !desc )
 	{
 		COUT( "The plugin doesn't support the context " << context << "." );
-		return NULL; // specific Exception
-	}
-
-	return core::Core::instance( ).getHost( ).newInstance( clientData, this, *desc, context );
-}
-
-void ImageEffectPlugin::unloadAction( )
-{
-	if( _pluginHandle.get( ) )
+		return NULL; // throw specific Exception
+	}
+
+	return core::Core::instance().getHost().newInstance( clientData, this, *desc, context );
+}
+
+void ImageEffectPlugin::unloadAction()
+{
+	if( getPluginHandle() )
 	{
 		( *_pluginHandle )->mainEntry( kOfxActionUnload, 0, 0, 0 );
 	}
@@ -301,9 +291,10 @@
 
 ImageEffectPluginCache::~ImageEffectPluginCache( ) { }
 
-/// get the plugin by id.  vermaj and vermin can be specified.  if they are not it will
-/// pick the highest found version.
-
+/**
+ * get the plugin by id.  vermaj and vermin can be specified.  if they are not it will
+ * pick the highest found version.
+ */
 ImageEffectPlugin *ImageEffectPluginCache::getPluginById( const std::string &id, int vermaj, int vermin )
 {
 	// return the highest version one, which fits the pattern provided
@@ -337,15 +328,15 @@
 }
 
 /// whether we support this plugin.
-
 bool ImageEffectPluginCache::pluginSupported( tuttle::host::ofx::Plugin *p, std::string &reason ) const
 {
 	return core::Core::instance( ).getHost( ).pluginSupported( dynamic_cast<tuttle::host::ofx::imageEffect::ImageEffectPlugin *> ( p ), reason );
 }
 
-/// get the plugin by label.  vermaj and vermin can be specified.  if they are not it will
-/// pick the highest found version.
-
+/**
+ * get the plugin by label. vermaj and vermin can be specified.  if they are not it will
+ * pick the highest found version.
+ */
 ImageEffectPlugin *ImageEffectPluginCache::getPluginByLabel( const std::string &label, int vermaj, int vermin )
 {
 	// return the highest version one, which fits the pattern provided
@@ -356,215 +347,6 @@
 		ImageEffectPlugin *p = *i;
 
 		if( p->getDescriptor( ).getProperties( ).getStringProperty( kOfxPropLabel ) != label )
-=======
-      ImageEffectPlugin::~ImageEffectPlugin()
-      {
-        for(std::map<std::string, Descriptor *>::iterator it =  _contexts.begin(); it != _contexts.end(); ++it) {
-          delete it->second;
-        }
-        _contexts.clear();
-        if(_pluginHandle.get()) {
-          OfxPlugin *op = _pluginHandle->getOfxPlugin();
-          op->mainEntry(kOfxActionUnload, 0, 0, 0);
-        }
-        delete _baseDescriptor;
-      }
-
-      APICache::PluginAPICacheI &ImageEffectPlugin::getApiHandler()
-      {
-        return _pc;
-      }
-
-
-      /// get the image effect descriptor
-      Descriptor &ImageEffectPlugin::getDescriptor() {
-        return *_baseDescriptor;
-      }
-
-      /// get the image effect descriptor const version
-      const Descriptor &ImageEffectPlugin::getDescriptor() const {
-        return *_baseDescriptor;
-      }
-
-      void ImageEffectPlugin::addContext(const std::string &context, Descriptor *ied)
-      {
-        _contexts[context] = ied;
-        _knownContexts.insert(context);
-        _madeKnownContexts = true;
-      }
-
-      void ImageEffectPlugin::addContext(const std::string &context)
-      {
-        _knownContexts.insert(context);
-        _madeKnownContexts = true;
-      }
-
-      void ImageEffectPlugin::addContextInternal(const std::string &context) const
-      {
-        _knownContexts.insert(context);
-        _madeKnownContexts = true;
-      }
-
-      void ImageEffectPlugin::saveXML(std::ostream &os) 
-      {
-        APICache::propertySetXMLWrite(os, getDescriptor().getProperties(), 6);
-      }
-
-      const std::set<std::string> &ImageEffectPlugin::getContexts() const {
-        if (_madeKnownContexts) {
-          return _knownContexts;
-        }
-        else {
-          const tuttle::host::ofx::Property::Set &eProps = getDescriptor().getProperties();
-          int size = eProps.getDimension(kOfxImageEffectPropSupportedContexts);
-          for (int j=0;j<size;j++) {
-            std::string context = eProps.getStringProperty(kOfxImageEffectPropSupportedContexts, j);
-            addContextInternal(context);
-          }
-          return _knownContexts;
-        }
-      }
-
-      PluginHandle *ImageEffectPlugin::getPluginHandle() 
-      {
-        if(!_pluginHandle.get()) {
-          _pluginHandle.reset(new tuttle::host::ofx::PluginHandle(this, _pc.getHost()));
-
-          OfxPlugin *op = _pluginHandle->getOfxPlugin();
-
-          if (!op) {
-            _pluginHandle.reset(0);
-            return 0;
-          }
-
-          int rval = op->mainEntry(kOfxActionLoad, 0, 0, 0);
-
-          if (rval != kOfxStatOK && rval != kOfxStatReplyDefault) {
-            _pluginHandle.reset(0);
-            return 0;
-          }
-
-          rval = op->mainEntry(kOfxActionDescribe, getDescriptor().getHandle(), 0, 0);
-
-          if (rval != kOfxStatOK && rval != kOfxStatReplyDefault) {
-            _pluginHandle.reset(0);
-            return 0;
-          }
-        }
-
-        return _pluginHandle.get();
-      }
-
-      Descriptor *ImageEffectPlugin::getContext(const std::string &context) 
-      {
-        std::map<std::string, Descriptor *>::iterator it = _contexts.find(context);
-
-        COUT( "context : " << context );
-        if (it != _contexts.end())
-        {
-          COUT( "found context description : " << it->second->getLabel() );
-          return it->second;
-        }
-
-        COUT( "ImageEffectPlugin::getContext -- _contexts" );
-        for( std::map<std::string, Descriptor *>::const_iterator a = _contexts.begin(); a!=_contexts.end(); ++a )
-        {
-            COUT( a->second->getLabel() );
-        }
-        COUT( "ImageEffectPlugin::getContext -- _knownContexts" );
-        for( std::set<std::string>::const_iterator a = _knownContexts.begin(); a!=_knownContexts.end(); ++a )
-        {
-            COUT( *a );
-        }
-
-        if (_knownContexts.find(context) == _knownContexts.end())
-        {
-            COUT_INFOS;
-            return 0;
-        }
-
-        //        printf("doing context description.\n");
-
-        tuttle::host::ofx::Property::PropSpec inargspec[] = {
-          { kOfxImageEffectPropContext, tuttle::host::ofx::Property::eString, 1, true, context.c_str() },
-          { 0 }
-        };
-        
-        tuttle::host::ofx::Property::Set inarg(inargspec);
-
-        PluginHandle *ph = getPluginHandle();
-        std::auto_ptr<tuttle::host::ofx::imageEffect::Descriptor> newContext( core::Core::instance().getHost().makeDescriptor(getDescriptor(), this));
-        int rval = kOfxStatFailed;
-        if (ph->getOfxPlugin())
-            rval = ph->getOfxPlugin()->mainEntry(kOfxImageEffectActionDescribeInContext, newContext->getHandle(), inarg.getHandle(), 0);
-
-        if (rval == kOfxStatOK || rval == kOfxStatReplyDefault)
-        {
-            COUT_INFOS;
-          _contexts[context] = newContext.release();
-          return _contexts[context];
-        }
-        COUT_INFOS;
-
-        return 0;
-      }
-
-      imageEffect::Instance* ImageEffectPlugin::createInstance(const std::string &context, void *clientData)
-      {
-        /// todo - we need to make sure action:load is called, then action:describe again
-        /// (not because we are expecting the results to change, but because plugin
-        /// might get confused otherwise), then a describe_in_context
-        getPluginHandle();
-        if(_pluginHandle.get()) {
-            Descriptor *desc = getContext(context);
-            if (!desc)
-            {
-                COUT( "The plugin doesn't support the context " << context << "." );
-                return 0;
-            }
-
-            tuttle::host::ofx::imageEffect::Instance *instance =
-                    core::Core::instance().getHost().newInstance(clientData, this, *desc, context);
-            if (instance == NULL)
-            {
-                COUT( "newInstance failed." );
-            	return NULL;
-            }
-            instance->populate();
-            return instance;
-        }
-        COUT( "no pluginHandle." );
-        return NULL;
-      }
-
-      void ImageEffectPlugin::unload() {
-        if (_pluginHandle.get()) {
-          (*_pluginHandle)->mainEntry(kOfxActionUnload, 0, 0, 0);
-        }
-      }
-
-      ImageEffectPluginCache::ImageEffectPluginCache(tuttle::host::ofx::imageEffect::ImageEffectHost &host)
-        : PluginAPICacheI(kOfxImageEffectPluginApi, 1, 1)
-        , _currentPlugin(0)
-        , _currentProp(0)
-        , _currentContext(0)
-        , _currentParam(0)
-        , _currentClip(0)
-        , _host(&host)
-      {
-      }
-
-      ImageEffectPluginCache::~ImageEffectPluginCache() {}
-
-      /// get the plugin by id.  vermaj and vermin can be specified.  if they are not it will
-      /// pick the highest found version.
-      ImageEffectPlugin *ImageEffectPluginCache::getPluginById(const std::string &id, int vermaj, int vermin)
-      {
-        // return the highest version one, which fits the pattern provided
-        ImageEffectPlugin *sofar = 0;
-
-        for( std::vector<ImageEffectPlugin *>::iterator i=_plugins.begin(); i!=_plugins.end(); ++i )
->>>>>>> 50db14b4
 		{
 			continue;
 		}
@@ -598,8 +380,10 @@
 	return _pluginsByID;
 }
 
-/// handle the case where the info needs filling in from the file.  runs the "describe" action on the plugin.
-
+/**
+ * handle the case where the info needs filling in from the file.
+ * Runs the "describe" action on the plugin.
+ */
 void ImageEffectPluginCache::loadFromPlugin( Plugin *op ) const
 {
 	std::string msg = "loading ";
@@ -642,15 +426,17 @@
 	rval = plug->mainEntry( kOfxActionUnload, 0, 0, 0 );
 }
 
-/// handler for preparing to read in a chunk of XML from the cache, set up context to do this
-
+/**
+ * handler for preparing to read in a chunk of XML from the cache, set up context to do this
+ */
 void ImageEffectPluginCache::beginXmlParsing( Plugin *p )
 {
 	_currentPlugin = dynamic_cast<ImageEffectPlugin*> ( p );
 }
 
-/// XML handler : element begins (everything is stored in elements and attributes)
-
+/**
+ * XML handler : element begins (everything is stored in elements and attributes)
+ */
 void ImageEffectPluginCache::xmlElementBegin( const std::string &el, std::map<std::string, std::string> map )
 {
 	if( el == "apiproperties" )
@@ -720,7 +506,7 @@
 	}
 }
 
-void ImageEffectPluginCache::endXmlParsing( )
+void ImageEffectPluginCache::endXmlParsing()
 {
 	_currentPlugin = 0;
 }
@@ -754,7 +540,7 @@
 	if( _pluginsByIDMajor.find( maj ) != _pluginsByIDMajor.end( ) )
 	{
 		ImageEffectPlugin *otherPlugin = _pluginsByIDMajor[maj];
-		if( plugin->getVersionMajor( ) != otherPlugin->getVersionMajor( ) || plugin->trumps( otherPlugin ) )
+		if( plugin->getVersionMajor() != otherPlugin->getVersionMajor() || plugin->trumps( otherPlugin ) )
 		{
 			_pluginsByIDMajor[maj] = plugin;
 		}
