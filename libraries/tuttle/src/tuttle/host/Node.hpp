#ifndef _TUTTLE_HOST_NODE_HPP_
#define _TUTTLE_HOST_NODE_HPP_

#include "INode.hpp"
#include "ComputeOptions.hpp"
#include "memory/MemoryCache.hpp"

#include <boost/assign/list_of.hpp>

<<<<<<< HEAD
=======
#include <memory>

>>>>>>> 02cb5d98
namespace tuttle {
namespace host {

class NodeInit;

using boost::assign::list_of;

INode* createNode( const std::string& pluginName );

bool compute( const std::vector<NodeInit>& nodes, const ComputeOptions& options = ComputeOptions() );
bool compute( memory::MemoryCache& memoryCache, const std::vector<NodeInit>& nodes, const ComputeOptions& options = ComputeOptions() );


/**
 * @brief Node initializer class.
 */
class NodeInit
{
public:
	NodeInit(){}
	NodeInit( const std::string& pluginName );
	NodeInit( INode& node );
	/**
	 * @brief Non-standard copy contructor that steals the data.
	 */
	NodeInit( const NodeInit& other )
	{
		setNode( other.release() );
	}

	NodeInit& operator=( const NodeInit& other )
	{
		setNode( other.release() );
		return *this;
	}
	
	INode& operator->() { return *_node.get(); }
	const INode& operator->() const { return *_node.get(); }
	
	/**
	 * @brief Set parameter values. If it's a multi-dimensional parameter,
	 * you should put all dimensions values.
	 * @exemple setParam("redColor", 1.0, 0.0, 0.0, 1.0)
	 */
	NodeInit& setParam( const std::string& paramName, ... );
	
	/**
	 * @brief Set parameter value from a string expression.
	 */
	NodeInit& setParamExp( const std::string& paramName, const std::string& paramValue );
	
	const INode& get() const { return *_node; }
	INode& get() { return *_node; }
	
	void setNode( INode& node ) { _node.reset(&node); }
	INode& release() const { return *_node.release(); }
	
private:
	mutable std::auto_ptr<INode> _node;
};

}
}

#endif<|MERGE_RESOLUTION|>--- conflicted
+++ resolved
@@ -7,11 +7,8 @@
 
 #include <boost/assign/list_of.hpp>
 
-<<<<<<< HEAD
-=======
 #include <memory>
 
->>>>>>> 02cb5d98
 namespace tuttle {
 namespace host {
 
