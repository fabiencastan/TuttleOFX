###############################################################################
## Main BJam makefile for Tuttle library
###############################################################################

lib tuttlehost :
<<<<<<< HEAD
		[ glob-tree *.cpp ]

		/python
		/boost/system
		/boost/python
		/boost/filesystem
		/boost/thread
		/boost/date_time
		/boost/serialization
		
		/ofxPluginSupport/<link>static
=======
	[ glob-tree *.cpp ]
        /ofxPluginSupport/<link>static
	/boost/system
	/boost/filesystem
	/boost/thread
	/boost/date_time
	/boost/serialization
>>>>>>> e95d8398
	:
		<os>NT:<find-shared-library>shell32
		<os>LINUX:<find-shared-library>dl
	;<|MERGE_RESOLUTION|>--- conflicted
+++ resolved
@@ -3,7 +3,6 @@
 ###############################################################################
 
 lib tuttlehost :
-<<<<<<< HEAD
 		[ glob-tree *.cpp ]
 
 		/python
@@ -15,15 +14,6 @@
 		/boost/serialization
 		
 		/ofxPluginSupport/<link>static
-=======
-	[ glob-tree *.cpp ]
-        /ofxPluginSupport/<link>static
-	/boost/system
-	/boost/filesystem
-	/boost/thread
-	/boost/date_time
-	/boost/serialization
->>>>>>> e95d8398
 	:
 		<os>NT:<find-shared-library>shell32
 		<os>LINUX:<find-shared-library>dl
