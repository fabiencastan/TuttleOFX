#ifndef _TUTTLE_HOST_INODE_HPP_
#define _TUTTLE_HOST_INODE_HPP_

#include <tuttle/host/exceptions.hpp>

#include <ofxCore.h>
#include <ofxAttribute.h>

#include <boost/noncopyable.hpp>

#include <iostream>
#include <string>
#include <vector>
#include <set>
#include <map>

namespace tuttle {
namespace host {

namespace ofx {
namespace attribute {
class OfxhParam;
class OfxhParamSet;
class OfxhClipImageSet;
}
namespace property{
class OfxhSet;
}
}
namespace attribute {
class Attribute;
class Clip;
class ClipImage;
}
namespace graph {
class ProcessVertexAtTimeData;
class ProcessVertexData;
class ProcessVertexAtTimeInfo;
}

class ImageEffectNode;
class InputBufferNode;


class INode : private boost::noncopyable
{
public:
	typedef INode This;
	
	typedef std::set<OfxTime> TimesSet;
	typedef std::map<std::string, TimesSet> ClipTimesSetMap;
	
	enum ENodeType
	{
		eNodeTypeUnknown,
		eNodeTypeImageEffect,
		eNodeTypeParam,
		eNodeTypeGraph,
		eNodeTypeBuffer,
	};
	
public:
	INode() {}
	INode( const INode& e ) {}
	
	virtual ~INode() = 0;
	virtual INode* clone() const = 0;
	virtual bool operator==( const INode& ) const = 0;
	
	virtual const std::string& getName() const = 0;
	virtual void setName( const std::string& name ) = 0;
	virtual const ENodeType    getNodeType() const = 0;

	ImageEffectNode& asImageEffectNode();
	const ImageEffectNode& asImageEffectNode() const;

	InputBufferNode& asInputBufferNode();
	const InputBufferNode& asInputBufferNode() const;

	virtual std::vector<int> getVersion() const = 0;
	std::string getVersionStr() const;

	virtual const ofx::property::OfxhSet& getProperties() const = 0;
	virtual ofx::property::OfxhSet&       getEditableProperties() = 0;

	virtual attribute::Attribute& getAttribute( const std::string& name ) = 0;
	//	const attribute::Attribute& getAttribute( const std::string& name ) const { return const_cast<ProcessNode*>(this)->getAttribute( name ); }
	virtual attribute::Attribute&       getSingleInputAttribute()       = 0;
	virtual const attribute::Attribute& getSingleInputAttribute() const = 0;
	
	virtual const ofx::attribute::OfxhParam& getParam( const std::string& name ) const = 0;
	virtual ofx::attribute::OfxhParam&       getParam( const std::string& name ) = 0;
	virtual const ofx::attribute::OfxhParam& getParamByScriptName( const std::string& name, const bool acceptPartialName = false ) const = 0;
	virtual ofx::attribute::OfxhParam&       getParamByScriptName( const std::string& name, const bool acceptPartialName = false ) = 0;
	virtual const ofx::attribute::OfxhParam& getParam( const std::size_t  index ) const = 0;
	virtual ofx::attribute::OfxhParam&       getParam( const std::size_t  index ) = 0;

	virtual attribute::ClipImage&       getClip( const std::string& name, const bool acceptPartialName = false ) = 0;
	virtual const attribute::ClipImage& getClip( const std::string& name, const bool acceptPartialName = false ) const = 0;

	attribute::ClipImage&       getOutputClip()       { return getClip( kOfxOutputAttributeName ); }
	const attribute::ClipImage& getOutputClip() const { return getClip( kOfxOutputAttributeName ); }

	virtual ofx::attribute::OfxhParamSet& getParamSet() = 0;
	virtual const ofx::attribute::OfxhParamSet& getParamSet() const = 0;

	virtual ofx::attribute::OfxhClipImageSet& getClipImageSet() = 0;
	virtual const ofx::attribute::OfxhClipImageSet& getClipImageSet() const = 0;

	#ifndef SWIG
	virtual void connect( const INode&, attribute::Attribute& ) = 0;

<<<<<<< HEAD
	virtual OfxRangeD computeTimeDomain() = 0;
	
	virtual OfxRangeD getTimeDomain() const = 0;
	
=======
//	virtual OfxTime mapInputTime( const OfxTime time ) const = 0;
	
	virtual void getTimeDomain( OfxRangeD& range ) const = 0;

>>>>>>> a5e06fb0
	/**
	 * @brief Begin of the a new frame range to process. Initilize this node.
	 * @param[in] processData
	 * @remark called on each node without predefined order.
	 */
	virtual void beginSequence( graph::ProcessVertexData& processData ) = 0;

	/**
	 * @brief Asks the plugin all times it needs for each of it's input clips.
	 * @param[in] time
	 */
	virtual ClipTimesSetMap getTimesNeeded( const OfxTime time ) const = 0;

	/**
	 * @brief Initialization pass to propagate informations from inputs to outputs.
	 * @param[in] processData
	 * @remark Called on each node in a depth first search order. So you have the guarantee that it has been called on each input nodes before.
	 */
	virtual void preProcess1( graph::ProcessVertexAtTimeData& processData ) {}
	
	/**
	 * @brief Initialization pass to propagate informations from outputs to inputs.
	 * @param[in] processData
	 * @remark Called on each node in a REVERSE depth first search order. So you have the guarantee that it has been called on each output nodes before. Output nodes are those who used the result of the current node.
	 */
	virtual void preProcess2_reverse( graph::ProcessVertexAtTimeData& processData ) {}

	/**
	 * @brief Initialization pass to propagate informations from inputs to outputs.
	 * @param[in] processData
	 * @remark Called on each node in a depth first search order. So you have the guarantee that it has been called on each input nodes before.
	 */
	virtual void preProcess3( graph::ProcessVertexAtTimeData& processData ) {}

	/**
	 * @brief The node can declare to be an identity operation.
	 * In this case, the node is not processed and the rendering engine direcly use the indicated input clip at a particular time.
	 *
	 * @param[in] processData
	 * @param[out] clip the input clip to use as identity
	 * @param[out] time the time to use as identity
	 * @return if the node is an identity operation
	 */
	virtual bool isIdentity( const graph::ProcessVertexAtTimeData& processData, std::string& clip, OfxTime& time ) const = 0;
	
	/**
	 * @brief Fill ProcessInfo to compute statistics for the current process,
	 *        like memory used by this node, by all input nodes, etc.
	 * @param[in] processData
	 * @remark Called on each node in a depth first search order. So you have the guarantee that it has been called on each input nodes before.
	 */
	virtual void preProcess_infos( const graph::ProcessVertexAtTimeData& processData, const OfxTime time, graph::ProcessVertexAtTimeInfo& nodeInfos ) const = 0;

	/**
	 * @brief Process this node. All inputs are compute.
	 * @param[in] processData
	 * @remark Called on each node in a depth first search order. So you have the guarantee that it has been called on each input nodes before.
	 */
	virtual void process( graph::ProcessVertexAtTimeData& processData ) = 0;

	/**
	 * @brief The process of all nodes is done for one frame, now finalize this node.
	 * @param[in] processData
	 * @remark Called on each node in a depth first search order. So you have the guarantee that it has been called on each input nodes before.
	 */
	virtual void postProcess( graph::ProcessVertexAtTimeData& processData ) = 0;

	/**
	 * @brief End of the whole frame range process, now finalize this node.
	 * @param[in] processData
	 * @remark called on each node without predefined order.
	 */
	virtual void endSequence( graph::ProcessVertexData& processData ) = 0;

	virtual std::ostream& print( std::ostream& os ) const = 0;

	friend std::ostream& operator<<( std::ostream& os, const This& v );
	
protected:
	typedef graph::ProcessVertexData Data;
	typedef graph::ProcessVertexAtTimeData DataAtTime;
	typedef std::map<OfxTime,DataAtTime*> DataAtTimeMap;

	Data* _data; ///< link to external datas
	DataAtTimeMap _dataAtTime; ///< link to external datas at each time

public:
	void setProcessData( Data* data );
	void setProcessDataAtTime( DataAtTime* dataAtTime );
	
	Data& getData();
	const Data& getData() const;
	const DataAtTime& getData( const OfxTime time ) const;
	DataAtTime& getData( const OfxTime time );

	#endif
};


#ifndef SWIG
/**
 * @brief to make clonable for use in boost::ptr_container.
 */
inline INode* new_clone( const INode& a )
{
	return a.clone();
}

#endif

inline std::string mapNodeTypeEnumToString( const INode::ENodeType e )
{
	switch( e )
	{
		case INode::eNodeTypeUnknown:
			return "Unknown";
		case INode::eNodeTypeImageEffect:
			return "ImageEffect";
		case INode::eNodeTypeParam:
			return "Param";
		case INode::eNodeTypeGraph:
			return "Graph";
		case INode::eNodeTypeBuffer:
			return "Buffer";
	}
	BOOST_THROW_EXCEPTION( exception::Bug()
		<< exception::dev() + "Unrecognized ENodeType enum. (" + e + ")." );
}


}
}

#endif
<|MERGE_RESOLUTION|>--- conflicted
+++ resolved
@@ -110,17 +110,12 @@
 	#ifndef SWIG
 	virtual void connect( const INode&, attribute::Attribute& ) = 0;
 
-<<<<<<< HEAD
 	virtual OfxRangeD computeTimeDomain() = 0;
+
+//	virtual OfxTime mapInputTime( const OfxTime time ) const = 0;
 	
 	virtual OfxRangeD getTimeDomain() const = 0;
 	
-=======
-//	virtual OfxTime mapInputTime( const OfxTime time ) const = 0;
-	
-	virtual void getTimeDomain( OfxRangeD& range ) const = 0;
-
->>>>>>> a5e06fb0
 	/**
 	 * @brief Begin of the a new frame range to process. Initilize this node.
 	 * @param[in] processData
