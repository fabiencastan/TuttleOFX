#include "ProcessGraph.hpp"
#include "ProcessVisitors.hpp"
#include <tuttle/common/utils/color.hpp>
#include <tuttle/host/graph/GraphExporter.hpp>

#include <boost/foreach.hpp>


#ifndef TUTTLE_PRODUCTION
#define TUTTLE_EXPORT_PROCESSGRAPH_DOT
#endif

//#define TUTTLE_EXPORT_WITH_TIMER



#ifdef TUTTLE_EXPORT_WITH_TIMER
#include <boost/timer/timer.hpp>
#endif

namespace tuttle {
namespace host {
namespace graph {

const std::string ProcessGraph::_outputId( "TUTTLE_FAKE_OUTPUT" );

ProcessGraph::ProcessGraph( const ComputeOptions& options, Graph& userGraph, const std::list<std::string>& outputNodes )
	: _instanceCount( userGraph.getInstanceCount() )
	, _options(options)
{
	_procOptions._interactive = _options.getIsInteractive();
	// imageEffect specific...
	_procOptions._renderScale = _options.getRenderScale();
	
	updateGraph( userGraph, outputNodes );
}

ProcessGraph::~ProcessGraph()
{}


ProcessGraph::VertexAtTime::Key ProcessGraph::getOutputKeyAtTime( const OfxTime time )
{
	return VertexAtTime(Vertex(_outputId), time).getKey();
}
ProcessGraph::InternalGraphAtTimeImpl::vertex_descriptor ProcessGraph::getOutputVertexAtTime( const OfxTime time )
{
	return _renderGraphAtTime.getVertexDescriptor( getOutputKeyAtTime( time ) );
}

/**
 * @brief After copying Vertices, we need to duplicate Nodes and relink Vertices with new Nodes.
 */
void ProcessGraph::relink()
{
	_renderGraph.removeUnconnectedVertices( _renderGraph.getVertexDescriptor( _outputId ) );

	BOOST_FOREACH( InternalGraphImpl::vertex_descriptor vd, _renderGraph.getVertices() )
	{
		Vertex& v = _renderGraph.instance( vd );

		// fake node has no ProcessNode
		if( !v.isFake() )
		{
#ifdef PROCESSGRAPH_USE_LINK
			tuttle::host::INode& origNode = v.getProcessNode(); // pointer of the copied graph, we don't owns it !
#else
			const tuttle::host::INode& origNode = v.getProcessNode(); // pointer of the copied graph, we don't owns it !
#endif
			std::string key( origNode.getName() );
			NodeMap::iterator it = _nodes.find( key );
			tuttle::host::INode* newNode;
			if( it != _nodes.end() )
			{
				newNode = it->second;
			}
			else
			{
#ifdef PROCESSGRAPH_USE_LINK
				newNode = &origNode;
				_nodes[key] = dynamic_cast<Node*>( newNode ); // link to the original node
#else
				newNode = origNode.clone();
				/// @todo tuttle: no dynamic_cast here, _nodes must use tuttle::host::Node
				_nodes.insert( key, dynamic_cast<Node*>( newNode ) ); // owns the new pointer
#endif
			}
			// our vertices have a link to our Nodes
			v.setProcessNode( newNode );
		}
	}
}

/*
   void removeVertexAndReconnectTo( const VertexDescriptor& v, const VertexDescriptor& other )
   {
    InternalGraph::out_edge_iterator oe, oeEnd;
    tie(oe, oeEnd) = out_edges(v, g);
    // InternalGraph::in_edge_iterator ie, ieEnd;
    // tie(ie, ieEnd) = in_edges(v, g);

    for( ; oe != oeEnd; ++oe )
	source( oe )

    _renderGraph.removeVertex( v );
   }
 */

/*
   // May be interesting for process function.
   typedef std::vector< Vertex > container;
   container c;
   topological_sort( G, std::back_inserter(c) );

   //cout << "A topological ordering: ";
   //for( container::reverse_iterator ii=c.rbegin(); ii!=c.rend(); ++ii )
   //cout << index(*ii) << " ";
   //cout << endl;
*/
/*
template<class TGraph>
class SortEdgeByMemorySize
{
public:
	typedef typename TGraph::GraphContainer GraphContainer;
	typedef typename TGraph::Vertex Vertex;
	typedef typename TGraph::Edge Edge;
	typedef typename TGraph::edge_descriptor edge_descriptor;

	SortEdgeByMemorySize( const TGraph& graph )
		: _renderGraph( graph )
	{}

	inline bool operator()( const edge_descriptor& ed1, const edge_descriptor& ed2 ) const
	{
		const Vertex& v1 = _renderGraph.targetInstance( ed1 );
		const Vertex& v2 = _renderGraph.targetInstance( ed2 );

		bool res= v1.getProcessDataAtTime()._globalInfos._memory < v2.getProcessDataAtTime()._globalInfos._memory;
//		TUTTLE_COUT_VAR2(v1.getName(), v1.getProcessDataAtTime()._globalInfos._memory);
//		TUTTLE_COUT_VAR2(v2.getName(), v2.getProcessDataAtTime()._globalInfos._memory);
//		TUTTLE_COUT_VAR(res);
		return res;
	}
private:
	const TGraph& _renderGraph;
};
*/

void ProcessGraph::bakeGraphInformationToNodes( InternalGraphAtTimeImpl& _renderGraphAtTime )
{
	TUTTLE_TCOUT( "---------------------------------------- set default options" ); // doublon...
	BOOST_FOREACH( const InternalGraphAtTimeImpl::vertex_descriptor vd, _renderGraphAtTime.getVertices() )
	{
		VertexAtTime& v = _renderGraphAtTime.instance( vd );
		ProcessVertexAtTimeData& vData = v.getProcessDataAtTime();
		TUTTLE_TCOUT( "\n--- node: " << v.getName() );

		vData._outDegree = _renderGraphAtTime.getInDegree( vd ) - vData._isFinalNode;
		vData._inDegree = _renderGraphAtTime.getOutDegree( vd );

		vData._outEdges.clear();
		vData._outEdges.reserve( vData._outDegree );
		BOOST_FOREACH( const InternalGraphAtTimeImpl::edge_descriptor ed, _renderGraphAtTime.getInEdges( vd ) )
		{
			TUTTLE_TCOUT( " - a" );
			const ProcessEdgeAtTime* e = &_renderGraphAtTime.instance(ed);
			VertexAtTime& v = _renderGraphAtTime.sourceInstance( ed );
			if( v.isFake() )
				continue;
			TUTTLE_TCOUT_VAR( e );
			TUTTLE_TCOUT_VAR( e->getInTime() );
			TUTTLE_TCOUT_VAR( e->getInAttrName() );
			vData._outEdges.push_back( e );
		}
		vData._inEdges.clear();
		BOOST_FOREACH( const InternalGraphAtTimeImpl::edge_descriptor ed, _renderGraphAtTime.getOutEdges( vd ) )
		{
			TUTTLE_TCOUT( " - b" );
			const ProcessEdgeAtTime* e = &_renderGraphAtTime.instance(ed);
			TUTTLE_TCOUT_VAR( e );
			TUTTLE_TCOUT_VAR( e->getInAttrName() );
			vData._inEdges[e->getInAttrName()] = e;
		}
	}
	TUTTLE_TCOUT( "---------------------------------------- connect clips" );
	connectClips<InternalGraphAtTimeImpl>( _renderGraphAtTime );

}

void ProcessGraph::beginSequence( const TimeRange& timeRange )
{
	_procOptions._renderTimeRange.min = timeRange._begin;
	_procOptions._renderTimeRange.max = timeRange._end;
	_procOptions._step                = timeRange._step;

	TUTTLE_TCOUT( "process begin sequence" );
	//	BOOST_FOREACH( NodeMap::value_type& p, _nodes )
	for( NodeMap::iterator it = _nodes.begin(), itEnd = _nodes.end();
		it != itEnd;
		++it )
	{
		NodeMap::value_type& p = *it;
		p.second->beginSequence( _procOptions );
	}
}

void ProcessGraph::endSequence()
{
	TUTTLE_TCOUT( "process end sequence" );
	//--- END sequence render
	BOOST_FOREACH( NodeMap::value_type& p, _nodes )
	{
		p.second->endSequence( _procOptions ); // node option... or no option here ?
	}
}

void ProcessGraph::updateGraph( Graph& userGraph, const std::list<std::string>& outputNodes )
{
	_renderGraph.copyTransposed( userGraph.getGraph() );

	Vertex outputVertex( _outputId );

	if( outputNodes.size() )
	{
		_renderGraph.addVertex( outputVertex );
		BOOST_FOREACH( const std::string & s, outputNodes )
		{
			_renderGraph.connect( _outputId, s, "Output" );
			TUTTLE_COUT_DEBUG( "MY OUTPUT: " << s );
		}
	}
	else
	{
		// Detect root nodes and add them to the list of nodes to process
		std::vector<InternalGraphImpl::vertex_descriptor> rootVertices = _renderGraph.rootVertices();
		_renderGraph.addVertex( outputVertex );
		BOOST_FOREACH( const InternalGraphImpl::vertex_descriptor vd, rootVertices )
		{
			InternalGraphImpl::VertexKey vk = _renderGraph.instance( vd ).getKey();
			_renderGraph.connect( _outputId, vk, "Output" );
		}
	}
	
	relink();
}

void ProcessGraph::setup()
{
	using namespace boost;
	using namespace boost::graph;
	TUTTLE_TCOUT( "process" );
	
	// Initialize variables
//	OfxRectD renderWindow = { 0, 0, 0, 0 };

	//--- BEGIN RENDER

	///@todo tuttle: exception if there is non-optional clips unconnected.
	/// It's already checked in the beginSequence of the imageEffectNode.
	/// But maybe it could better to check that here independently from node types.
//	graph::visitor::UnconnectedClips<InternalGraphImpl> unconnectedClipsVisitor( _renderGraph );
//	_renderGraph.depthFirstSearch( unconnectedClipsVisitor );
//	if( unconnectedClipsVisitor.value )
//	{
//		exception::user userMsg("Some non optional clips are unconnected. We can't do the process.\n");
//		userMsg << "Unconnected clips : ";
//		BOOST_FOREACH( clip, unconnectedClipsVisitor.clips )
//		{
//			userMsg << clip->getFullName() << ",";
//		}
//		userMsg << std::endl;
//		BOOST_THROW_EXCEPTION( exception::Logic()
//			<< userMsg );
//	}

	BOOST_FOREACH( InternalGraphImpl::vertex_descriptor vd, _renderGraph.getVertices() )
	{
		Vertex& v = _renderGraph.instance(vd);
		if( ! v.isFake() )
		{
			v.setProcessData( _procOptions );
			v.getProcessNode().setProcessData( &v._data );
		}
	}
	
	TUTTLE_TCOUT( "---------------------------------------- Connect clips" );
	connectClips<InternalGraphImpl>( _renderGraph );

	{	
		TUTTLE_TCOUT( "---------------------------------------- Setup" );
		graph::visitor::Setup1<InternalGraphImpl> setup1Visitor( _renderGraph );
		_renderGraph.depthFirstVisit( setup1Visitor, _renderGraph.getVertexDescriptor( _outputId ) );
		graph::visitor::Setup2<InternalGraphImpl> setup2Visitor( _renderGraph );
		_renderGraph.depthFirstVisit( setup2Visitor, _renderGraph.getVertexDescriptor( _outputId ) );
		graph::visitor::Setup3<InternalGraphImpl> setup3Visitor( _renderGraph );
		_renderGraph.depthFirstVisit( setup3Visitor, _renderGraph.getVertexDescriptor( _outputId ) );
	}
	
	{
		TUTTLE_TCOUT( "---------------------------------------- Time Domain propagation" );
		graph::visitor::TimeDomain<InternalGraphImpl> timeDomainPropagationVisitor( _renderGraph );
		_renderGraph.depthFirstVisit( timeDomainPropagationVisitor, _renderGraph.getVertexDescriptor( _outputId ) );
	}
}

std::list<TimeRange> ProcessGraph::computeTimeRange()
{
	std::list<TimeRange> timeRanges = _options.getTimeRanges();

	TUTTLE_TCOUT_INFOS;
	if( timeRanges.empty() )
	{
		BOOST_FOREACH( InternalGraphImpl::edge_descriptor ed, boost::out_edges( _renderGraph.getVertexDescriptor(_outputId), _renderGraph.getGraph() ) )
		{
			//TUTTLE_TCOUT_INFOS;
			ProcessVertex& v = _renderGraph.targetInstance( ed );
			// compute the time domain for each output node
			//TUTTLE_TCOUT_INFOS;
			OfxRangeD timeDomain = v.getProcessData()._timeDomain;
			TUTTLE_TCOUT_VAR2( timeDomain.min, timeDomain.max );
			
<<<<<<< HEAD
			if( timeDomain.min < _options.getBegin() )
				timeDomain.min = _options.getBegin();
			if( timeDomain.max > _options.getEnd() )
=======
			if( _options.getBegin() != std::numeric_limits<int>::min() && timeDomain.min < _options.getBegin() )
				timeDomain.min = _options.getBegin();
			if( _options.getEnd() != std::numeric_limits<int>::max() && timeDomain.max > _options.getEnd() )
>>>>>>> 197db14e
				timeDomain.max = _options.getEnd();
			
			TUTTLE_TCOUT_VAR2( timeDomain.min, timeDomain.max );
			// special case for infinite time domain (eg. a still image)
			if( timeDomain.min <= kOfxFlagInfiniteMin )
				timeDomain.min = 0;
			if( timeDomain.max >= kOfxFlagInfiniteMax )
				timeDomain.max = 0;

			//TUTTLE_TCOUT_INFOS;
			timeRanges.push_back( TimeRange( timeDomain ) );
			TUTTLE_TCOUT_INFOS;
			TUTTLE_TCOUT( "Compute " << quotes(v.getName()) << " full time domain: from " << timeDomain.min << " to " << timeDomain.max << "." );
		}
	}
	return timeRanges;
}

void ProcessGraph::setupAtTime( const OfxTime time )
{
#ifdef TUTTLE_EXPORT_WITH_TIMER
	boost::timer::cpu_timer timer;
#endif
	
	TUTTLE_TCOUT( "---------------------------------------- deploy time" );
	graph::visitor::DeployTime<InternalGraphImpl> deployTimeVisitor( _renderGraph, time );
	_renderGraph.depthFirstVisit( deployTimeVisitor, _renderGraph.getVertexDescriptor( _outputId ) );
#ifdef TUTTLE_EXPORT_PROCESSGRAPH_DOT
	graph::exportDebugAsDOT( "graphProcess_c.dot", _renderGraph );
#endif

	TUTTLE_TCOUT( "---------------------------------------- build renderGraphAtTime" );
	// create a new graph with time information
	_renderGraphAtTime.clear();
	{
		BOOST_FOREACH( InternalGraphAtTimeImpl::vertex_descriptor vd, _renderGraph.getVertices() )
		{
			Vertex& v = _renderGraph.instance( vd );
			BOOST_FOREACH( const OfxTime t, v._data._times )
			{
				TUTTLE_TCOUT_VAR2( v, t );
				_renderGraphAtTime.addVertex( ProcessVertexAtTime(v, t) );
			}
		}
		BOOST_FOREACH( const InternalGraphAtTimeImpl::edge_descriptor ed, _renderGraph.getEdges() )
		{
			const Edge& e = _renderGraph.instance( ed );
			const Vertex& in = _renderGraph.sourceInstance( ed );
			const Vertex& out = _renderGraph.targetInstance( ed );
			TUTTLE_TCOUT_X( 20, "." );
			TUTTLE_TCOUT_VAR( e );
			BOOST_FOREACH( const Edge::TimeMap::value_type& tm, e._timesNeeded )
			{
				const VertexAtTime procIn( in, tm.first );
				BOOST_FOREACH( const OfxTime t2, tm.second )
				{
					//TUTTLE_TCOUT_X( 10, "," );
					//TUTTLE_TCOUT_VAR( tm.first );
					//TUTTLE_TCOUT_VAR( t2 );
					const VertexAtTime procOut( out, t2 );

					const VertexAtTime::Key inKey( procIn.getKey() );
					const VertexAtTime::Key outKey( procOut.getKey() );

					//TUTTLE_TCOUT_VAR( inKey );
					//TUTTLE_TCOUT_VAR( outKey );
					//TUTTLE_TCOUT_VAR( e.getInAttrName() );

					const EdgeAtTime eAtTime( outKey, inKey, e.getInAttrName() );

					_renderGraphAtTime.addEdge(
						_renderGraphAtTime.getVertexDescriptor( inKey ),
						_renderGraphAtTime.getVertexDescriptor( outKey ),
						eAtTime );
				}
			}
		}
	}

	InternalGraphAtTimeImpl::vertex_descriptor outputAtTime = getOutputVertexAtTime( time );
	
	// declare final nodes
	BOOST_FOREACH( const InternalGraphAtTimeImpl::edge_descriptor ed, boost::out_edges( outputAtTime, _renderGraphAtTime.getGraph() ) )
	{
		VertexAtTime& v = _renderGraphAtTime.targetInstance( ed );
		v.getProcessDataAtTime()._isFinalNode = true; /// @todo: this is maybe better to move this into the ProcessData? Doesn't depend on time?
	}

	TUTTLE_TCOUT( "---------------------------------------- set data at time" );
	// give a link to the node on its attached process data
	BOOST_FOREACH( const InternalGraphAtTimeImpl::vertex_descriptor vd, _renderGraphAtTime.getVertices() )
	{
		VertexAtTime& v = _renderGraphAtTime.instance(vd);
		if( ! v.isFake() )
		{
			//TUTTLE_TCOUT( "setProcessDataAtTime: " << v._name << " id: " << v._id << " at time: " << v._data._time );
			v.getProcessNode().setProcessDataAtTime( &v._data );
		}
	}

	bakeGraphInformationToNodes( _renderGraphAtTime );


#ifdef TUTTLE_EXPORT_PROCESSGRAPH_DOT
	graph::exportDebugAsDOT( "graphProcessAtTime_a.dot", _renderGraphAtTime );
#endif

	if( ! _options.getForceIdentityNodesProcess() )
	{
		TUTTLE_TCOUT( "---------------------------------------- remove identity nodes" );
		// The "Remove identity nodes" step need to be done after preprocess steps, because the RoI need to be computed.
		std::vector<graph::visitor::IdentityNodeConnection<InternalGraphAtTimeImpl> > toRemove;

		graph::visitor::RemoveIdentityNodes<InternalGraphAtTimeImpl> vis( _renderGraphAtTime, toRemove );
		_renderGraphAtTime.depthFirstVisit( vis, outputAtTime );
		TUTTLE_TCOUT_VAR( toRemove.size() );
		if( toRemove.size() )
		{
			graph::visitor::removeIdentityNodes( _renderGraphAtTime, toRemove );

			// Bake graph information again as the connections have changed.
			bakeGraphInformationToNodes( _renderGraphAtTime );
		}
	}

#ifdef TUTTLE_EXPORT_PROCESSGRAPH_DOT
	graph::exportDebugAsDOT( "graphProcessAtTime_b.dot", _renderGraphAtTime );
#endif

	{
		TUTTLE_TCOUT( "---------------------------------------- preprocess 1" );
		TUTTLE_TCOUT_INFOS;
		graph::visitor::PreProcess1<InternalGraphAtTimeImpl> preProcess1Visitor( _renderGraphAtTime );
		TUTTLE_TCOUT_INFOS;
		_renderGraphAtTime.depthFirstVisit( preProcess1Visitor, outputAtTime );
		TUTTLE_TCOUT_INFOS;
	}

	{
		TUTTLE_TCOUT( "---------------------------------------- preprocess 2" );
		graph::visitor::PreProcess2<InternalGraphAtTimeImpl> preProcess2Visitor( _renderGraphAtTime );
		_renderGraphAtTime.depthFirstVisit( preProcess2Visitor, outputAtTime );
	}

#ifdef TUTTLE_EXPORT_PROCESSGRAPH_DOT
	graph::exportDebugAsDOT( "graphProcessAtTime_c.dot", _renderGraphAtTime );
#endif

	/*
	TUTTLE_TCOUT( "---------------------------------------- optimize graph" );
	graph::visitor::OptimizeGraph<InternalGraphAtTimeImpl> optimizeGraphVisitor( _renderGraphAtTime );
	_renderGraphAtTime.depthFirstVisit( optimizeGraphVisitor, outputAtTime );
	*/
#ifdef TUTTLE_EXPORT_PROCESSGRAPH_DOT
	graph::exportDebugAsDOT( "graphProcessAtTime_d.dot", _renderGraphAtTime );
#endif
	/*
	InternalGraphImpl tmpGraph;
	output = _renderGraph.getVertexDescriptor( _outputId );
	/// @todo tuttle: out_edges sort don't work...
	TUTTLE_TCOUT( "---------------------------------------- sorting graph" );
	BOOST_FOREACH( InternalGraphImpl::vertex_descriptor vd, _renderGraph.getVertices() )
	{
		std::vector<InternalGraphImpl::Edge> edges( boost::out_degree(vd, _renderGraph.getGraph()) );

		BOOST_FOREACH( InternalGraphImpl::edge_descriptor ed, boost::out_edges( vd, _renderGraph.getGraph() ) )
		{
			edges.push_back( _renderGraph.instance(ed) );
		}

		Vertex& v = _renderGraph.instance(vd);
		TUTTLE_TCOUT_X( 30, "-" );
		std::size_t i = 0;
		TUTTLE_TCOUT( "before sort edges of " << v.getName() );
		BOOST_FOREACH( InternalGraphImpl::edge_descriptor ed, boost::out_edges( vd, _renderGraph.getGraph() ) )
		{
			Edge& e = _renderGraph.instance(ed);
			e._localId = i++;
			e._name += " -- ";
			e._name += boost::lexical_cast<std::string>(e._localId); // tmp
			TUTTLE_TCOUT( e.getName() << " - " <<  _renderGraph.targetInstance(ed).getProcessDataAtTime()._globalInfos._memory  );
		}
		std::sort( edges.begin(), edges.end(), SortEdgeByMemorySize<InternalGraphImpl>(_renderGraph) );
		TUTTLE_TCOUT( "after sort edges of " << v.getName() );
		BOOST_FOREACH( InternalGraphImpl::edge_descriptor ed, boost::out_edges( vd, _renderGraph.getGraph() ) )
		{
			Edge& e = _renderGraph.instance(ed);
			TUTTLE_TCOUT( e.getName() << " - " <<  _renderGraph.targetInstance(ed).getProcessDataAtTime()._globalInfos._memory );
		}
		InternalGraphImpl::out_edge_iterator oe_it, oe_itEnd;
		boost::tie( oe_it, oe_itEnd ) = boost::out_edges( vd, _renderGraph.getGraph() );
		for( ; oe_it != oe_itEnd; ++oe_it )
		{
			Edge& e = _renderGraph.instance(*oe_it);
			TUTTLE_TCOUT( e.getName() << " - " <<  _renderGraph.targetInstance(*oe_it).getProcessDataAtTime()._globalInfos._memory );
		}
	}
#ifdef TUTTLE_EXPORT_PROCESSGRAPH_DOT
	graph::exportDebugAsDOT( "graphprocess_e.dot", tmpGraph );
#endif
	*/

}

void ProcessGraph::computeHashAtTime( NodeHashContainer& outNodesHash, const OfxTime time )
{
#ifdef TUTTLE_EXPORT_WITH_TIMER
	boost::timer::cpu_timer timer;
#endif
	TUTTLE_TCOUT( "---------------------------------------- setupAtTime" );
	setupAtTime( time );
	TUTTLE_TCOUT( "---------------------------------------- computeHashAtTime BEGIN" );
	graph::visitor::ComputeHashAtTime<InternalGraphAtTimeImpl> computeHashAtTimeVisitor( _renderGraphAtTime, outNodesHash, time );
	InternalGraphAtTimeImpl::vertex_descriptor outputAtTime = getOutputVertexAtTime( time );
	_renderGraphAtTime.depthFirstVisit( computeHashAtTimeVisitor, outputAtTime );
	TUTTLE_TCOUT( "---------------------------------------- computeHashAtTime END" );
}

void ProcessGraph::processAtTime( memory::MemoryCache& outCache, const OfxTime time )
{
#ifdef TUTTLE_EXPORT_WITH_TIMER
	boost::timer::cpu_timer timer;
#endif
	
	///@todo callback
	TUTTLE_TCOUT( tuttle::common::kColorBlue << "process at time " << time << tuttle::common::kColorStd );
	TUTTLE_TCOUT( "________________________________________ frame: " << time );

	TUTTLE_TCOUT( "________________________________________ output node : " << _renderGraph.getVertex( _outputId ).getName() );

	InternalGraphAtTimeImpl::vertex_descriptor outputAtTime = getOutputVertexAtTime( time );

	TUTTLE_TCOUT( "---------------------------------------- process" );
	// do the process
	graph::visitor::Process<InternalGraphAtTimeImpl> processVisitor( _renderGraphAtTime, core().getMemoryCache() );
	if( _options.getReturnBuffers() )
	{
		// accumulate output nodes buffers into the @p outCache MemoryCache
		processVisitor.setOutputMemoryCache( outCache );
	}

	_renderGraphAtTime.depthFirstVisit( processVisitor, outputAtTime );

	TUTTLE_TCOUT( "---------------------------------------- postprocess" );
	graph::visitor::PostProcess<InternalGraphAtTimeImpl> postProcessVisitor( _renderGraphAtTime );
	_renderGraphAtTime.depthFirstVisit( postProcessVisitor, outputAtTime );
/*
	///@todo clean datas...
	TUTTLE_TCOUT( "---------------------------------------- clear data at time" );
	// give a link to the node on its attached process data
	BOOST_FOREACH( const InternalGraphAtTimeImpl::vertex_descriptor vd, _renderGraphAtTime.getVertices() )
	{
		VertexAtTime& v = _renderGraphAtTime.instance(vd);
		if( ! v.isFake() )
		{
			v.getProcessNode().clearProcessDataAtTime();
		}
	}
*/
	// end of one frame
	// do some clean: memory clean, as temporary solution...
	TUTTLE_TCOUT( "---------------------------------------- clearUnused" );
	core().getMemoryCache().clearUnused();
	TUTTLE_TCOUT_VAR( core().getMemoryCache().size() );
	TUTTLE_TCOUT_VAR( core().getMemoryCache() );
	TUTTLE_TCOUT_VAR( outCache );

	//TUTTLE_COUT( " " );
}

bool ProcessGraph::process( memory::MemoryCache& outCache )
{
#ifdef TUTTLE_EXPORT_WITH_TIMER
	boost::timer::cpu_timer all_process_timer;
#endif

#ifdef TUTTLE_EXPORT_PROCESSGRAPH_DOT
	graph::exportAsDOT( "graphProcess_a.dot", _renderGraph );
#endif
	
	setup();
	
	TUTTLE_TCOUT_INFOS;
	std::list<TimeRange> timeRanges = computeTimeRange();

#ifdef TUTTLE_EXPORT_PROCESSGRAPH_DOT
	graph::exportDebugAsDOT( "graphProcess_b.dot", _renderGraph );
#endif

	/// @todo Bug: need to use a map 'OutputNode': 'timeRanges'
	/// And check if all Output nodes share a common timeRange
	
	TUTTLE_TCOUT( "process render..." );
	//--- RENDER
	// at each frame
	
	BOOST_FOREACH( const TimeRange& timeRange, timeRanges )
	{
		TUTTLE_TCOUT( "timeRange: [" << timeRange._begin << ", " << timeRange._end << ", " << timeRange._step << "]" );
		
		beginSequence( timeRange );
		
		for( int time = timeRange._begin; time <= timeRange._end; time += timeRange._step )
		{
			if( _options.getAbort() )
			{
				TUTTLE_COUT( tuttle::common::kColorRed << "PROCESS ABORTED at time " << time << "." << tuttle::common::kColorStd );
				endSequence();
				core().getMemoryCache().clearUnused();
				return false;
			}
			
			try
			{
#ifdef TUTTLE_EXPORT_WITH_TIMER
				boost::timer::cpu_timer setup_timer;
#endif
				setupAtTime( time );
#ifdef TUTTLE_EXPORT_WITH_TIMER
				TUTTLE_COUT( "setup_timer:" << boost::timer::format(setup_timer.elapsed()) );
#endif

#ifdef TUTTLE_EXPORT_WITH_TIMER
				boost::timer::cpu_timer processAtTime_timer;
#endif
				processAtTime( outCache, time );
#ifdef TUTTLE_EXPORT_WITH_TIMER
				TUTTLE_COUT( "processAtTime_timer:" << boost::timer::format(processAtTime_timer.elapsed()) );
#endif
			}
			catch( tuttle::exception::FileInSequenceNotExist& e ) // @todo tuttle: change that.
			{
				if( _options.getContinueOnMissingFile() && ! _options.getAbort() )
				{
					TUTTLE_COUT( tuttle::common::kColorError << "Undefined input at time " << time << "." << tuttle::common::kColorStd << "\n" );
		#ifndef TUTTLE_PRODUCTION
					TUTTLE_COUT_ERROR( boost::diagnostic_information(e) );
		#endif
				}
				else
				{
					TUTTLE_TCOUT( "---------------------------------------- Error" );
					endSequence();
					core().getMemoryCache().clearUnused();
					throw;
				}
			}
			catch( ... )
			{
				if( _options.getContinueOnError() && ! _options.getAbort() )
				{
					TUTTLE_COUT( tuttle::common::kColorError << "Skip frame " << time << "." << tuttle::common::kColorStd );
		#ifndef TUTTLE_PRODUCTION
					TUTTLE_COUT_ERROR( "Skip frame " << time << "." );
					TUTTLE_COUT( boost::current_exception_diagnostic_information() );
		#endif
				}
				else
				{
					TUTTLE_TCOUT( "---------------------------------------- Error" );
					endSequence();
					core().getMemoryCache().clearUnused();
					throw;
				}
			}
		}
		
		endSequence();
	}
	
#ifdef TUTTLE_EXPORT_WITH_TIMER
	TUTTLE_COUT( "all_process_timer:" << boost::timer::format(all_process_timer.elapsed()) );
#endif
	
	return true;
}

}
}
}
<|MERGE_RESOLUTION|>--- conflicted
+++ resolved
@@ -320,15 +320,9 @@
 			OfxRangeD timeDomain = v.getProcessData()._timeDomain;
 			TUTTLE_TCOUT_VAR2( timeDomain.min, timeDomain.max );
 			
-<<<<<<< HEAD
-			if( timeDomain.min < _options.getBegin() )
-				timeDomain.min = _options.getBegin();
-			if( timeDomain.max > _options.getEnd() )
-=======
 			if( _options.getBegin() != std::numeric_limits<int>::min() && timeDomain.min < _options.getBegin() )
 				timeDomain.min = _options.getBegin();
 			if( _options.getEnd() != std::numeric_limits<int>::max() && timeDomain.max > _options.getEnd() )
->>>>>>> 197db14e
 				timeDomain.max = _options.getEnd();
 			
 			TUTTLE_TCOUT_VAR2( timeDomain.min, timeDomain.max );
