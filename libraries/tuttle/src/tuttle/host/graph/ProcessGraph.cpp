--- conflicted
+++ resolved
@@ -186,15 +186,11 @@
 
 void ProcessGraph::beginSequence( const TimeRange& timeRange )
 {
-<<<<<<< HEAD
-	TUTTLE_TLOG( TUTTLE_INFO, "[Process render] process begin sequence" );
-=======
 	_procOptions._renderTimeRange.min = timeRange._begin;
 	_procOptions._renderTimeRange.max = timeRange._end;
 	_procOptions._step                = timeRange._step;
 
 	TUTTLE_TCOUT( "process begin sequence" );
->>>>>>> 197db14e
 	//	BOOST_FOREACH( NodeMap::value_type& p, _nodes )
 	for( NodeMap::iterator it = _nodes.begin(), itEnd = _nodes.end();
 		it != itEnd;
@@ -342,16 +338,11 @@
 
 void ProcessGraph::setupAtTime( const OfxTime time )
 {
-<<<<<<< HEAD
-	//boost::timer::auto_cpu_timer timer;
-	TUTTLE_TLOG( TUTTLE_INFO, "[Setup at time " << time << "] deploy time" );
-=======
 #ifdef TUTTLE_EXPORT_WITH_TIMER
 	boost::timer::cpu_timer timer;
 #endif
 	
 	TUTTLE_TCOUT( "---------------------------------------- deploy time" );
->>>>>>> 197db14e
 	graph::visitor::DeployTime<InternalGraphImpl> deployTimeVisitor( _renderGraph, time );
 	_renderGraph.depthFirstVisit( deployTimeVisitor, _renderGraph.getVertexDescriptor( _outputId ) );
 #ifdef TUTTLE_EXPORT_PROCESSGRAPH_DOT
@@ -531,14 +522,9 @@
 
 void ProcessGraph::computeHashAtTime( NodeHashContainer& outNodesHash, const OfxTime time )
 {
-<<<<<<< HEAD
-	//boost::timer::auto_cpu_timer timer;
-=======
 #ifdef TUTTLE_EXPORT_WITH_TIMER
 	boost::timer::cpu_timer timer;
 #endif
-	TUTTLE_TCOUT( "---------------------------------------- setupAtTime" );
->>>>>>> 197db14e
 	setupAtTime( time );
 	TUTTLE_TLOG( TUTTLE_INFO, "[Compute hash at time] begin" );
 	graph::visitor::ComputeHashAtTime<InternalGraphAtTimeImpl> computeHashAtTimeVisitor( _renderGraphAtTime, outNodesHash, time );
@@ -590,16 +576,8 @@
 	// do some clean: memory clean, as temporary solution...
 	TUTTLE_TLOG( TUTTLE_INFO, "[Process at time " << time << "] clear unused buffers" );
 	core().getMemoryCache().clearUnused();
-<<<<<<< HEAD
 	TUTTLE_TLOG( TUTTLE_INFO, "[Process at time " << time << "] Memory cache size: " << core().getMemoryCache().size() );
 	//TUTTLE_TLOG( TUTTLE_INFO, "[Process at time " << time << "] Out cache size: " << outCache );
-=======
-	TUTTLE_TCOUT_VAR( core().getMemoryCache().size() );
-	TUTTLE_TCOUT_VAR( core().getMemoryCache() );
-	TUTTLE_TCOUT_VAR( outCache );
-
-	//TUTTLE_COUT( " " );
->>>>>>> 197db14e
 }
 
 bool ProcessGraph::process( memory::MemoryCache& outCache )
@@ -630,30 +608,16 @@
 	
 	BOOST_FOREACH( const TimeRange& timeRange, timeRanges )
 	{
-<<<<<<< HEAD
 		TUTTLE_TLOG( TUTTLE_INFO, "[Process render] timeRange: [" << timeRange._begin << ", " << timeRange._end << ", " << timeRange._step << "]" );
-		procOptions._renderTimeRange.min = timeRange._begin;
-		procOptions._renderTimeRange.max = timeRange._end;
-		procOptions._step                = timeRange._step;
-
-		beginSequenceRender( procOptions );
-=======
-		TUTTLE_TCOUT( "timeRange: [" << timeRange._begin << ", " << timeRange._end << ", " << timeRange._step << "]" );
 		
 		beginSequence( timeRange );
->>>>>>> 197db14e
 		
 		for( int time = timeRange._begin; time <= timeRange._end; time += timeRange._step )
 		{
 			if( _options.getAbort() )
 			{
-<<<<<<< HEAD
 				TUTTLE_LOG_ERROR( "[Process render] PROCESS ABORTED at time " << time << "." );
-				endSequenceRender( procOptions );
-=======
-				TUTTLE_COUT( tuttle::common::kColorRed << "PROCESS ABORTED at time " << time << "." << tuttle::common::kColorStd );
 				endSequence();
->>>>>>> 197db14e
 				core().getMemoryCache().clearUnused();
 				return false;
 			}
@@ -687,13 +651,8 @@
 				}
 				else
 				{
-<<<<<<< HEAD
 					TUTTLE_TLOG( TUTTLE_ERROR, "[Process render] Undefined input at time " << time << "." );
-					endSequenceRender( procOptions );
-=======
-					TUTTLE_TCOUT( "---------------------------------------- Error" );
 					endSequence();
->>>>>>> 197db14e
 					core().getMemoryCache().clearUnused();
 					throw;
 				}
@@ -710,13 +669,8 @@
 				}
 				else
 				{
-<<<<<<< HEAD
 					TUTTLE_TLOG( TUTTLE_ERROR, "[Process render] Skip frame " << time << "." );
-					endSequenceRender( procOptions );
-=======
-					TUTTLE_TCOUT( "---------------------------------------- Error" );
 					endSequence();
->>>>>>> 197db14e
 					core().getMemoryCache().clearUnused();
 					throw;
 				}
