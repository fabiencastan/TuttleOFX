--- conflicted
+++ resolved
@@ -290,11 +290,7 @@
 		// Set all times needed on each input edges
 		BOOST_FOREACH( const OfxTime t, vertex._data._times )
 		{
-<<<<<<< HEAD
-			TUTTLE_TCOUT( "-  time: "<< boost::lexical_cast< std::string >(t) );
-=======
-			TUTTLE_TLOG( TUTTLE_TRACE, "[Deploy Time] time: " << t );
->>>>>>> 2d5e5c7b
+			TUTTLE_TLOG( TUTTLE_TRACE, "[Deploy Time] time: " << boost::lexical_cast< std::string >(t) );
 			INode::ClipTimesSetMap mapInputsTimes = vertex.getProcessNode().getTimesNeeded( t );
 //			BOOST_FOREACH( const INode::InputsTimeMap::value_type& v, mapInputsTimes )
 //			{
@@ -490,16 +486,9 @@
 	
 	BOOST_FOREACH( const IdentityNodeConnection<TGraph>& connection, nodesToRemove )
 	{
-<<<<<<< HEAD
-		//Lexical_cast is used, here, to prevent an error ("error C2593: 'operator <<' is ambiguous") with ostream operator and OFXTime in msvc10-express (at least).
-		TUTTLE_TCOUT( boost::lexical_cast<std::string>(connection._identityVertex) );
-		TUTTLE_TCOUT( "IN: "
+		TUTTLE_TLOG( TUTTLE_TRACE, boost::lexical_cast<std::string>(connection._identityVertex) );
+		TUTTLE_TLOG( TUTTLE_TRACE, "IN: "
 			<< boost::lexical_cast<std::string>(connection._identityVertex) << "::" << boost::lexical_cast<std::string>(connection._input._inputClip)
-=======
-		TUTTLE_TLOG( TUTTLE_TRACE, connection._identityVertex );
-		TUTTLE_TLOG( TUTTLE_TRACE, "IN: "
-			<< connection._identityVertex << "::" << connection._input._inputClip
->>>>>>> 2d5e5c7b
 			<< " <<-- "
 			<< boost::lexical_cast<std::string>(connection._input._srcNode) << "::" kOfxOutputAttributeName );
 		const typename TGraph::VertexKey* searchIn = &( connection._input._srcNode );
