#include "Sequence.hpp"

#include <boost/filesystem/operations.hpp>
#include <boost/lexical_cast.hpp>
#include <boost/regex.hpp>
#include <boost/foreach.hpp>
#include <boost/bind.hpp>
#include <boost/lambda/lambda.hpp>
#include <boost/lambda/bind.hpp>
#include <boost/unordered_map.hpp>
#include <boost/algorithm/string/predicate.hpp>
#include <boost/functional/hash.hpp>
#include <boost/throw_exception.hpp>
#include <boost/assert.hpp>
#include <boost/progress.hpp>
#include <boost/shared_ptr.hpp>

#include <iostream>
#include <map>
#include <algorithm>
#include <limits>
#include <iomanip>
#include <list>
#include <boost/timer.hpp>
#include <set>
#include <list>

namespace tuttle {
namespace common {

using namespace boost::lambda;
namespace bfs = boost::filesystem;

namespace {

/// All regex to recognize a pattern
/// @{

// common used pattern with # or @
static const boost::regex regexPatternStandard(
    "(.*?)"             // anything but without priority
    "\\[?"              // if pattern is myimage[####].jpg, don't capture []
    "(#+|@+)"           // we capture all # or @
    "\\]?"              // possible end of []
    "(.*?)"             // anything
    );
// C style pattern
static const boost::regex regexPatternCStyle(
    "(.*?)"             // anything but without priority
    "\\[?"              // if pattern is myimage[%04d].jpg, don't capture []
    "%([0-9]*)d"        // we capture the padding value (eg. myimage%04d.jpg)
    "\\]?"              // possible end of []
    "(.*?)"             // anything
    );
// image name
static const boost::regex regexPatternFrame(
    "(.*?"              // anything but without priority
    "[_\\.]?)"          // if multiple numbers, the number surround with . _ get priority (eg. seq1shot04myimage.0123.jpg -> 0123)
    "\\[?"              // if pattern is myimage[0001].jpg, don't capture []
    "([\\-\\+]?[0-9]+)" // one frame number, can be positive or negative values ( -0012 or +0012 or 0012)
    "\\]?"              // possible end of []
    "([_\\.]?"          // if multiple numbers, the number surround with . _ get priority (eg. seq1shot04myimage.0123.jpg -> 0123)
    ".*\\.?"            //
    ".*?)"              // anything
    );

/// @}

/// Internal structures to detect sequence inside a directory
/// @{

/**
 * @brief Numbers inside a filename.
 * Each number can be a time inside a sequence.
 */
class FileNumbers
{
public:
	typedef FileNumbers This;
	typedef Sequence::Time Time;
	typedef std::pair<Time, std::string> Pair;
	typedef std::vector<Pair> Vec;

public:
	FileNumbers()
	{
		// we preverse reserve and take memory,
		// that realloc and takes time.
		_numbers.reserve( 10 );
	}

public:
	void push_back( const std::string& s )
	{
		Time t;

		try
		{
			t = boost::lexical_cast<Time>( s );
		}
		catch(... )
		{
			// can't retrieve the number,
			// the number inside the string is probably
			// ouf of range for Time type.
			t = 0;
		}
		_numbers.push_back( Pair( t, s ) );
	}

	void clear()
	{
		_numbers.clear();
	}

	const std::string& getString( const std::size_t& i ) const { return _numbers[i].second; }
	std::size_t        getPadding( const std::size_t& i ) const
	{
		const std::string& s = _numbers[i].second;

		if( s.size() == 1 )
			return 0;
		return s[0] == '0' ? s.size() : 0;
	}
	Time        getTime( const std::size_t& i ) const { return _numbers[i].first; }
	
	std::size_t size() const                          { return _numbers.size(); }

	bool operator<( const This& v )
	{
		// can't have multiple size, if multiple size they must have a
		// different SeqId
		BOOST_ASSERT( _numbers.size() == v._numbers.size() );
		for( Vec::const_iterator i = _numbers.begin(), iEnd = _numbers.end(), vi = v._numbers.begin();
		     i != iEnd;
		     ++i, ++vi )
		{
			if( i->first < vi->first )
				return true;
			else if( i->first > vi->first )
				return false;
		}
		return false; // equals
	}
	bool rangeEquals( const This& v, const size_t begin, const size_t end ) const
	{
		for( size_t i = begin; i < end; ++i )
		{
			const Pair& me = this->_numbers[i];
			const Pair& other = v._numbers[i];

			//me.second.size() != other.second.size() ) // we don't check the padding...
			if( me.first != other.first )
				return false;
		}
		return true;
	}

	friend std::ostream& operator<<( std::ostream& os, const This& p );

private:
	Vec _numbers;
};

std::ostream& operator<<( std::ostream& os, const FileNumbers& p )
{
	os << "[";
	//	std::for_each( p._numbers.begin(), p._numbers.end(), os <<
	//		boost::bind( &SeqNumbers::Vec::value_type::second, boost::lambda::_1 ) << "," );
	BOOST_FOREACH( const FileNumbers::Vec::value_type & v, p._numbers )
	{
		os << v.second << ",";
	}
	os << "]";
	return os;
}

/**
 * @brief Unique identification for a sequence
 */
class FileStrings
{
public:
	typedef FileStrings This;
	typedef std::vector<std::string> Vec;

public:
	Vec&       getId()       { return _id; }
	const Vec& getId() const { return _id; }

	void clear()
	{
		_id.clear();
	}

	bool operator==( const This& v ) const
	{
		if( _id.size() != v._id.size() )
		{
			return false;
		}
		for( Vec::const_iterator i = _id.begin(), iEnd = _id.end(), vi = v._id.begin();
			i != iEnd;
			++i, ++vi )
		{
			if( *i != *vi )
			{
				return false;
			}
		}
		return true;
	}

	const std::string& operator[]( const std::size_t i ) const { return _id[i]; }
	
	std::size_t getHash() const
	{
		std::size_t seed = 0;

		BOOST_FOREACH( const Vec::value_type & i, _id )
		{
			boost::hash_combine( seed, i );
			boost::hash_combine( seed, 1 ); // not like the hash of the concatenation of _id
		}
		return seed;
	}

	friend std::ostream& operator<<( std::ostream& os, const This& p );

private:
	Vec _id;
};

std::ostream& operator<<( std::ostream& os, const FileStrings& p )
{
	os << "[";
	std::for_each( p._id.begin(), p._id.end(), os << boost::lambda::_1 << "," );
	os << "]";
	return os;
}

// How we can replace this with a wrapper?
// Like boost::function, boost::bind,...
struct SeqIdHash : std::unary_function<FileStrings, std::size_t>
{
	std::size_t operator()( const FileStrings& p ) const
	{
		return p.getHash();
	}

};

/**
 * @brief Construct id and nums from a filename.
 * @param[in] str: the string to process (filename)
 * @param[out] id: list of strings
 * @param[out] nums: list of integers
 * @return number of decteted numbers
 */
TUTTLE_FORCEINLINE std::size_t seqConstruct( const std::string& str, FileStrings& id, FileNumbers& nums )
{
	static const std::size_t max = std::numeric_limits<std::size_t>::digits10;
	static const boost::regex re( "[\\-\\+]?\\d*?\\d{1,"+boost::lexical_cast<std::string>(max)+"}" );
	static const int subs[] = { -1, 0, }; // get before match and current match
	boost::sregex_token_iterator m( str.begin(), str.end(), re, subs );
	boost::sregex_token_iterator end;

	while( m != end )
	{
		// begin with string id, can be an empty string if str begins with a number
		id.getId().push_back( *m++ );
		if( m != end ) // if end with a string and not a number
		{
			nums.push_back( *m++ );
		}
	}
	if( id.getId().size() == nums.size() )
	{
		id.getId().push_back( "" ); // we end with an empty string
	}
// 		TUTTLE_TCOUT_VAR(str);
// 		TUTTLE_TCOUT_VAR(id);
// 		TUTTLE_TCOUT_VAR(nums);

	return nums.size();
}

/**
 * @brief extract the padding from a list of frame numbers
 * @param[in] timesStr list of frame numbers in string format
 */
std::size_t extractPadding( const std::list<std::string>& timesStr )
{
	BOOST_ASSERT( timesStr.size() > 0 );
	const std::size_t padding = timesStr.front().size();
	BOOST_FOREACH( const std::string& s, timesStr )
	{
		if( padding != s.size() )
			return 0;
	}
	return padding;
}

std::size_t extractPadding( const std::list<FileNumbers>& times, const std::size_t i )
{
	BOOST_ASSERT( times.size() > 0 );
	const std::size_t padding = times.front().getString(i).size();
	BOOST_FOREACH( const FileNumbers& s, times )
	{
		if( padding != s.getString(i).size() )
			return 0;
	}
	return padding;
}

/**
 * @brief return if the padding is strict (at least one frame begins with a '0' padding character).
 * @param[in] timesStr list of frame numbers in string format
 * @param[in] padding previously detected padding
 */
bool extractIsStrictPadding( const std::list<std::string>& timesStr, const std::size_t padding )
{
	if( padding == 0 )
		return false;
	
	BOOST_FOREACH( const std::string& s, timesStr )
	{
		if( s[0] == '0' )
			return true;
	}
	return false;
}

bool extractIsStrictPadding( const std::list<FileNumbers>& times, const std::size_t i, const std::size_t padding )
{
	if( padding == 0 )
		return false;

	BOOST_FOREACH( const FileNumbers& s, times )
	{
		if( s.getString(i)[0] == '0' )
			return true;
	}
	return false;
}

template<typename T>
T greatestCommonDivisor( T a, T b )
{
	T r;
	while( (r = a % b) != 0 )
	{
		a = b;
		b = r;
	}
	return b;
}

/**
 * @brief Find the biggest common step from a set of all steps.
 */
std::size_t extractStep( const std::set<std::size_t>& steps )
{
	if( steps.size() == 1 )
		return *steps.begin();

	std::set<std::size_t> allSteps;
	for( std::set<std::size_t>::const_iterator itA = steps.begin(), itB = ++steps.begin(), itEnd = steps.end();
	     itB != itEnd;
	     ++itA, ++itB )
	{
		allSteps.insert( greatestCommonDivisor( *itB, *itA ) );
	}
	return extractStep( allSteps );
}

/**
 * @brief Extract step from a sorted list of time values.
 */
std::size_t extractStep( const std::list<Sequence::Time>& times )
{
	if( times.size() <= 1 )
		return 1;

	std::set<std::size_t> allSteps;

	for( std::list<Sequence::Time>::const_iterator itA = times.begin(), itB = ++times.begin(), itEnd = times.end();
		itB != itEnd;
		++itA, ++itB )
	{
		allSteps.insert( *itB - *itA );
	}
	return extractStep( allSteps );
}

/**
 * @brief Extract step from a sorted list of time values.
 */
std::size_t extractStep( const std::list<FileNumbers>& times, const std::size_t i )
{
	if( times.size() <= 1 )
		return 1;

	std::set<std::size_t> allSteps;

	for( std::list<FileNumbers>::const_iterator itA = times.begin(), itB = ++times.begin(), itEnd = times.end();
		itB != itEnd;
		++itA, ++itB )
	{
		allSteps.insert( itB->getTime( i ) - itA->getTime( i ) );
	}
	return extractStep( allSteps );
}

/// @}

}

Sequence::Sequence( const boost::filesystem::path& directory, const MaskOptions options, const EPattern accept ) : FileObject( directory, eSequence, options )
{
	clear();
	initFromDetection( accept );
}

bool Sequence::isIn( const std::string& filename, Time& time, std::string& timeStr )
{
	std::size_t min = _prefix.size() + _suffix.size();

	if( filename.size() <= min )
		return false;

	if( filename.substr( 0, _prefix.size() ) != _prefix ||
		filename.substr( filename.size() - _suffix.size(), _suffix.size() ) != _suffix )
			return false;

	try
	{
		timeStr = filename.substr( _prefix.size(), filename.size() - _suffix.size() - _prefix.size() );
		time = boost::lexical_cast<Time>( timeStr );
	}
	catch(... )
	{
		return false;
	}
	return true;
}

Sequence::EPattern Sequence::checkPattern( const std::string& pattern )
{
	if( regex_match( pattern.c_str(), regexPatternStandard ) )
	{
		return ePatternStandard;
	}
	else if( regex_match( pattern.c_str(), regexPatternCStyle ) )
	{
		return ePatternCStyle;
	}
	else if( regex_match( pattern.c_str(), regexPatternFrame ) )
	{
		return ePatternFrame;
	}
	return ePatternNone;
}

/**
 * @brief This function creates a regex from the pattern,
 *        and init internal values.
 * @param[in] pattern
 * @param[in] accept
 * @param[out] prefix
 * @param[out] suffix
 * @param[out] padding
 * @param[out] strictPadding
 */
bool Sequence::initFromPattern( const std::string& pattern, const EPattern& accept, std::string& prefix, std::string& suffix, std::size_t& padding, bool& strictPadding )
{
	boost::cmatch matches;

	if( ( accept & ePatternStandard ) &&
	    regex_match( pattern.c_str(), matches, regexPatternStandard ) )
	{
		std::string paddingStr( matches[2].first, matches[2].second );
		padding       = paddingStr.size();
		strictPadding = ( paddingStr[0] == '#' );
	}
	else if( ( accept & ePatternCStyle ) &&
	         regex_match( pattern.c_str(), matches, regexPatternCStyle ) )
	{
		std::string paddingStr( matches[2].first, matches[2].second );
		padding       = paddingStr.size() == 0 ? 0 : boost::lexical_cast<std::size_t>( paddingStr ); // if no padding value: %d -> padding = 0
		strictPadding = false;
	}
	else if( ( accept & ePatternFrame ) &&
	         regex_match( pattern.c_str(), matches, regexPatternFrame ) )
	{
		std::string frame( matches[2].first, matches[2].second );
		//		Time t = boost::lexical_cast<Time>( frame );
		padding       = frame.size();
		strictPadding = false;
	}
	else
	{
		// this is a file, not a sequence
		return false;
	}

	prefix = std::string( matches[1].first, matches[1].second );
	prefix = prefix.erase ( 0, _directory.string().size()+1 );
	suffix = std::string( matches[3].first, matches[3].second );
	
// 	TUTTLE_COUT( "initFromPattern "<< _directory <<" prefix=" << prefix << " suffix=" << suffix);
	return true;
}

void Sequence::init( const std::string& prefix, const std::size_t padding, const std::string& suffix, const Time firstTime, const Time lastTime, const Time step, const bool strictPadding )
{
	clear();
	_prefix		= prefix;
	_padding	= padding;
	_suffix		= suffix;
	_firstTime	= firstTime;
	_lastTime	= lastTime;
	_step		= step;
	_strictPadding	= strictPadding;
	_nbFiles	= 0;
}

bool Sequence::init( const std::string& pattern, const Time firstTime, const Time lastTime, const Time step, const EPattern accept )
{
	clear();

	if( !initFromPattern( pattern, accept, _prefix, _suffix, _padding, _strictPadding ) )
		return false; // not regognize as a pattern, maybe a still file

	_firstTime	= firstTime;
	_lastTime	 = lastTime;
	_step		= step;
	_nbFiles	= 0;
	return true;
}

bool Sequence::init( const Time first, const Time last, const Time step, const EPattern accept )
{
	boost::filesystem::path dir = _directory.parent_path();

	if( dir.empty() ) // relative path
		dir = boost::filesystem::current_path();
<<<<<<< HEAD

	return this->init( dir, seqPath.filename().string(), first, last, step, accept );
=======
	_directory = dir;
	return this->init( _directory.filename().string(), first, last, step, accept );
>>>>>>> 56e36b1f
}

bool Sequence::initFromDetection( const std::string& pattern, const EPattern accept )
{
	clear();

	if( !initFromPattern( pattern, accept, _prefix, _suffix, _padding, _strictPadding ) )
		return false; // not regognize as a pattern, maybe a still file

	if( !exists( _directory ) )
		return true; // an empty sequence

	std::list<std::string> allTimesStr;
	std::list<Time> allTimes;

	bfs::directory_iterator itEnd;
	for( bfs::directory_iterator iter( _directory ); iter != itEnd; ++iter )
	{
		// we don't make this check, which can take long time on big sequences (>1000 files)
		// depending on your filesystem, we may need to do a stat() for each file
		//		if( bfs::is_directory( iter->status() ) )
		//			continue; // skip directories

		Time time;
		std::string timeStr;
		// if the file is inside the sequence
		if( isIn( iter->path().filename().string(), time, timeStr ) )
		{
			// create a big list of all times in our sequence
			allTimesStr.push_back( timeStr );
			allTimes.push_back( time );
		}
	}
	if( allTimes.size() < 2 )
	{
		if( allTimes.size() == 1 )
		{
			_firstTime = _lastTime = allTimes.front();
		}
		return true; // an empty sequence
	}

	allTimes.sort();

	_step = extractStep( allTimes );
	_padding = extractPadding( allTimesStr );
	_strictPadding = extractIsStrictPadding( allTimesStr, _padding );

	_firstTime = allTimes.front();
	_lastTime  = allTimes.back();
	_nbFiles   = allTimes.size();

	return true; // a real file sequence
}

/**
 * @brief Create a sequence
 * @param[in] id: the sequence identifier
 * @param[inout] nums: the list of sequence of number inside each filename
 * @warning We modify nums in place, because we don't use it after
 *          so there is no reason to create a copy.
 * @return a sequence object with all informations
 */
std::list<Sequence> buildSequence( const boost::filesystem::path& directory, const FileStrings& id, std::list<FileNumbers>& nums, const MaskOptions& desc )
{
	typedef Sequence::Time Time;
	nums.sort();

	BOOST_ASSERT( nums.size() > 0 );
	// assert all FileNumbers have the same size...
	BOOST_ASSERT( nums.front().size() == nums.back().size() );

	std::size_t len = nums.front().size();
	//	TUTTLE_TCOUT_VAR(len);

	// detect which part is the sequence number
	// for the moment, accept only one sequence
	// but we can easily support multi-sequences
	std::vector<std::size_t> allIds; // list of ids (with 0<id<len) with value changes
	for( std::size_t i = 0; i < len; ++i )
	{
		const Time t = nums.front().getTime( i );
		BOOST_FOREACH( const FileNumbers& sn, nums )
		{
			if( sn.getTime( i ) != t )
			{
				allIds.push_back( i );
				break;
			}
		}
	}
//	unsigned int i = 0;
//	BOOST_FOREACH( const std::list<FileNumbers>::value_type& sn, nums )
//	{
//		TUTTLE_TCOUT( "seq " << i++ << " : " <<  sn);
//	}
	std::size_t idChangeBegin = 0;
	std::size_t idChangeEnd = 0;
	if( allIds.size() == 0 )
	{
		idChangeBegin = idChangeEnd = len-1;
	}
	else
	{
		idChangeBegin = allIds.front();
		idChangeEnd = allIds.back();
	}
	//	TUTTLE_TCOUT_VAR( idNum );

	Sequence seqCommon( directory, desc );
	// fill information in the sequence...

	for( std::size_t i = 0; i < idChangeBegin; ++i )
	{
		seqCommon._prefix += id[ i ];
		seqCommon._prefix += nums.front().getString( i );
	}
	seqCommon._prefix += id[ idChangeBegin ];
	for( std::size_t i = idChangeEnd + 1; i < len; ++i )
	{
		seqCommon._suffix += id[ i ];
		seqCommon._suffix += nums.front().getString( i );
	}
	seqCommon._suffix += id[ len ];

	std::list<Sequence> result;

	if( allIds.size() <= 1 )
	{
		// standard case, one sequence detected
		seqCommon._firstTime = nums.front().getTime( idChangeEnd );
		seqCommon._lastTime  = nums.back().getTime( idChangeEnd );
		seqCommon._nbFiles   = nums.size();

		seqCommon._step = extractStep( nums, idChangeEnd );
		seqCommon._padding = extractPadding( nums, idChangeEnd );
		seqCommon._strictPadding = extractIsStrictPadding( nums, idChangeEnd, seqCommon._padding );
		result.push_back(seqCommon);
		return result;
	}

	// it's a multi-sequence...

	const FileNumbers* previous = &nums.front();
	Sequence s = seqCommon;
	s._prefix += previous->getString( idChangeBegin );
	for( std::size_t i = idChangeBegin+1; i < idChangeEnd; ++i )
	{
		s._prefix += id[i];
		s._prefix += previous->getString( i );
	}
	s._prefix += id[ idChangeEnd ];
	result.push_back( s );

	std::list<Time> times;
	std::list<std::string> timesStr;
	std::size_t iCurrent = 0;
	std::size_t iBegin = 0;
	BOOST_FOREACH( const FileNumbers& sn, nums )
	{
		if( ! sn.rangeEquals( *previous, idChangeBegin, idChangeEnd ) )
		{
			// update the last added sequence
			result.back()._nbFiles = times.size();
			result.back()._firstTime = times.front();
			result.back()._lastTime = times.back();
			result.back()._step = extractStep(times);
			result.back()._padding = extractPadding(timesStr);
			result.back()._strictPadding = extractIsStrictPadding(timesStr, result.back()._padding);
			times.clear();

			// create a new sequence initilized with "sn" values
			iBegin = iCurrent;
			s = seqCommon;
			s._prefix += sn.getString( idChangeBegin );
			for( std::size_t i = idChangeBegin+1; i < idChangeEnd; ++i )
			{
				s._prefix += id[i];
				s._prefix += sn.getString( i );
			}
			s._prefix += id[ idChangeEnd ];
			s._padding   = sn.getPadding( idChangeEnd );
			result.push_back( s );
			previous = &sn;
		}
		times.push_back( sn.getTime(idChangeEnd) );
		timesStr.push_back( sn.getString(idChangeEnd) );
		++iCurrent;
	}
	// update the last added sequence
	result.back()._nbFiles = times.size();
	result.back()._firstTime = times.front();
	result.back()._lastTime = times.back();
	result.back()._step = extractStep(times);
	result.back()._padding = extractPadding(timesStr);
	result.back()._strictPadding = extractIsStrictPadding(timesStr, result.back()._padding);
	
	return result;
}

bool isNotFilter( std::string filename, std::vector<std::string>& filters)
{
	if(filters.size()==0)
		return true;
	
	for(uint i=0; i<filters.size(); i++)
	{
		std::string filter(filters.at(i));
		filter = boost::regex_replace( filter, boost::regex( "\\*" ), "(.*)"  );
		filter = boost::regex_replace( filter, boost::regex( "\\@" ), "(.*)"  );
		filter = boost::regex_replace( filter, boost::regex( "\\?" ), "(.)"  );
		filter = boost::regex_replace( filter, boost::regex( "\\#" ), "(.)"  );

// 		TUTTLE_COUT(filename << " | " << filter <<" | " << regex_match(filename, boost::regex(filter)));
		if (regex_match(filename, boost::regex(filter)))
			return true;
	}
	return false;
}

std::list<boost::shared_ptr<FileObject> > fileObjectsInDir( const bfs::path& directory, int mask, const MaskOptions& desc )
{
	std::vector<std::string> filters;
	return fileObjectsInDir( directory, mask, desc, filters );
}

std::list<boost::shared_ptr<FileObject> > fileObjectsInDir( const bfs::path& directory, int mask, const MaskOptions& desc, std::vector<std::string>& filters )
{
	std::list<boost::shared_ptr<FileObject> > output;
	
	std::list<boost::shared_ptr<FileObject> >	outputDirectories;
	std::list<boost::shared_ptr<FileObject> >	outputFiles;
	std::list<boost::shared_ptr<FileObject> >	outputSequences;
	
	if( !exists( directory ) )
		return output;
	
	// variables for sequence detection
	typedef boost::unordered_map<FileStrings, std::list<FileNumbers>, SeqIdHash> SeqIdMap;
	SeqIdMap	sequences;
	FileStrings	id; // an object uniquely identify a sequence
	FileNumbers	nums; // the list of numbers inside one filename
	
	// for all files in the directory
        bfs::directory_iterator itEnd;
        for( bfs::directory_iterator iter( directory ); iter != itEnd; ++iter )
	{
		// clear previous infos
		id.clear();
		nums.clear(); // (clear but don't realloc the vector inside)
<<<<<<< HEAD

		// if at least one number detected
		if( seqConstruct( iter->path().filename().string(), id, nums ) )
=======
		
// 		TUTTLE_COUT("dir " << iter->filename());
		
		if( !(iter->path().filename().string()[0]==0x2E) || (desc & eDotFile)  ) //0x2e == . for the test if we ask to show hidden files and if it is hidden
>>>>>>> 56e36b1f
		{
// 			TUTTLE_COUT("hidden file " << iter->filename());

			// detect if is a folder
			if( bfs::is_directory( iter->status() ) )
			{
//				TUTTLE_COUT("d\t"<< iter->filename());
				boost::shared_ptr<Folder> d( new Folder( directory, iter->path().filename().string(), desc ) );
				outputDirectories.push_back( d );
			}
			else // it's a file or a file of a sequence
			{
				if( isNotFilter( iter->path().filename().string(), filters) ) // filtering of entries with filters strings
				{
					// if at least one number detected
					if( seqConstruct( iter->path().filename().string(), id, nums ) )
					{
						const SeqIdMap::iterator it( sequences.find( id ) );
						if( it != sequences.end() ) // is already in map
						{
							// append the list of numbers
							sequences.at( id ).push_back( nums );
						}
						else
						{
							// create an entry in the map
							std::list<FileNumbers> li;
							li.push_back( nums );
							sequences.insert( SeqIdMap::value_type( id, li ) );
						}
					}
					
					else
					{
// 						TUTTLE_COUT("f\t"<< iter->filename());
						boost::shared_ptr<File> f( new File( directory, iter->path().filename().string(), desc ) );
						outputFiles.push_back( f );
					}
				}
			}
		}
	}
	
	
	// add sequences in the output list
	BOOST_FOREACH( SeqIdMap::value_type & p, sequences )
	{
		const std::list<Sequence> ss = buildSequence( directory, p.first, p.second, desc );
		BOOST_FOREACH( const std::list<Sequence>::value_type & s, ss )
		{
			// don't detect sequence of directories
                        if( !bfs::is_directory( s.getAbsoluteFirstFilename() ) )
			{
				if(s.getNbFiles()==1) // if it's a sequence of 1 file, it isn't a sequence but only a file
				{
				    boost::shared_ptr<File> file( new File( s.getDirectory(), s.getFirstFilename(), s.getMaskOptions() ) );
				    outputFiles.push_back( file );
				}
				else
				{
				    boost::shared_ptr<Sequence> seq( new Sequence( s ) );
				    outputSequences.push_back( seq );
				}
			}
		}
        }

	if(mask & eDirectory)
	{
		output.merge( outputDirectories );
	}
	// add files in the output list
	if(mask & eFile)
	{
		output.merge( outputFiles );
	}
	// add sequences in the output list
	if(mask & eSequence)
	{
		output.merge( outputSequences );
	}
// 	TUTTLE_COUT("find "<< output.size() <<" elements");
	return output;
}

// not work actually ....
std::ostream& Folder::getProperties( std::ostream& os, const boost::filesystem::path& directory)
{
	os << "d " << boost::filesystem::file_size( directory ) ;
	return os;
}

std::ostream& operator<<( std::ostream& os, const FileObject& fo )
{
	fo.getCout(os);
	return os;
}

std::ostream& Folder::getCout( std::ostream& os ) const
{
<<<<<<< HEAD
	os << s.getDirectory() / s.getStandardPattern()
	   << " [" << s.getFirstTime() << ":" << s.getLastTime();
	if( s.getStep() != 1 )
		os << "x" << s.getStep();
	os << "]"
	   << " " << s.getNbFiles() << " file" << ( ( s.getNbFiles() > 1 ) ? "s" : "" );
	if( s.hasMissingFile() )
		os << ", " << s.getNbMissingFiles() << " missing file" << ( ( s.getNbMissingFiles() > 1 ) ? "s" : "" );
=======
        bfs::path dir;
	os << std::left;
	if( showProperties() )
	{
		os <<std::setw(PROPERTIES_WIDTH) << "d ";
	}
	if( showPath() )
	{
>>>>>>> 56e36b1f

		if(_options & eAbsolutePath)
		{
			dir = bfs::system_complete(_directory);
		}
		else
		{
			dir = _directory;
		}

		std::string path = (dir / _folderName).string();
		if(_options & eColor)
		{
			os << std::setw(NAME_WIDTH_WITH_DIR) << kColorFolder+ path + kColorStd;
		}
		else
		{
			os << std::setw(NAME_WIDTH_WITH_DIR) << path;
		}
	}
	else
	{
		if(_options & eAbsolutePath)
		{
			dir = bfs::system_complete(_directory);
		}

		if(_options & eColor)
		{
			os << std::setw(NAME_WIDTH) << kColorFolder + dir.string() + _folderName + kColorStd ;
		}
		else
		{
			os << std::setw(NAME_WIDTH) << dir.string() + _folderName ;
		}
	}
	return os;
}

std::vector<boost::filesystem::path>	Folder::getFiles() const
{
	std::vector<boost::filesystem::path> allPaths;
	allPaths.push_back(_directory / _folderName);
	return allPaths;
}

std::ostream& File::getCout( std::ostream& os ) const
{
	bfs::path dir;
	os << std::left;

	if( showProperties() )
	{
		os <<std::setw(PROPERTIES_WIDTH) << "f ";// + boost::filesystem::file_size( _directory/_filename );
	}
	if( showPath() )
	{
		if(_options & eAbsolutePath)
		{
			dir = bfs::system_complete(_directory);
		}
		else
		{
			dir = _directory;
		}
		std::string path = ( dir / _filename).string();
		if(_options & eColor)
		{
			os << std::setw(NAME_WIDTH_WITH_DIR) << kColorFile + path  + kColorStd;
		}
		else
		{
			os << std::setw(NAME_WIDTH_WITH_DIR) << path ;
		}
	}
	else
	{
		if(_options & eAbsolutePath)
		{
			dir = bfs::system_complete(_directory);
		}
		if(_options & eColor)
		{
			os << std::setw(NAME_WIDTH) << kColorFile + dir.string() + _filename + kColorStd ;
		}
		else
		{
			os << std::setw(NAME_WIDTH) << dir.string() + _filename ;
		}
	}
	return os;
}

std::vector<boost::filesystem::path>	File::getFiles() const
{
	std::vector<boost::filesystem::path> allPaths;
	allPaths.push_back(_directory / _filename);
	return allPaths;
}

std::ostream& Sequence::getCout( std::ostream& os ) const
{
	bfs::path dir;
	os << std::left;
	if( showProperties() )
	{
		os <<std::setw(PROPERTIES_WIDTH) << "s";
	}
	if( showPath() )
	{
		if(_options & eAbsolutePath)
		{
			dir = bfs::system_complete(_directory);
		}
		else
		{
			dir = _directory;
		}
		std::string path = ( dir / getStandardPattern()).string();
		if(_options & eColor)
		{
			os << std::setw(NAME_WIDTH_WITH_DIR) << kColorSequence + path + kColorStd ;
		}
		else
		{
			os << std::setw(NAME_WIDTH_WITH_DIR) << path ;
		}
	}
	else
	{
		if(_options & eColor)
		{
			os << std::setw(NAME_WIDTH) << kColorSequence + dir.string() + getStandardPattern() + kColorStd ;
		}
		else
		{
			os << std::setw(NAME_WIDTH) << dir.string() + getStandardPattern() ;
		}
	}
	os << " [" << getFirstTime() << ":" << getLastTime();
	if( getStep() != 1 )
		os << "x" << getStep();
	os << "] " << getNbFiles() << " file" << ( ( getNbFiles() > 1 ) ? "s" : "" );
	if( hasMissingFile() )
	{
		if(_options & eColor)
		{
			os << ", "  << kColorError << getNbMissingFiles() << " missing file" << ( ( getNbMissingFiles() > 1 ) ? "s" : "" ) << kColorStd;
		}
		else
		{
			os << ", "  << getNbMissingFiles() << " missing file" << ( ( getNbMissingFiles() > 1 ) ? "s" : "" );
		}
	}
	return os;
}

std::vector<boost::filesystem::path>	Sequence::getFiles() const
{
	std::vector<boost::filesystem::path> allPaths;
	for( Sequence::Time t = getFirstTime(); t <= getLastTime(); t += getStep() )
	{
		allPaths.push_back( getAbsoluteFilenameAt(t) );
	}
	return allPaths;
}

}
}<|MERGE_RESOLUTION|>--- conflicted
+++ resolved
@@ -545,13 +545,9 @@
 
 	if( dir.empty() ) // relative path
 		dir = boost::filesystem::current_path();
-<<<<<<< HEAD
-
-	return this->init( dir, seqPath.filename().string(), first, last, step, accept );
-=======
+
 	_directory = dir;
 	return this->init( _directory.filename().string(), first, last, step, accept );
->>>>>>> 56e36b1f
 }
 
 bool Sequence::initFromDetection( const std::string& pattern, const EPattern accept )
@@ -802,16 +798,10 @@
 		// clear previous infos
 		id.clear();
 		nums.clear(); // (clear but don't realloc the vector inside)
-<<<<<<< HEAD
-
-		// if at least one number detected
-		if( seqConstruct( iter->path().filename().string(), id, nums ) )
-=======
 		
 // 		TUTTLE_COUT("dir " << iter->filename());
 		
-		if( !(iter->path().filename().string()[0]==0x2E) || (desc & eDotFile)  ) //0x2e == . for the test if we ask to show hidden files and if it is hidden
->>>>>>> 56e36b1f
+		if( !(iter->path().filename().string()[0]=='.') || (desc & eDotFile)  ) // if we ask to show hidden files and if it is hidden
 		{
 // 			TUTTLE_COUT("hidden file " << iter->filename());
 
@@ -912,17 +902,7 @@
 
 std::ostream& Folder::getCout( std::ostream& os ) const
 {
-<<<<<<< HEAD
-	os << s.getDirectory() / s.getStandardPattern()
-	   << " [" << s.getFirstTime() << ":" << s.getLastTime();
-	if( s.getStep() != 1 )
-		os << "x" << s.getStep();
-	os << "]"
-	   << " " << s.getNbFiles() << " file" << ( ( s.getNbFiles() > 1 ) ? "s" : "" );
-	if( s.hasMissingFile() )
-		os << ", " << s.getNbMissingFiles() << " missing file" << ( ( s.getNbMissingFiles() > 1 ) ? "s" : "" );
-=======
-        bfs::path dir;
+	bfs::path dir;
 	os << std::left;
 	if( showProperties() )
 	{
@@ -930,8 +910,6 @@
 	}
 	if( showPath() )
 	{
->>>>>>> 56e36b1f
-
 		if(_options & eAbsolutePath)
 		{
 			dir = bfs::system_complete(_directory);
