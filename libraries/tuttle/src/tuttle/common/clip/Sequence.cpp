--- conflicted
+++ resolved
@@ -770,14 +770,8 @@
 
 	std::list<Time>        times;
 	std::list<std::string> timesStr;
-<<<<<<< HEAD
 	std::size_t            iCurrent = 0;
 	//std::size_t            iBegin = 0; // unused ...
-
-=======
-	std::size_t iCurrent = 0;
-	//std::size_t iBegin = 0;
->>>>>>> 46d3bf51
 	BOOST_FOREACH( const FileNumbers& sn, nums )
 	{
 		if( ! sn.rangeEquals( *previous, idChangeBegin, idChangeEnd ) )
