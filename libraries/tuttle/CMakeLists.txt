--- conflicted
+++ resolved
@@ -180,16 +180,9 @@
     # Install python libs and wrapper in INSTALL_PREFIX/lib/python
     install(TARGETS ${SWIG_MODULE_tuttle_REAL_NAME} 
         DESTINATION lib/python${PYTHONLIBS_VERSION_STRING}/site-packages/pyTuttle OPTIONAL)
-    install(FILES ${CMAKE_BINARY_DIR}/libraries/tuttle/tuttle.py 
-<<<<<<< HEAD
-        DESTINATION lib/python${PYTHONLIBS_VERSION_STRING}/site-packages/pyTuttle)
+    install(FILES ${CMAKE_BINARY_DIR}/libraries/tuttle/tuttle.py
+        DESTINATION lib/python${PYTHONLIBS_VERSION_STRING}/site-packages/pyTuttle OPTIONAL)
     install(CODE "file(WRITE ${CMAKE_INSTALL_PREFIX}/lib/python${PYTHONLIBS_VERSION_STRING}/site-packages/pyTuttle/__init__.py)")
-=======
-        DESTINATION lib/python${PYTHONLIBS_VERSION_STRING}/site-packages/pyTuttle OPTIONAL)
-    file(WRITE "__init__.py" "")
-    install(FILES "__init__.py" 
-        DESTINATION lib/python${PYTHONLIBS_VERSION_STRING}/site-packages/pyTuttle OPTIONAL)
->>>>>>> 541d4ec5
 
     # pySequenceParser
     set(SEQUENCEPARSER_PYTHON_BINDING_FILE ../sequenceParser/src/sequenceParser.i)
@@ -214,15 +207,8 @@
     install(TARGETS ${SWIG_MODULE_sequenceParser_REAL_NAME} 
         DESTINATION lib/python${PYTHONLIBS_VERSION_STRING}/site-packages/pySequenceParser OPTIONAL)
     install(FILES ${CMAKE_BINARY_DIR}/libraries/tuttle/sequenceParser.py 
-<<<<<<< HEAD
-        DESTINATION lib/python${PYTHONLIBS_VERSION_STRING}/site-packages/pySequenceParser)
+        DESTINATION lib/python${PYTHONLIBS_VERSION_STRING}/site-packages/pySequenceParser OPTIONAL)
     install(CODE "file(WRITE ${CMAKE_INSTALL_PREFIX}/lib/python${PYTHONLIBS_VERSION_STRING}/site-packages/pySequenceParser/__init__.py)")
-=======
-        DESTINATION lib/python${PYTHONLIBS_VERSION_STRING}/site-packages/pySequenceParser OPTIONAL)
-    file(WRITE "__init__.py" "")
-    install(FILES "__init__.py" 
-        DESTINATION lib/python${PYTHONLIBS_VERSION_STRING}/site-packages/pySequenceParser OPTIONAL)
->>>>>>> 541d4ec5
 
   else(SWIG_FOUND)
     message("SWIG not found, will not build python bindings")
