 ###############################################################################
## Main BJam makefile for Tuttle library
## author Nicolas Rondaud
###############################################################################
import os ;

###############################################################################
# Global project requirements
###############################################################################
project
    : requirements
        <include>src
        <include>src/tuttle/host
        <include>../openfxHack/include
        <include>../../3rdParty/expat/lib
        <define>CINTERFACE
        <threading>multi 
        <link>static
    : usage-requirements
        <include>src
        <include>src/tuttle/host
        <include>../openfxHack/include
        <include>../../3rdParty/expat/lib
        <define>CINTERFACE
    : build-dir $(DIST)/bin/tuttle
    ;

use-project /expat  : ../../3rdParty/expat ;
use-project /ofxPluginSupport   : ../openfxHack/Support ;

###############################################################################
# tuttle library
###############################################################################
alias headers : [ glob-tree *.hpp ] [ glob-tree *.h ] ;

if [ os.name ] = NT {
    lib shell32 ;
    lib nt_libs : shell32 ;
    alias dl ;
} else {
    alias nt_libs ;
    lib dl : : <link>shared : <link>shared ;
}

lib tuttlehost :
    [ glob src/tuttle/host/*.cpp ]
    [ glob src/tuttle/host/*/*.cpp ]
    dl
    nt_libs
    /boost/system
    /boost/filesystem
    /expat/<link>static
<<<<<<< HEAD
    nt_libs
    dl
=======
>>>>>>> e165956f
    ;

lib tuttleplugin :
    [ glob src/tuttle/plugin/*.cpp ]
    /ofxPluginSupport/<link>static
    ;

###############################################################################
# Automatic install
###############################################################################
install dist_src
    : tuttlehost tuttleplugin
    : <variant>debug:<location>$(DIST)/tuttle/debug/lib
      <variant>release:<location>$(DIST)/tuttle/release/lib
    ;

install dist_include
	: headers
	: <location>$(DIST)/include/tuttle
	;<|MERGE_RESOLUTION|>--- conflicted
+++ resolved
@@ -45,16 +45,11 @@
 lib tuttlehost :
     [ glob src/tuttle/host/*.cpp ]
     [ glob src/tuttle/host/*/*.cpp ]
-    dl
-    nt_libs
     /boost/system
     /boost/filesystem
     /expat/<link>static
-<<<<<<< HEAD
     nt_libs
     dl
-=======
->>>>>>> e165956f
     ;
 
 lib tuttleplugin :
