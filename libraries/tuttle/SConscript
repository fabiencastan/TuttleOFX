--- conflicted
+++ resolved
@@ -18,20 +18,11 @@
 		'tuttlePlugin',
 		sources   = project.scanFiles( ['src/tuttle/plugin'] ),
 		includes  = ['src','src/tuttle/host/core'],
-<<<<<<< HEAD
-		libraries = [ libs.tuttleCommon,
-					 libs.openfxPluginSupportHack,
-					 libs.terry,
-					 libs.boost,
-					 libs.boost_gil,
-					],
-=======
 		libraries = [
 				libs.tuttleCommon,
 				libs.openfxPluginSupportHack,
-				libs.boost_gil,
+				libs.terry,
 			],
->>>>>>> 78a31965
 		shared = True
 	)
 
