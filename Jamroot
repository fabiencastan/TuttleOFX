--- conflicted
+++ resolved
@@ -65,17 +65,7 @@
 #
 # SAM COMMAND LINE TOOL & TESTS
 #
-<<<<<<< HEAD
-use-project	/sam-ls		: applications/sam-ls ;
-use-project	/sam-cp		: applications/sam-cp ;
-use-project	/sam-check	: applications/sam-check ;
-use-project	/sam-mv		: applications/sam-mv ;
-use-project	/sam-plugins	: applications/sam-plugins ;
-use-project	/sam-rm		: applications/sam-rm ;
-use-project	/sam-info	: applications/sam-info ;
-=======
 use-project	/sam		: applications/sam ;
->>>>>>> 8d6b9127
 #use-project	/pyTuttle	: applications/pyTuttle ;
 #use-project	/samtests	: applications/sam-ls/tests ;
 
@@ -84,13 +74,8 @@
 				  /sam-mv
 				  /sam-rm
 				  /sam-plugins
-<<<<<<< HEAD
 				  /sam-info
 				;
-
-=======
-				;
->>>>>>> 8d6b9127
 
 #
 # TUTTLEOFX PLUGINS
@@ -111,17 +96,10 @@
 				/sam-mv
 				/sam-plugins
 				/sam-rm
-<<<<<<< HEAD
 				/sam-info
 				/sam-tools
 #				/samtests
 				/plugins
 			/pyTuttle
-=======
-				/sam-tools
-#				/samtests
-				/plugins
-#				/pyTuttle
->>>>>>> 8d6b9127
 				/tests
 				;