###############################################################################
## TuttleOFX Project
##
## Main BJam makefile for TuttleOFX
## author Nicolas Rondaud
## 
## Build:
## 
## call bjam with:
## 		/tuttle parameter to build tuttle library
## 		/sam parameter to build sam command line tool
## 
###############################################################################

###############################################################################
# Environment variables
###############################################################################
path-constant BOOST_LIBS  	 : 3rdParty/boost ;
path-constant DIST 		 	 : ./dist ;

###############################################################################
# Global project requirements
###############################################################################
project
    : requirements
   		# multithreading on
  		<threading>multi
		<variant>release:<warnings-as-errors>on
  		#
  		# GCC specific flags
  		#
  		# removes deprecated header used by boost
<<<<<<< HEAD
                <toolset>gcc:<cxxflags>-Wno-deprecated
=======
        <toolset>gcc:<cflags>-Wno-deprecated
>>>>>>> ec4a7d6a
    ;

###############################################################################
# 3rd party libraries
###############################################################################
use-project /boost : $(BOOST_LIBS) ;

###############################################################################
# Main targets
###############################################################################

#
# TUTTLE LIBRARY & TESTS
#
use-project /tuttle 		: libraries/tuttle ;
use-project /tuttletests 	: libraries/tuttle/tests ;

#
# SAM COMMAND LINE TOOL & TESTS
#
use-project /sam 			: applications/sam ;
use-project /samtests 		: applications/sam/tests ;

#
# TUTTLEOFX PLUGINS
#
use-project /plugins 		: plugins ;



alias /tests :	
			/tuttletests 
			/samtests
			;

# all targets have to be marked as explicit
explicit 	/tuttle
			/tuttletests
			/sam
			/samtests
			/plugins
			/tests	;<|MERGE_RESOLUTION|>--- conflicted
+++ resolved
@@ -30,11 +30,7 @@
   		# GCC specific flags
   		#
   		# removes deprecated header used by boost
-<<<<<<< HEAD
-                <toolset>gcc:<cxxflags>-Wno-deprecated
-=======
-        <toolset>gcc:<cflags>-Wno-deprecated
->>>>>>> ec4a7d6a
+        <toolset>gcc:<cxxflags>-Wno-deprecated
     ;
 
 ###############################################################################
