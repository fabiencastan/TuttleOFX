###############################################################################
## TuttleOFX Project
##
## Main BJam makefile for TuttleOFX
## 
## Build:
## 
## call bjam with:
## 		/tuttle parameter to build tuttle library
## 		/sam parameter to build sam command line tool
## 
###############################################################################

###############################################################################
# Environment variables
###############################################################################
path-constant	3RD_PARTY	: 3rdParty ;
path-constant	BOOST_LIBS	: 3rdParty/boost ;
path-constant	DIST		: ./dist ;

###############################################################################
# Global project requirements
###############################################################################
project
    :
	requirements
   		# multithreading on
  		<threading>multi
  		<os>NT:<define>_WINDOWS
		<variant>release:<warnings-as-errors>on
		<cxxflags>-fPIC
		# icu library off
		#<define>BOOST_HAS_ICU=0
  		#
  		# GCC specific flags
  		#
  		# removes deprecated header used by boost
  		<toolset>gcc:<cxxflags>-Wno-deprecated
    ;

# TODO detect one time the opengl for the project,
#      and use it after if necessary

#if [ os.name ] = NT	
#	{	lib opengl32 ; 	alias opengl : opengl32 ; }
#else if [ os.name ] = LINUX 
#	{	alias opengl : ; }
#else if [ os.name ] = MACOSX 
#	{	alias opengl : : : : <linkflags>"-framework OpenGL" ; }

###############################################################################
# 3rd party libraries
###############################################################################
use-project	/boost		: $(BOOST_LIBS) ;

###############################################################################
# Main targets
###############################################################################
#
# TUTTLE LIBRARY & TESTS
#
use-project	/tuttle		: libraries/tuttle ;
use-project	/tuttletests	: libraries/tuttle/tests ;

#
# SAM COMMAND LINE TOOL & TESTS
#
<<<<<<< HEAD
use-project /sam-ls		: applications/sam-ls ;
use-project /sam-cp		: applications/sam-cp ;
use-project /sam-check		: applications/sam-check ;
use-project /sam-plugins	: applications/sam-plugins ;
#use-project /pyTuttle           : applications/pyTuttle ;
#use-project /samtests 		: applications/sam-ls/tests ;
=======
use-project	/sam-ls		: applications/sam-ls ;
use-project	/sam-cp		: applications/sam-cp ;
use-project	/sam-check	: applications/sam-check ;
use-project	/sam-mv		: applications/sam-mv ;
use-project	/sam-plugins	: applications/sam-plugins ;
use-project	/sam-rm		: applications/sam-rm ;
#use-project	/pyTuttle	: applications/pyTuttle ;
#use-project	/samtests	: applications/sam-ls/tests ;

alias /sam-tools		: /sam-ls
				  /sam-cp
				  /sam-mv
				  /sam-rm
				  /sam-plugins
				;

>>>>>>> 56e36b1f

#
# TUTTLEOFX PLUGINS
#
use-project	/plugins	: plugins ;

alias		/tests		: /plugins
				  /tuttletests
				  /samtests
				;

# all targets have to be marked as explicit
<<<<<<< HEAD
explicit		/tuttle
			/tuttletests
			/sam-ls
			/sam-cp
			/sam-check
			/sam-plugins
#			/samtests
			/plugins
#			/pyTuttle
			/tests	;
=======
explicit			/tuttle
				/tuttletests
				/sam-ls
				/sam-cp
				/sam-check
				/sam-mv
				/sam-plugins
				/sam-rm
				/sam-tools
#				/samtests
				/plugins
#				/pyTuttle
				/tests
				;
>>>>>>> 56e36b1f
<|MERGE_RESOLUTION|>--- conflicted
+++ resolved
@@ -65,20 +65,7 @@
 #
 # SAM COMMAND LINE TOOL & TESTS
 #
-<<<<<<< HEAD
-use-project /sam-ls		: applications/sam-ls ;
-use-project /sam-cp		: applications/sam-cp ;
-use-project /sam-check		: applications/sam-check ;
-use-project /sam-plugins	: applications/sam-plugins ;
-#use-project /pyTuttle           : applications/pyTuttle ;
-#use-project /samtests 		: applications/sam-ls/tests ;
-=======
-use-project	/sam-ls		: applications/sam-ls ;
-use-project	/sam-cp		: applications/sam-cp ;
-use-project	/sam-check	: applications/sam-check ;
-use-project	/sam-mv		: applications/sam-mv ;
-use-project	/sam-plugins	: applications/sam-plugins ;
-use-project	/sam-rm		: applications/sam-rm ;
+use-project	/sam		: applications/sam ;
 #use-project	/pyTuttle	: applications/pyTuttle ;
 #use-project	/samtests	: applications/sam-ls/tests ;
 
@@ -88,8 +75,6 @@
 				  /sam-rm
 				  /sam-plugins
 				;
-
->>>>>>> 56e36b1f
 
 #
 # TUTTLEOFX PLUGINS
@@ -102,18 +87,6 @@
 				;
 
 # all targets have to be marked as explicit
-<<<<<<< HEAD
-explicit		/tuttle
-			/tuttletests
-			/sam-ls
-			/sam-cp
-			/sam-check
-			/sam-plugins
-#			/samtests
-			/plugins
-#			/pyTuttle
-			/tests	;
-=======
 explicit			/tuttle
 				/tuttletests
 				/sam-ls
@@ -127,5 +100,4 @@
 				/plugins
 #				/pyTuttle
 				/tests
-				;
->>>>>>> 56e36b1f
+				;