# temporary files
*~
.*.swp # vim
*.flc # xemacs
.DS_Store # MacOS
Thumbs.db # Windows

# python
*.pyc

# ignore scons config file (which is user specific)
/*.sconf

# removing dist folder : folder receiving the compilation products
/dist
/.dist
/build*

# datas or personal files
/data
/scripts
/*.sh

# tests
/.tests

# in case uncrustify.sh script fails, do not commit the temporary file
/files_to_uncrustify_delete_me.txt

# in case scons configure fails, do not commit the temporary file
/config.log

# do not keep tuttlePluginCache.xml in case you one executes sam
/*.xml
/*.dot
/*.log

/nbproject

# visual projects
*.sln
*.suo
*.vcxproj
*.vcxproj.*
# visual projects create log files into directories
Debug
Release
Production


/plugins/image/io/test/process.txt
/plugins/image/io/test/generate.txt
/plugins/image/io/test/result.html
/plugins/image/io/test/style.css
/plugins/image/io/test/*.png
/plugins/image/io/test/*.exr
/plugins/image/io/test/*.dpx
/plugins/image/io/test/*.tga
/plugins/image/io/test/*.sgi
/plugins/image/io/test/*.jpg
/plugins/image/io/test/*.j2k
/plugins/image/io/test/*.ppm
/plugins/image/io/test/*.tif
/plugins/image/io/test/*.rgbe
/plugins/image/io/test/*.hdr

# data
/TuttleOFX-data
<<<<<<< HEAD
/TuttleOFX-Data-MXF
=======

>>>>>>> 92f0e073
<|MERGE_RESOLUTION|>--- conflicted
+++ resolved
@@ -66,8 +66,4 @@
 
 # data
 /TuttleOFX-data
-<<<<<<< HEAD
-/TuttleOFX-Data-MXF
-=======
-
->>>>>>> 92f0e073
+/TuttleOFX-Data-MXF