/**
 * @file MergeProcess.tcc
 * @brief
 * @author
 * @date    27/11/09 13:42
 *
 */

#include "MergeFunctors.hpp"
#include <tuttle/common/math/rectOp.hpp>
#include <tuttle/plugin/ImageGilProcessor.hpp>
#include <tuttle/plugin/Progress.hpp>
#include <tuttle/plugin/PluginException.hpp>

#include <cstdlib>
#include <cassert>
#include <cmath>
#include <vector>
#include <iostream>
#include <ofxsImageEffect.h>
#include <ofxsMultiThread.h>
#include <boost/gil/gil_all.hpp>

namespace tuttle {
namespace plugin {
namespace merge {

using namespace boost::gil;

template<class View, class Functor>
MergeProcess<View, Functor>::MergeProcess( MergePlugin& instance )
	: tuttle::plugin::ImageGilProcessor<View>( instance ),
	tuttle::plugin::Progress( instance ),
	_plugin( instance )
{}

template<class View, class Functor>
void MergeProcess<View, Functor>::setupAndProcess( const OFX::RenderArguments& args )
{
	try
	{
		// Create views
		boost::scoped_ptr<OFX::Image> srcA( _plugin.getSrcClipA()->fetchImage( args.time ) );
		if( !srcA.get() )
			throw( ImageNotReadyException() );
		OfxRectI sBoundsA                      = srcA->getBounds();
		OFX::BitDepthEnum srcBitDepthA         = srcA->getPixelDepth();
		OFX::PixelComponentEnum srcComponentsA = srcA->getPixelComponents();

		boost::scoped_ptr<OFX::Image> srcB( _plugin.getSrcClipB()->fetchImage( args.time ) );
		if( !srcB.get() )
			throw( ImageNotReadyException() );
		OfxRectI sBoundsB                      = srcB->getBounds();
		OFX::BitDepthEnum srcBitDepthB         = srcB->getPixelDepth();
		OFX::PixelComponentEnum srcComponentsB = srcB->getPixelComponents();

		boost::scoped_ptr<OFX::Image> dst( _plugin.getDstClip()->fetchImage( args.time ) );
		if( !dst.get() )
			throw( ImageNotReadyException() );
		OfxRectI dBounds                      = dst->getBounds();
		OFX::BitDepthEnum dstBitDepth         = dst->getPixelDepth();
		OFX::PixelComponentEnum dstComponents = dst->getPixelComponents();

		// Make sure bit depths are the same
		if( srcBitDepthA != dstBitDepth || srcBitDepthB != srcBitDepthA ||
		    srcComponentsA != dstComponents || srcComponentsB != srcComponentsA )
		{
			throw( BitDepthMismatchException() );
		}

		// Build sources view
		this->_srcViewA = interleaved_view( std::abs( sBoundsA.x2 - sBoundsA.x1 ), std::abs( sBoundsA.y2 - sBoundsA.y1 ),
		                                    static_cast < value_t* >( srcA->getPixelData() ),
		                                    srcA->getRowBytes() );

		this->_srcViewB = interleaved_view( std::abs( sBoundsB.x2 - sBoundsB.x1 ), std::abs( sBoundsB.y2 - sBoundsB.y1 ),
		                                    static_cast < value_t* >( srcB->getPixelData() ),
		                                    srcB->getRowBytes() );

		// Build destination view
		this->_dstView = interleaved_view( std::abs( dBounds.x2 - dBounds.x1 ), std::abs( dBounds.y2 - dBounds.y1 ),
		                                   static_cast < value_t* >( dst->getPixelData() ),
		                                   dst->getRowBytes() );

		// Set the render window
		this->setRenderWindow( args.renderWindow );
		// Call the base class process member
		this->process();
	}
	catch( PluginException e )
	{
		COUT_EXCEPTION( e );
	}
}

/**
 * @brief Function called by rendering thread each time
 *        a process must be done.
 *
 * @param[in] procWindow  Processing window
 */
template<class View, class Functor>
void MergeProcess<View, Functor>::multiThreadProcessImages( OfxRectI procWindow )
{
	try
	{
		OfxRectI rA         = { procWindow.x1, procWindow.y1, this->_srcViewA.width(), this->_srcViewA.height() };
		OfxRectI rB         = { procWindow.x1, procWindow.y1, this->_srcViewB.width(), this->_srcViewB.height() };
		OfxRectI rC         = { procWindow.x1, procWindow.y1, this->_dstView.width(), this->_dstView.height() };
		OfxRectI rInterAB   = intersection( rA, rB );
		OfxRectI rIntersect = intersection( rC, rInterAB );
		View srcA           = subimage_view( this->_srcViewA,
		                                     procWindow.x1 - tuttle::plugin::ImageGilProcessor<View>::_renderWindow.x1,
		                                     procWindow.y1 - tuttle::plugin::ImageGilProcessor<View>::_renderWindow.y1,
		                                     procWindow.x2 - procWindow.x1,
		                                     procWindow.y2 - procWindow.y1 );
		View srcB = subimage_view( this->_srcViewB,
		                           procWindow.x1 - tuttle::plugin::ImageGilProcessor<View>::_renderWindow.x1,
		                           procWindow.y1 - tuttle::plugin::ImageGilProcessor<View>::_renderWindow.y1,
		                           procWindow.x2 - procWindow.x1,
		                           procWindow.y2 - procWindow.y1 );
		View dst = subimage_view( this->_dstView,
<<<<<<< HEAD
		                          procWindow.x1 - tuttle::plugin::ImageGilProcessor<View>::_renderWindow.x1,
		                          procWindow.y1 - tuttle::plugin::ImageGilProcessor<View>::_renderWindow.y1,
		                          procWindow.x2 - procWindow.x1,
		                          procWindow.y2 - procWindow.y1 );
		//		Functor fun = Functor();
		//		merge_pixels( srcA, srcB, dst, Functor() );
=======
								  procWindow.x1 - tuttle::plugin::ImageGilProcessor<View>::_renderWindow.x1,
								  procWindow.y1 - tuttle::plugin::ImageGilProcessor<View>::_renderWindow.y1,
								  procWindow.x2 - procWindow.x1,
								  procWindow.y2 - procWindow.y1 );
		merge_pixels( srcA, srcB, dst, Functor() );
>>>>>>> a3e8dd7c
	}
	catch( PluginException err )
	{
		COUT_EXCEPTION( err );
	}
}

}
}
}<|MERGE_RESOLUTION|>--- conflicted
+++ resolved
@@ -120,20 +120,11 @@
 		                           procWindow.x2 - procWindow.x1,
 		                           procWindow.y2 - procWindow.y1 );
 		View dst = subimage_view( this->_dstView,
-<<<<<<< HEAD
 		                          procWindow.x1 - tuttle::plugin::ImageGilProcessor<View>::_renderWindow.x1,
 		                          procWindow.y1 - tuttle::plugin::ImageGilProcessor<View>::_renderWindow.y1,
 		                          procWindow.x2 - procWindow.x1,
 		                          procWindow.y2 - procWindow.y1 );
-		//		Functor fun = Functor();
-		//		merge_pixels( srcA, srcB, dst, Functor() );
-=======
-								  procWindow.x1 - tuttle::plugin::ImageGilProcessor<View>::_renderWindow.x1,
-								  procWindow.y1 - tuttle::plugin::ImageGilProcessor<View>::_renderWindow.y1,
-								  procWindow.x2 - procWindow.x1,
-								  procWindow.y2 - procWindow.y1 );
 		merge_pixels( srcA, srcB, dst, Functor() );
->>>>>>> a3e8dd7c
 	}
 	catch( PluginException err )
 	{
