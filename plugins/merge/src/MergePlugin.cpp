/**
 * @file MergePlugin.cpp
 * @brief Merging ofx plugin
 * @author Eloi Du Bois
 * @date    27/11/09 13:42
 *
 */

#include "MergePlugin.hpp"
#include "MergeProcess.hpp"
#include "MergeDefinitions.hpp"

#include <tuttle/common/utils/global.hpp>
#include <ofxsImageEffect.h>
#include <ofxsMultiThread.h>
#include <boost/gil/gil_all.hpp>

namespace tuttle {
namespace plugin {
namespace merge {

using namespace boost::gil;

MergePlugin::MergePlugin( OfxImageEffectHandle handle )
	: ImageEffect( handle )
{
	_mergeFunction = fetchChoiceParam( kMergeFunction );
	_srcClipA      = fetchClip( kMergeSourceA );
	_srcClipB      = fetchClip( kMergeSourceB );
	_dstClip       = fetchClip( kOfxImageEffectOutputClipName );
	assert( _mergeFunction && _srcClipA && _srcClipB && _dstClip );
}

/**
 * @brief The overridden render function
 * @param[in]   args     Rendering parameters
 */
void MergePlugin::render( const OFX::RenderArguments& args )
{
	bool isGray = _dstClip->getPixelComponents() == OFX::ePixelComponentAlpha;

	if( isGray )
	{
		switch( (EMergeFunction)_mergeFunction->getValue() )
		{
			// Functions that doesn't need alpha
			case eMergeFunctionAverage:
			{
				renderGray<FunctorAverage>( args );
				break;
			}
<<<<<<< HEAD
			/*
			 * case eMergeFunctionCopy:
			 * {
			 *  renderGray<FunctorCopy>( args );
			 *  break;
			 * }
			 * case eMergeFunctionDifference:
			 * {
			 *  renderGray<FunctorDifference>( args );
			 *  break;
			 * }
			 * case eMergeFunctionDivide:
			 * {
			 *  renderGray<FunctorDivide>( args );
			 *  break;
			 * }
			 * case eMergeFunctionExclusion:
			 * {
			 *  renderGray<FunctorExclusion>( args );
			 *  break;
			 * }
			 * case eMergeFunctionFrom:
			 * {
			 *  renderGray<FunctorFrom>( args );
			 *  break;
			 * }
			 * case eMergeFunctionGeometric:
			 * {
			 *  renderGray<FunctorGeometric>( args );
			 *  break;
			 * }
			 * case eMergeFunctionHardLight:
			 * {
			 *  renderGray<FunctorHardLight>( args );
			 *  break;
			 * }
			 * case eMergeFunctionHypot:
			 * {
			 *  renderGray<FunctorHypot>( args );
			 *  break;
			 * }
			 * case eMergeFunctionLighten:
			 * {
			 *  renderGray<FunctorLighten>( args );
			 *  break;
			 * }
			 * case eMergeFunctionDarken:
			 * {
			 *  renderGray<FunctorDarken>( args );
			 *  break;
			 * }
			 * case eMergeFunctionMinus:
			 * {
			 *  renderGray<FunctorMinus>( args );
			 *  break;
			 * }
			 * case eMergeFunctionMultiply:
			 * {
			 *  renderGray<FunctorMultiply>( args );
			 *  break;
			 * }
			 * case eMergeFunctionOverlay:
			 * {
			 *  renderGray<FunctorOverlay>( args );
			 *  break;
			 * }
			 * case eMergeFunctionPlus:
			 * {
			 *  renderGray<FunctorPlus>( args );
			 *  break;
			 * }
			 * case eMergeFunctionScreen:
			 * {
			 *  renderGray<FunctorScreen>( args );
			 *  break;
			 * }
			 */
=======
			case eMergeFunctionCopy:
			{
				renderGray<FunctorCopy>( args );
				break;
			}
			case eMergeFunctionDifference:
			{
				renderGray<FunctorDifference>( args );
				break;
			}
			case eMergeFunctionDivide:
			{
				renderGray<FunctorDivide>( args );
				break;
			}
			case eMergeFunctionExclusion:
			{
				renderGray<FunctorExclusion>( args );
				break;
			}
			case eMergeFunctionFrom:
			{
				renderGray<FunctorFrom>( args );
				break;
			}
			case eMergeFunctionGeometric:
			{
				renderGray<FunctorGeometric>( args );
				break;
			}
			case eMergeFunctionHardLight:
			{
				renderGray<FunctorHardLight>( args );
				break;
			}
			case eMergeFunctionHypot:
			{
				renderGray<FunctorHypot>( args );
				break;
			}
			case eMergeFunctionLighten:
			{
				renderGray<FunctorLighten>( args );
				break;
			}
			case eMergeFunctionDarken:
			{
				renderGray<FunctorDarken>( args );
				break;
			}
			case eMergeFunctionMinus:
			{
				renderGray<FunctorMinus>( args );
				break;
			}
			case eMergeFunctionMultiply:
			{
				renderGray<FunctorMultiply>( args );
				break;
			}
			case eMergeFunctionOverlay:
			{
				renderGray<FunctorOverlay>( args );
				break;
			}
			case eMergeFunctionPlus:
			{
				renderGray<FunctorPlus>( args );
				break;
			}
			case eMergeFunctionScreen:
			{
				renderGray<FunctorScreen>( args );
				break;
			}
			case eMergeFunctionPinLight:
			{
				renderGray<FunctorPinLight>( args );
				break;
			}
			case eMergeFunctionReflect:
			{
				// Quadratic mode: reflect
				renderGray<FunctorReflect>( args );
				break;
			}
			case eMergeFunctionFreeze:
			{
				// Quadratic mode: freeze
				renderGray<FunctorFreeze>( args );
				break;
			}
			case eMergeFunctionInterpolated:
			{
				// Similar to average, but smoother (and a lot slower)...
				renderGray<FunctorInterpolated>( args );
				break;
			}
>>>>>>> a3e8dd7c
			default:
				COUT_ERROR( "Unsupported operation !" );
				break;
		}
	}
	else
	{
		switch( (EMergeFunction)_mergeFunction->getValue() )
		{
			// Functions that need alpha
			case eMergeFunctionATop:
			{
				renderRGBA< FunctorATop >( args );
				break;
			}
<<<<<<< HEAD
			/*
			 * case eMergeFunctionConjointOver:
			 * {
			 *  renderRGBA<FunctorConjointOver>( args );
			 *  break;
			 * }
			 * case eMergeFunctionColorBurn:
			 * {
			 *  renderRGBA<FunctorColorBurn>( args );
			 *  break;
			 * }
			 * case eMergeFunctionColorDodge:
			 * {
			 *  renderRGBA<FunctorColorDodge>( args );
			 *  break;
			 * }
			 * case eMergeFunctionDisjointOver:
			 * {
			 *  renderRGBA<FunctorDisjointOver>( args );
			 *  break;
			 * }
			 * case eMergeFunctionPinLight:
			 * {
			 *  renderRGBA<FunctorPinLight>( args );
			 *  break;
			 * }
			 * case eMergeFunctionReflect:
			 * {
			 *  // Quadratic mode: reflect
			 *  renderRGBA<FunctorReflect>( args );
			 *  break;
			 * }
			 * case eMergeFunctionFreeze:
			 * {
			 *  // Quadratic mode: freeze
			 *  renderRGBA<FunctorFreeze>( args );
			 *  break;
			 * }
			 * case eMergeFunctionInterpolated:
			 * {
			 *  // Similar to average, but smoother (and a lot slower)...
			 *  renderRGBA<FunctorInterpolated>( args );
			 *  break;
			 * }
			 * case eMergeFunctionIn:
			 * {
			 *  renderRGBA<FunctorIn>( args );
			 *  break;
			 * }
			 * case eMergeFunctionMask:
			 * {
			 *  renderRGBA<FunctorMask>( args );
			 *  break;
			 * }
			 * case eMergeFunctionMatte:
			 * {
			 *  renderRGBA<FunctorMatte>( args );
			 *  break;
			 * }
			 * case eMergeFunctionOut:
			 * {
			 *  renderRGBA<FunctorOut>( args );
			 *  break;
			 * }
			 * case eMergeFunctionOver:
			 * {
			 *  renderRGBA<FunctorOver>( args );
			 *  break;
			 * }
			 * case eMergeFunctionStencil:
			 * {
			 *  renderRGBA<FunctorStencil>( args );
			 *  break;
			 * }
			 * case eMergeFunctionUnder:
			 * {
			 *  renderRGBA<FunctorUnder>( args );
			 *  break;
			 * }
			 * case eMergeFunctionXOR:
			 * {
			 *  renderRGBA<FunctorXOR>( args );
			 *  break;
			 * }
			 * // Functions that doesn't need alpha
			 * case eMergeFunctionAverage:
			 * {
			 *  renderRGBA<FunctorAverage>( args );
			 *  break;
			 * }
			 * case eMergeFunctionCopy:
			 * {
			 *  renderRGBA<FunctorCopy>( args );
			 *  break;
			 * }
			 * case eMergeFunctionDifference:
			 * {
			 *  renderRGBA<FunctorDifference>( args );
			 *  break;
			 * }
			 * case eMergeFunctionDivide:
			 * {
			 *  renderRGBA<FunctorDivide>( args );
			 *  break;
			 * }
			 * case eMergeFunctionExclusion:
			 * {
			 *  renderRGBA<FunctorExclusion>( args );
			 *  break;
			 * }
			 * case eMergeFunctionFrom:
			 * {
			 *  renderRGBA<FunctorFrom>( args );
			 *  break;
			 * }
			 * case eMergeFunctionGeometric:
			 * {
			 *  renderRGBA<FunctorGeometric>( args );
			 *  break;
			 * }
			 * case eMergeFunctionHardLight:
			 * {
			 *  renderRGBA<FunctorHardLight>( args );
			 *  break;
			 * }
			 * case eMergeFunctionHypot:
			 * {
			 *  renderRGBA<FunctorHypot>( args );
			 *  break;
			 * }
			 * case eMergeFunctionLighten:
			 * {
			 *  renderRGBA<FunctorLighten>( args );
			 *  break;
			 * }
			 * case eMergeFunctionDarken:
			 * {
			 *  renderRGBA<FunctorDarken>( args );
			 *  break;
			 * }
			 * case eMergeFunctionMinus:
			 * {
			 *  renderRGBA<FunctorMinus>( args );
			 *  break;
			 * }
			 * case eMergeFunctionMultiply:
			 * {
			 *  renderRGBA<FunctorMultiply>( args );
			 *  break;
			 * }
			 * case eMergeFunctionOverlay:
			 * {
			 *  renderRGBA<FunctorOverlay>( args );
			 *  break;
			 * }
			 * case eMergeFunctionPlus:
			 * {
			 *  renderRGBA<FunctorPlus>( args );
			 *  break;
			 * }
			 * case eMergeFunctionScreen:
			 * {
			 *  renderRGBA<FunctorScreen>( args );
			 *  break;
			 * }
			 */
=======

			case eMergeFunctionConjointOver:
			{
				renderRGBA<FunctorConjointOver>( args );
				break;
			}
			case eMergeFunctionColorBurn:
			{
				renderRGBA<FunctorColorBurn>( args );
				break;
			}
			case eMergeFunctionColorDodge:
			{
				renderRGBA<FunctorColorDodge>( args );
				break;
			}
			case eMergeFunctionDisjointOver:
			{
				renderRGBA<FunctorDisjointOver>( args );
				break;
			}
			case eMergeFunctionIn:
			{
				renderRGBA<FunctorIn>( args );
				break;
			}
			case eMergeFunctionMask:
			{
				renderRGBA<FunctorMask>( args );
				break;
			}
			case eMergeFunctionMatte:
			{
				renderRGBA<FunctorMatte>( args );
				break;
			}
			case eMergeFunctionOut:
			{
				renderRGBA<FunctorOut>( args );
				break;
			}
			case eMergeFunctionOver:
			{
				renderRGBA<FunctorOver>( args );
				break;
			}
			case eMergeFunctionStencil:
			{
				renderRGBA<FunctorStencil>( args );
				break;
			}
			case eMergeFunctionUnder:
			{
				renderRGBA<FunctorUnder>( args );
				break;
			}
			case eMergeFunctionXOR:
			{
				renderRGBA<FunctorXOR>( args );
				break;
			}
			// Functions that doesn't need alpha
			case eMergeFunctionAverage:
			{
				renderRGBA<FunctorAverage>( args );
				break;
			}
			case eMergeFunctionCopy:
			{
				renderRGBA<FunctorCopy>( args );
				break;
			}
			case eMergeFunctionDifference:
			{
				renderRGBA<FunctorDifference>( args );
				break;
			}
			case eMergeFunctionDivide:
			{
				renderRGBA<FunctorDivide>( args );
				break;
			}
			case eMergeFunctionExclusion:
			{
				renderRGBA<FunctorExclusion>( args );
				break;
			}
			case eMergeFunctionFrom:
			{
				renderRGBA<FunctorFrom>( args );
				break;
			}
			case eMergeFunctionGeometric:
			{
				renderRGBA<FunctorGeometric>( args );
				break;
			}
			case eMergeFunctionHardLight:
			{
				renderRGBA<FunctorHardLight>( args );
				break;
			}
			case eMergeFunctionHypot:
			{
				renderRGBA<FunctorHypot>( args );
				break;
			}
			case eMergeFunctionLighten:
			{
				renderRGBA<FunctorLighten>( args );
				break;
			}
			case eMergeFunctionDarken:
			{
				renderRGBA<FunctorDarken>( args );
				break;
			}
			case eMergeFunctionMinus:
			{
				renderRGBA<FunctorMinus>( args );
				break;
			}
			case eMergeFunctionMultiply:
			{
				renderRGBA<FunctorMultiply>( args );
				break;
			}
			case eMergeFunctionOverlay:
			{
				renderRGBA<FunctorOverlay>( args );
				break;
			}
			case eMergeFunctionPlus:
			{
				renderRGBA<FunctorPlus>( args );
				break;
			}
			case eMergeFunctionScreen:
			{
				renderRGBA<FunctorScreen>( args );
				break;
			}
			case eMergeFunctionPinLight:
			{
				renderRGBA<FunctorPinLight>( args );
				break;
			}
			case eMergeFunctionReflect:
			{
				// Quadratic mode: reflect
				renderRGBA<FunctorReflect>( args );
				break;
			}
			case eMergeFunctionFreeze:
			{
				// Quadratic mode: freeze
				renderRGBA<FunctorFreeze>( args );
				break;
			}
			case eMergeFunctionInterpolated:
			{
				// Similar to average, but smoother (and a lot slower)...
				renderRGBA<FunctorInterpolated>( args );
				break;
			}
>>>>>>> a3e8dd7c
			default:
				COUT_ERROR( "Unsupported operation !" );
				break;

		}

	}
}

template< template <typename> class Functor >
void MergePlugin::renderGray( const OFX::RenderArguments& args )
{
	assert( _dstClip );
<<<<<<< HEAD
	/*
	 * // instantiate the render code based on the pixel depth of the dst clip
	 * OFX::BitDepthEnum dstBitDepth = _dstClip->getPixelDepth();
	 * switch( dstBitDepth )
	 * {
	 *  case OFX::eBitDepthUByte:
	 *  {
	 *      MergeProcess<gray8_view_t, Functor<gray8_view_t::value_type> > fred( *this );
	 *      fred.setupAndProcess( args );
	 *      break;
	 *  }
	 *  case OFX::eBitDepthUShort:
	 *  {
	 *      MergeProcess<gray16_view_t, Functor<gray16_view_t::value_type> > fred( *this );
	 *      fred.setupAndProcess( args );
	 *      break;
	 *  }
	 *  case OFX::eBitDepthFloat:
	 *  {
	 *      MergeProcess<gray32f_view_t, Functor<gray32f_view_t::value_type> > fred( *this );
	 *      fred.setupAndProcess( args );
	 *      break;
	 *  }
	 *  case OFX::eBitDepthCustom:
	 *  case OFX::eBitDepthNone:
	 *      COUT_FATALERROR( "BitDepthNone not recognize." );
	 *      return;
	 * }
	 */
=======
	// instantiate the render code based on the pixel depth of the dst clip
	OFX::BitDepthEnum dstBitDepth = _dstClip->getPixelDepth();
	switch( dstBitDepth )
	{
		case OFX::eBitDepthUByte:
		{
			MergeProcess<gray8_view_t, Functor<typename gray8_view_t::value_type> > fred( *this );
			fred.setupAndProcess( args );
			break;
		}
		case OFX::eBitDepthUShort:
		{
			MergeProcess<gray16_view_t, Functor<typename gray16_view_t::value_type> > fred( *this );
			fred.setupAndProcess( args );
			break;
		}
		case OFX::eBitDepthFloat:
		{
			MergeProcess<gray32f_view_t, Functor<typename gray32f_view_t::value_type> > fred( *this );
			fred.setupAndProcess( args );
			break;
		}
		case OFX::eBitDepthCustom:
		case OFX::eBitDepthNone:
			COUT_FATALERROR( "BitDepthNone not recognize." );
			return;
	}
>>>>>>> a3e8dd7c
}

template< template <typename> class Functor >
void MergePlugin::renderRGBA( const OFX::RenderArguments& args )
{
	assert( _dstClip );
	OFX::BitDepthEnum dstBitDepth = _dstClip->getPixelDepth();

	// do the rendering
	switch( dstBitDepth )
	{
		case OFX::eBitDepthUByte:
		{
			MergeProcess<rgba8_view_t, Functor<rgba8_view_t::value_type> > fred( *this );
			fred.setupAndProcess( args );
			break;
		}
		case OFX::eBitDepthUShort:
		{
			MergeProcess<rgba16_view_t, Functor<rgba16_view_t::value_type> > fred( *this );
			fred.setupAndProcess( args );
			break;
		}
		case OFX::eBitDepthFloat:
		{
			MergeProcess<rgba32f_view_t, Functor<rgba32f_view_t::value_type> > fred( *this );
			fred.setupAndProcess( args );
			break;
		}
		case OFX::eBitDepthCustom:
		case OFX::eBitDepthNone:
			COUT_FATALERROR( "BitDepthNone not recognize." );
			return;
	}
}

void MergePlugin::changedParam( const OFX::InstanceChangedArgs& args, const std::string& paramName )
{
	if( paramName == kMergeHelpButton )
	{
		sendMessage( OFX::Message::eMessageMessage,
		             "", // No XML resources
		             kMergeHelpString );
	}
}

}
}
}<|MERGE_RESOLUTION|>--- conflicted
+++ resolved
@@ -49,85 +49,6 @@
 				renderGray<FunctorAverage>( args );
 				break;
 			}
-<<<<<<< HEAD
-			/*
-			 * case eMergeFunctionCopy:
-			 * {
-			 *  renderGray<FunctorCopy>( args );
-			 *  break;
-			 * }
-			 * case eMergeFunctionDifference:
-			 * {
-			 *  renderGray<FunctorDifference>( args );
-			 *  break;
-			 * }
-			 * case eMergeFunctionDivide:
-			 * {
-			 *  renderGray<FunctorDivide>( args );
-			 *  break;
-			 * }
-			 * case eMergeFunctionExclusion:
-			 * {
-			 *  renderGray<FunctorExclusion>( args );
-			 *  break;
-			 * }
-			 * case eMergeFunctionFrom:
-			 * {
-			 *  renderGray<FunctorFrom>( args );
-			 *  break;
-			 * }
-			 * case eMergeFunctionGeometric:
-			 * {
-			 *  renderGray<FunctorGeometric>( args );
-			 *  break;
-			 * }
-			 * case eMergeFunctionHardLight:
-			 * {
-			 *  renderGray<FunctorHardLight>( args );
-			 *  break;
-			 * }
-			 * case eMergeFunctionHypot:
-			 * {
-			 *  renderGray<FunctorHypot>( args );
-			 *  break;
-			 * }
-			 * case eMergeFunctionLighten:
-			 * {
-			 *  renderGray<FunctorLighten>( args );
-			 *  break;
-			 * }
-			 * case eMergeFunctionDarken:
-			 * {
-			 *  renderGray<FunctorDarken>( args );
-			 *  break;
-			 * }
-			 * case eMergeFunctionMinus:
-			 * {
-			 *  renderGray<FunctorMinus>( args );
-			 *  break;
-			 * }
-			 * case eMergeFunctionMultiply:
-			 * {
-			 *  renderGray<FunctorMultiply>( args );
-			 *  break;
-			 * }
-			 * case eMergeFunctionOverlay:
-			 * {
-			 *  renderGray<FunctorOverlay>( args );
-			 *  break;
-			 * }
-			 * case eMergeFunctionPlus:
-			 * {
-			 *  renderGray<FunctorPlus>( args );
-			 *  break;
-			 * }
-			 * case eMergeFunctionScreen:
-			 * {
-			 *  renderGray<FunctorScreen>( args );
-			 *  break;
-			 * }
-			 */
-=======
 			case eMergeFunctionCopy:
 			{
 				renderGray<FunctorCopy>( args );
@@ -226,7 +147,6 @@
 				renderGray<FunctorInterpolated>( args );
 				break;
 			}
->>>>>>> a3e8dd7c
 			default:
 				COUT_ERROR( "Unsupported operation !" );
 				break;
@@ -242,174 +162,6 @@
 				renderRGBA< FunctorATop >( args );
 				break;
 			}
-<<<<<<< HEAD
-			/*
-			 * case eMergeFunctionConjointOver:
-			 * {
-			 *  renderRGBA<FunctorConjointOver>( args );
-			 *  break;
-			 * }
-			 * case eMergeFunctionColorBurn:
-			 * {
-			 *  renderRGBA<FunctorColorBurn>( args );
-			 *  break;
-			 * }
-			 * case eMergeFunctionColorDodge:
-			 * {
-			 *  renderRGBA<FunctorColorDodge>( args );
-			 *  break;
-			 * }
-			 * case eMergeFunctionDisjointOver:
-			 * {
-			 *  renderRGBA<FunctorDisjointOver>( args );
-			 *  break;
-			 * }
-			 * case eMergeFunctionPinLight:
-			 * {
-			 *  renderRGBA<FunctorPinLight>( args );
-			 *  break;
-			 * }
-			 * case eMergeFunctionReflect:
-			 * {
-			 *  // Quadratic mode: reflect
-			 *  renderRGBA<FunctorReflect>( args );
-			 *  break;
-			 * }
-			 * case eMergeFunctionFreeze:
-			 * {
-			 *  // Quadratic mode: freeze
-			 *  renderRGBA<FunctorFreeze>( args );
-			 *  break;
-			 * }
-			 * case eMergeFunctionInterpolated:
-			 * {
-			 *  // Similar to average, but smoother (and a lot slower)...
-			 *  renderRGBA<FunctorInterpolated>( args );
-			 *  break;
-			 * }
-			 * case eMergeFunctionIn:
-			 * {
-			 *  renderRGBA<FunctorIn>( args );
-			 *  break;
-			 * }
-			 * case eMergeFunctionMask:
-			 * {
-			 *  renderRGBA<FunctorMask>( args );
-			 *  break;
-			 * }
-			 * case eMergeFunctionMatte:
-			 * {
-			 *  renderRGBA<FunctorMatte>( args );
-			 *  break;
-			 * }
-			 * case eMergeFunctionOut:
-			 * {
-			 *  renderRGBA<FunctorOut>( args );
-			 *  break;
-			 * }
-			 * case eMergeFunctionOver:
-			 * {
-			 *  renderRGBA<FunctorOver>( args );
-			 *  break;
-			 * }
-			 * case eMergeFunctionStencil:
-			 * {
-			 *  renderRGBA<FunctorStencil>( args );
-			 *  break;
-			 * }
-			 * case eMergeFunctionUnder:
-			 * {
-			 *  renderRGBA<FunctorUnder>( args );
-			 *  break;
-			 * }
-			 * case eMergeFunctionXOR:
-			 * {
-			 *  renderRGBA<FunctorXOR>( args );
-			 *  break;
-			 * }
-			 * // Functions that doesn't need alpha
-			 * case eMergeFunctionAverage:
-			 * {
-			 *  renderRGBA<FunctorAverage>( args );
-			 *  break;
-			 * }
-			 * case eMergeFunctionCopy:
-			 * {
-			 *  renderRGBA<FunctorCopy>( args );
-			 *  break;
-			 * }
-			 * case eMergeFunctionDifference:
-			 * {
-			 *  renderRGBA<FunctorDifference>( args );
-			 *  break;
-			 * }
-			 * case eMergeFunctionDivide:
-			 * {
-			 *  renderRGBA<FunctorDivide>( args );
-			 *  break;
-			 * }
-			 * case eMergeFunctionExclusion:
-			 * {
-			 *  renderRGBA<FunctorExclusion>( args );
-			 *  break;
-			 * }
-			 * case eMergeFunctionFrom:
-			 * {
-			 *  renderRGBA<FunctorFrom>( args );
-			 *  break;
-			 * }
-			 * case eMergeFunctionGeometric:
-			 * {
-			 *  renderRGBA<FunctorGeometric>( args );
-			 *  break;
-			 * }
-			 * case eMergeFunctionHardLight:
-			 * {
-			 *  renderRGBA<FunctorHardLight>( args );
-			 *  break;
-			 * }
-			 * case eMergeFunctionHypot:
-			 * {
-			 *  renderRGBA<FunctorHypot>( args );
-			 *  break;
-			 * }
-			 * case eMergeFunctionLighten:
-			 * {
-			 *  renderRGBA<FunctorLighten>( args );
-			 *  break;
-			 * }
-			 * case eMergeFunctionDarken:
-			 * {
-			 *  renderRGBA<FunctorDarken>( args );
-			 *  break;
-			 * }
-			 * case eMergeFunctionMinus:
-			 * {
-			 *  renderRGBA<FunctorMinus>( args );
-			 *  break;
-			 * }
-			 * case eMergeFunctionMultiply:
-			 * {
-			 *  renderRGBA<FunctorMultiply>( args );
-			 *  break;
-			 * }
-			 * case eMergeFunctionOverlay:
-			 * {
-			 *  renderRGBA<FunctorOverlay>( args );
-			 *  break;
-			 * }
-			 * case eMergeFunctionPlus:
-			 * {
-			 *  renderRGBA<FunctorPlus>( args );
-			 *  break;
-			 * }
-			 * case eMergeFunctionScreen:
-			 * {
-			 *  renderRGBA<FunctorScreen>( args );
-			 *  break;
-			 * }
-			 */
-=======
 
 			case eMergeFunctionConjointOver:
 			{
@@ -575,7 +327,6 @@
 				renderRGBA<FunctorInterpolated>( args );
 				break;
 			}
->>>>>>> a3e8dd7c
 			default:
 				COUT_ERROR( "Unsupported operation !" );
 				break;
@@ -589,37 +340,6 @@
 void MergePlugin::renderGray( const OFX::RenderArguments& args )
 {
 	assert( _dstClip );
-<<<<<<< HEAD
-	/*
-	 * // instantiate the render code based on the pixel depth of the dst clip
-	 * OFX::BitDepthEnum dstBitDepth = _dstClip->getPixelDepth();
-	 * switch( dstBitDepth )
-	 * {
-	 *  case OFX::eBitDepthUByte:
-	 *  {
-	 *      MergeProcess<gray8_view_t, Functor<gray8_view_t::value_type> > fred( *this );
-	 *      fred.setupAndProcess( args );
-	 *      break;
-	 *  }
-	 *  case OFX::eBitDepthUShort:
-	 *  {
-	 *      MergeProcess<gray16_view_t, Functor<gray16_view_t::value_type> > fred( *this );
-	 *      fred.setupAndProcess( args );
-	 *      break;
-	 *  }
-	 *  case OFX::eBitDepthFloat:
-	 *  {
-	 *      MergeProcess<gray32f_view_t, Functor<gray32f_view_t::value_type> > fred( *this );
-	 *      fred.setupAndProcess( args );
-	 *      break;
-	 *  }
-	 *  case OFX::eBitDepthCustom:
-	 *  case OFX::eBitDepthNone:
-	 *      COUT_FATALERROR( "BitDepthNone not recognize." );
-	 *      return;
-	 * }
-	 */
-=======
 	// instantiate the render code based on the pixel depth of the dst clip
 	OFX::BitDepthEnum dstBitDepth = _dstClip->getPixelDepth();
 	switch( dstBitDepth )
@@ -647,7 +367,6 @@
 			COUT_FATALERROR( "BitDepthNone not recognize." );
 			return;
 	}
->>>>>>> a3e8dd7c
 }
 
 template< template <typename> class Functor >
