--- conflicted
+++ resolved
@@ -37,14 +37,9 @@
 void InvertPluginFactory::describe(OFX::ImageEffectDescriptor &desc)
 {
     // basic labels
-<<<<<<< HEAD
-    desc.setLabels("Invert", "Invert",
+    desc.setLabels("Invert", "Image inverter",
                    "Image inverter");
     desc.setPluginGrouping("tuttle");
-=======
-    desc.setLabels("Invert", "Invert", "Image inverter");
-    desc.setPluginGrouping("project");
->>>>>>> 120c748f
 
     // add the supported contexts, only filter at the moment
     desc.addSupportedContext(eContextGeneral);
