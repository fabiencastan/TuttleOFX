<<<<<<< HEAD
/**
 * @file InvertProcess.tcc
 * @brief
 * @author
 * @date    01/10/09 12:01
 *
 */

#include <tuttle/common/utils/global.hpp>
#include <tuttle/plugin/ImageGilProcessor.hpp>
#include <tuttle/plugin/Progress.hpp>
#include <tuttle/plugin/PluginException.hpp>
#include <tuttle/common/image/gilGlobals.hpp>

#include <cmath>
#include <vector>
#include <ofxsImageEffect.h>
#include <ofxsMultiThread.h>
#include <boost/gil/gil_all.hpp>

namespace tuttle {
namespace plugin {
namespace invert {

struct inverter
{
	template< class P>
	P operator()( const P& p ) const
	{
		P p2;
		// @todo TODO_OFX Improve this: Don't consider alpha
		// http://stlab.adobe.com/gil/html/color__convert_8hpp-source.html
		// typedef typename channel_type<P2>::type T2;
		// channel_convert<T2>(alpha_or_max(src))
		// mpl::contains<typename color_space_type<Pixel>::type,alpha_t>() -> mpl::true_ ?
		const int nc = std::min( (int)num_channels<P>::type::value, 3 );

		for( int n = 0; n < nc; ++n )
		{
			p2[n] = channel_traits< typename channel_type< P >::type >::max_value() - p[n] +
			        channel_traits< typename channel_type< P >::type >::min_value();
		}
		if( num_channels<P>::type::value > 3 )
			p2[3] = p[3];
		return p2;
	}

};

using namespace boost::gil;

template<class View>
InvertProcess<View>::InvertProcess( InvertPlugin& instance )
	: tuttle::plugin::ImageGilProcessor<View>( instance ),
	tuttle::plugin::Progress( instance ),
	_plugin( instance )
{}

template<class View>
void InvertProcess<View>::setupAndProcess( const OFX::RenderArguments& args )
{
	try
	{
		boost::scoped_ptr<OFX::Image> src( _plugin.getSrcClip()->fetchImage( args.time ) );
		if( !src.get() )
			throw( ImageNotReadyException() );
		OfxRectI sBounds = src->getBounds();

		OFX::BitDepthEnum srcBitDepth         = src->getPixelDepth();
		OFX::PixelComponentEnum srcComponents = src->getPixelComponents();

		// Build destination view
		this->_srcView = interleaved_view( std::abs( sBounds.x2 - sBounds.x1 ), std::abs( sBounds.y2 - sBounds.y1 ),
		                                   static_cast<value_t*>( src->getPixelData() ),
		                                   src->getRowBytes() );
		boost::scoped_ptr<OFX::Image> dst( _plugin.getDstClip()->fetchImage( args.time ) );
		if( !dst.get() )
			throw( ImageNotReadyException() );
		OfxRectI dBounds                      = dst->getBounds();
		OFX::BitDepthEnum dstBitDepth         = dst->getPixelDepth();
		OFX::PixelComponentEnum dstComponents = dst->getPixelComponents();

		// Make sure bit depths are same
		if( srcBitDepth != dstBitDepth || srcComponents != dstComponents )
		{
			throw( BitDepthMismatchException() );
		}

		// Build destination view
		this->_dstView = interleaved_view( std::abs( dBounds.x2 - dBounds.x1 ), std::abs( dBounds.y2 - dBounds.y1 ),
		                                   static_cast<value_t*>( dst->getPixelData() ),
		                                   dst->getRowBytes() );

		// Set the render window
		this->setRenderWindow( args.renderWindow );
		// Call the base class process member
		this->process();
	}
	catch( PluginException& e )
	{
		COUT_EXCEPTION( e );
	}
}

/**
 * @brief Function called by rendering thread each time
 *        a process must be done.
 *
 * @param[in] procWindow  Processing window
 */
template<class View>
void InvertProcess<View>::multiThreadProcessImages( OfxRectI procWindow )
{
	try
	{
		// Invert pixels
		View src = subimage_view( this->_srcView, procWindow.x1, procWindow.y1,
		                          procWindow.x2 - procWindow.x1,
		                          procWindow.y2 - procWindow.y1 );
		View dst = subimage_view( this->_dstView, procWindow.x1, procWindow.y1,
		                          procWindow.x2 - procWindow.x1,
		                          procWindow.y2 - procWindow.y1 );

		transform_pixels( src, dst, inverter() );
	}
	catch( PluginException& e )
	{
		COUT_EXCEPTION( e );
	}
}

}
}
}
=======
/**
 * @file InvertProcess.tcc
 * @brief
 * @author
 * @date    01/10/09 12:01
 *
 */

#include <tuttle/common/utils/global.hpp>
#include <tuttle/plugin/ImageGilProcessor.hpp>
#include <tuttle/plugin/Progress.hpp>
#include <tuttle/plugin/PluginException.hpp>
#include <tuttle/common/image/gilGlobals.hpp>

#include <cmath>
#include <vector>
#include <ofxsImageEffect.h>
#include <ofxsMultiThread.h>
#include <boost/gil/gil_all.hpp>

namespace tuttle {
namespace plugin {
namespace invert {

struct inverter
{
	template< class P>
	P operator()( const P& p ) const
	{
		P p2;
		// @todo TODO_OFX Improve this: Don't consider alpha
		// http://stlab.adobe.com/gil/html/color__convert_8hpp-source.html
		// typedef typename channel_type<P2>::type T2;
		// channel_convert<T2>(alpha_or_max(src))
		// mpl::contains<typename color_space_type<Pixel>::type,alpha_t>() -> mpl::true_ ?
		const int nc = std::min( (int)num_channels<P>::type::value, 3 );

		for( int n = 0; n < nc; ++n )
		{
			p2[n] = channel_traits< typename channel_type< P >::type >::max_value() - p[n] +
			        channel_traits< typename channel_type< P >::type >::min_value();
		}
		if( num_channels<P>::type::value > 3 )
			p2[3] = p[3];
		return p2;
	}

};

using namespace boost::gil;

template<class View>
InvertProcess<View>::InvertProcess( InvertPlugin& instance )
	: tuttle::plugin::ImageGilProcessor<View>( instance ),
	tuttle::plugin::Progress( instance ),
	_plugin( instance )
{}

template<class View>
void InvertProcess<View>::setupAndProcess( const OFX::RenderArguments& args )
{
	try
	{
		boost::scoped_ptr<OFX::Image> src( _plugin.getSrcClip()->fetchImage( args.time ) );
		if( !src.get() )
			throw( ImageNotReadyException() );
		OfxRectI sBounds = src->getBounds();

		OFX::BitDepthEnum srcBitDepth         = src->getPixelDepth();
		OFX::PixelComponentEnum srcComponents = src->getPixelComponents();

		// Build destination view
		this->_srcView = interleaved_view( std::abs( sBounds.x2 - sBounds.x1 ), std::abs( sBounds.y2 - sBounds.y1 ),
		                                   static_cast<value_t*>( src->getPixelData() ),
		                                   src->getRowBytes() );
		boost::scoped_ptr<OFX::Image> dst( _plugin.getDstClip()->fetchImage( args.time ) );
		if( !dst.get() )
			throw( ImageNotReadyException() );
		OfxRectI dBounds                      = dst->getBounds();
		OFX::BitDepthEnum dstBitDepth         = dst->getPixelDepth();
		OFX::PixelComponentEnum dstComponents = dst->getPixelComponents();

		// Make sure bit depths are same
		if( srcBitDepth != dstBitDepth || srcComponents != dstComponents )
		{
			throw( BitDepthMismatchException() );
		}

		// Build destination view
		this->_dstView = interleaved_view( std::abs( dBounds.x2 - dBounds.x1 ), std::abs( dBounds.y2 - dBounds.y1 ),
		                                   static_cast<value_t*>( dst->getPixelData() ),
		                                   dst->getRowBytes() );

		// Set the render window
		this->setRenderWindow( args.renderWindow );
		// Call the base class process member
		this->process();
	}
	catch( PluginException e )
	{
		COUT_EXCEPTION( e );
	}
}

/**
 * @brief Function called by rendering thread each time
 *        a process must be done.
 *
 * @param[in] procWindow  Processing window
 */
template<class View>
void InvertProcess<View>::multiThreadProcessImages( OfxRectI procWindow )
{
	try
	{
		// Invert pixels
		View src = subimage_view( this->_srcView, procWindow.x1, procWindow.y1,
		                          procWindow.x2 - procWindow.x1,
		                          procWindow.y2 - procWindow.y1 );
		View dst = subimage_view( this->_dstView, procWindow.x1, procWindow.y1,
		                          procWindow.x2 - procWindow.x1,
		                          procWindow.y2 - procWindow.y1 );

		transform_pixels( src, dst, inverter() );
	}
	catch( PluginException err )
	{
		COUT_EXCEPTION( err );
	}
}

}
}
}
>>>>>>> d0cd77f5
<|MERGE_RESOLUTION|>--- conflicted
+++ resolved
@@ -1,12 +1,3 @@
-<<<<<<< HEAD
-/**
- * @file InvertProcess.tcc
- * @brief
- * @author
- * @date    01/10/09 12:01
- *
- */
-
 #include <tuttle/common/utils/global.hpp>
 #include <tuttle/plugin/ImageGilProcessor.hpp>
 #include <tuttle/plugin/Progress.hpp>
@@ -132,140 +123,4 @@
 
 }
 }
-}
-=======
-/**
- * @file InvertProcess.tcc
- * @brief
- * @author
- * @date    01/10/09 12:01
- *
- */
-
-#include <tuttle/common/utils/global.hpp>
-#include <tuttle/plugin/ImageGilProcessor.hpp>
-#include <tuttle/plugin/Progress.hpp>
-#include <tuttle/plugin/PluginException.hpp>
-#include <tuttle/common/image/gilGlobals.hpp>
-
-#include <cmath>
-#include <vector>
-#include <ofxsImageEffect.h>
-#include <ofxsMultiThread.h>
-#include <boost/gil/gil_all.hpp>
-
-namespace tuttle {
-namespace plugin {
-namespace invert {
-
-struct inverter
-{
-	template< class P>
-	P operator()( const P& p ) const
-	{
-		P p2;
-		// @todo TODO_OFX Improve this: Don't consider alpha
-		// http://stlab.adobe.com/gil/html/color__convert_8hpp-source.html
-		// typedef typename channel_type<P2>::type T2;
-		// channel_convert<T2>(alpha_or_max(src))
-		// mpl::contains<typename color_space_type<Pixel>::type,alpha_t>() -> mpl::true_ ?
-		const int nc = std::min( (int)num_channels<P>::type::value, 3 );
-
-		for( int n = 0; n < nc; ++n )
-		{
-			p2[n] = channel_traits< typename channel_type< P >::type >::max_value() - p[n] +
-			        channel_traits< typename channel_type< P >::type >::min_value();
-		}
-		if( num_channels<P>::type::value > 3 )
-			p2[3] = p[3];
-		return p2;
-	}
-
-};
-
-using namespace boost::gil;
-
-template<class View>
-InvertProcess<View>::InvertProcess( InvertPlugin& instance )
-	: tuttle::plugin::ImageGilProcessor<View>( instance ),
-	tuttle::plugin::Progress( instance ),
-	_plugin( instance )
-{}
-
-template<class View>
-void InvertProcess<View>::setupAndProcess( const OFX::RenderArguments& args )
-{
-	try
-	{
-		boost::scoped_ptr<OFX::Image> src( _plugin.getSrcClip()->fetchImage( args.time ) );
-		if( !src.get() )
-			throw( ImageNotReadyException() );
-		OfxRectI sBounds = src->getBounds();
-
-		OFX::BitDepthEnum srcBitDepth         = src->getPixelDepth();
-		OFX::PixelComponentEnum srcComponents = src->getPixelComponents();
-
-		// Build destination view
-		this->_srcView = interleaved_view( std::abs( sBounds.x2 - sBounds.x1 ), std::abs( sBounds.y2 - sBounds.y1 ),
-		                                   static_cast<value_t*>( src->getPixelData() ),
-		                                   src->getRowBytes() );
-		boost::scoped_ptr<OFX::Image> dst( _plugin.getDstClip()->fetchImage( args.time ) );
-		if( !dst.get() )
-			throw( ImageNotReadyException() );
-		OfxRectI dBounds                      = dst->getBounds();
-		OFX::BitDepthEnum dstBitDepth         = dst->getPixelDepth();
-		OFX::PixelComponentEnum dstComponents = dst->getPixelComponents();
-
-		// Make sure bit depths are same
-		if( srcBitDepth != dstBitDepth || srcComponents != dstComponents )
-		{
-			throw( BitDepthMismatchException() );
-		}
-
-		// Build destination view
-		this->_dstView = interleaved_view( std::abs( dBounds.x2 - dBounds.x1 ), std::abs( dBounds.y2 - dBounds.y1 ),
-		                                   static_cast<value_t*>( dst->getPixelData() ),
-		                                   dst->getRowBytes() );
-
-		// Set the render window
-		this->setRenderWindow( args.renderWindow );
-		// Call the base class process member
-		this->process();
-	}
-	catch( PluginException e )
-	{
-		COUT_EXCEPTION( e );
-	}
-}
-
-/**
- * @brief Function called by rendering thread each time
- *        a process must be done.
- *
- * @param[in] procWindow  Processing window
- */
-template<class View>
-void InvertProcess<View>::multiThreadProcessImages( OfxRectI procWindow )
-{
-	try
-	{
-		// Invert pixels
-		View src = subimage_view( this->_srcView, procWindow.x1, procWindow.y1,
-		                          procWindow.x2 - procWindow.x1,
-		                          procWindow.y2 - procWindow.y1 );
-		View dst = subimage_view( this->_dstView, procWindow.x1, procWindow.y1,
-		                          procWindow.x2 - procWindow.x1,
-		                          procWindow.y2 - procWindow.y1 );
-
-		transform_pixels( src, dst, inverter() );
-	}
-	catch( PluginException err )
-	{
-		COUT_EXCEPTION( err );
-	}
-}
-
-}
-}
-}
->>>>>>> d0cd77f5
+}