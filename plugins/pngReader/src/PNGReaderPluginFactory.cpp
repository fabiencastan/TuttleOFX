--- conflicted
+++ resolved
@@ -88,14 +88,8 @@
  * @param[in] context    Application context
  * @return  plugin instance
  */
-<<<<<<< HEAD
-OFX::ImageEffect*
-PNGReaderPluginFactory::createInstance(OfxImageEffectHandle handle,
+OFX::ImageEffect* PNGReaderPluginFactory::createInstance(OfxImageEffectHandle handle,
                                        OFX::ContextEnum context)
-=======
-OFX::ImageEffect* PNGReaderPluginFactory::createInstance(OfxImageEffectHandle handle,
-                                            OFX::ContextEnum context)
->>>>>>> 9feba5f7
 {
     return new PNGReaderPlugin(handle);
 }
@@ -110,11 +104,7 @@
     {
         void getPluginIDs(OFX::PluginFactoryArray &ids)
         {
-<<<<<<< HEAD
-            static tuttle::PNGReaderPluginFactory p("fr.hd3d.tuttle.pngreader", 1, 0);
-=======
-            static tuttle::plugin::png::PNGReaderPluginFactory p("fr.hd3d.tuttle.pngReader", 1, 0);
->>>>>>> 9feba5f7
+            static tuttle::plugin::png::PNGReaderPluginFactory p("fr.hd3d.tuttle.pngreader", 1, 0);
             ids.push_back(&p);
         }
     }
