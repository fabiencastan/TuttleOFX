<<<<<<< HEAD
###############################################################################
## Main BJam makefile for TuttleOFX pngReader Plugin
## author Eloi Du Bois
###############################################################################
import os ;

###############################################################################
# Global project requirements
###############################################################################
project
    : requirements
        <include>src
        <include>../../libraries/tuttle/src/
        <threading>multi
        <os>NT:<define>_WINDOWS
    : build-dir $(DIST)/plugins/pngReader/obj
    ;

use-project /png 	: ../../3rdParty/libpng ;

###############################################################################
# Dependencies
###############################################################################
if [ os.name ] = NT
	{ lib opengl32 ; alias opengl : opengl32 ; }
else if [ os.name ] = LINUX 
	{ alias opengl : ; }
else if [ os.name ] = MACOSX 
	{ alias opengl : : : : <linkflags>"-framework OpenGL" ; }

###############################################################################
# Product 
###############################################################################
plugin pngReader : 
        [ glob src/*.cpp ]
        /boost/filesystem/<link>static
        /tuttlelib//tuttleplugin/<link>static
        /supportlib
        /png
        opengl
        ;

###############################################################################
# Automatic install
###############################################################################
alias install : install-plug ;
install install-plug
	:	pngReader
	:	<os>NT:<location>$(DIST)/plugins/pngReader/bundle/pngReader.ofx.bundle/Contents/Win32
		<os>LINUX:<location>$(DIST)/plugins/pngReader/bundle/pngReader.ofx.bundle/Contents/Linux
		<os>MACOSX:<location>$(DIST)/plugins/pngReader/bundle/pngReader.ofx.bundle/Contents/MacOS
	;
=======
###############################################################################
## Main BJam makefile for TuttleOFX pngReader Plugin
## author Eloi Du Bois
###############################################################################
import os ;

###############################################################################
# Global project requirements
###############################################################################
project
    : requirements
        <include>src
        <include>../_common
        <include>../../libraries/tuttle/src/
        <threading>multi
        <os>NT:<define>_WINDOWS
    : build-dir $(DIST)/bin/plugins/pngReader
    ;

use-project /png 	: ../../3rdParty/libpng ;

###############################################################################
# Dependencies
###############################################################################
if [ os.name ] = NT
	{ lib opengl32 ; alias opengl : opengl32 ; }
else if [ os.name ] = LINUX 
	{ alias opengl : ; }
else if [ os.name ] = MACOSX 
	{ alias opengl : : : : <linkflags>"-framework OpenGL" ; }

###############################################################################
# Product 
###############################################################################
plugin pngReader : 
        [ glob src/*.cpp ]
        /boost/filesystem/<link>static
        /tuttlelib//tuttleplugin/<link>static
        /supportlib
        /png/<link>static
        opengl
        ;

###############################################################################
# Automatic install
###############################################################################
alias install : install-plug ;
install install-plug
	:	pngReader
	:	<os>NT:<location>$(DIST)/plugins/pngReader.ofx.bundle/Contents/Win32
		<os>LINUX:<location>$(DIST)/plugins/pngReader.ofx.bundle/Contents/Linux
		<os>MACOSX:<location>$(DIST)/plugins/pngReader.ofx.bundle/Contents/MacOS
	;

>>>>>>> 8afd5d52
<|MERGE_RESOLUTION|>--- conflicted
+++ resolved
@@ -1,109 +1,53 @@
-<<<<<<< HEAD
-###############################################################################
-## Main BJam makefile for TuttleOFX pngReader Plugin
-## author Eloi Du Bois
-###############################################################################
-import os ;
-
-###############################################################################
-# Global project requirements
-###############################################################################
-project
-    : requirements
-        <include>src
-        <include>../../libraries/tuttle/src/
-        <threading>multi
-        <os>NT:<define>_WINDOWS
-    : build-dir $(DIST)/plugins/pngReader/obj
-    ;
-
-use-project /png 	: ../../3rdParty/libpng ;
-
-###############################################################################
-# Dependencies
-###############################################################################
-if [ os.name ] = NT
-	{ lib opengl32 ; alias opengl : opengl32 ; }
-else if [ os.name ] = LINUX 
-	{ alias opengl : ; }
-else if [ os.name ] = MACOSX 
-	{ alias opengl : : : : <linkflags>"-framework OpenGL" ; }
-
-###############################################################################
-# Product 
-###############################################################################
-plugin pngReader : 
-        [ glob src/*.cpp ]
-        /boost/filesystem/<link>static
-        /tuttlelib//tuttleplugin/<link>static
-        /supportlib
-        /png
-        opengl
-        ;
-
-###############################################################################
-# Automatic install
-###############################################################################
-alias install : install-plug ;
-install install-plug
-	:	pngReader
-	:	<os>NT:<location>$(DIST)/plugins/pngReader/bundle/pngReader.ofx.bundle/Contents/Win32
-		<os>LINUX:<location>$(DIST)/plugins/pngReader/bundle/pngReader.ofx.bundle/Contents/Linux
-		<os>MACOSX:<location>$(DIST)/plugins/pngReader/bundle/pngReader.ofx.bundle/Contents/MacOS
-	;
-=======
-###############################################################################
-## Main BJam makefile for TuttleOFX pngReader Plugin
-## author Eloi Du Bois
-###############################################################################
-import os ;
-
-###############################################################################
-# Global project requirements
-###############################################################################
-project
-    : requirements
-        <include>src
-        <include>../_common
-        <include>../../libraries/tuttle/src/
-        <threading>multi
-        <os>NT:<define>_WINDOWS
-    : build-dir $(DIST)/bin/plugins/pngReader
-    ;
-
-use-project /png 	: ../../3rdParty/libpng ;
-
-###############################################################################
-# Dependencies
-###############################################################################
-if [ os.name ] = NT
-	{ lib opengl32 ; alias opengl : opengl32 ; }
-else if [ os.name ] = LINUX 
-	{ alias opengl : ; }
-else if [ os.name ] = MACOSX 
-	{ alias opengl : : : : <linkflags>"-framework OpenGL" ; }
-
-###############################################################################
-# Product 
-###############################################################################
-plugin pngReader : 
-        [ glob src/*.cpp ]
-        /boost/filesystem/<link>static
-        /tuttlelib//tuttleplugin/<link>static
-        /supportlib
-        /png/<link>static
-        opengl
-        ;
-
-###############################################################################
-# Automatic install
-###############################################################################
-alias install : install-plug ;
-install install-plug
-	:	pngReader
-	:	<os>NT:<location>$(DIST)/plugins/pngReader.ofx.bundle/Contents/Win32
-		<os>LINUX:<location>$(DIST)/plugins/pngReader.ofx.bundle/Contents/Linux
-		<os>MACOSX:<location>$(DIST)/plugins/pngReader.ofx.bundle/Contents/MacOS
-	;
-
->>>>>>> 8afd5d52
+###############################################################################
+## Main BJam makefile for TuttleOFX pngReader Plugin
+## author Eloi Du Bois
+###############################################################################
+import os ;
+
+###############################################################################
+# Global project requirements
+###############################################################################
+project
+    : requirements
+        <include>src
+        <include>../../libraries/tuttle/src/
+        <threading>multi
+        <os>NT:<define>_WINDOWS
+    : build-dir $(DIST)/plugins/pngReader/obj
+    ;
+
+use-project /png 	: ../../3rdParty/libpng ;
+
+###############################################################################
+# Dependencies
+###############################################################################
+if [ os.name ] = NT
+	{ lib opengl32 ; alias opengl : opengl32 ; }
+else if [ os.name ] = LINUX 
+	{ alias opengl : ; }
+else if [ os.name ] = MACOSX 
+	{ alias opengl : : : : <linkflags>"-framework OpenGL" ; }
+
+###############################################################################
+# Product 
+###############################################################################
+plugin pngReader : 
+        [ glob src/*.cpp ]
+        /boost/filesystem/<link>static
+        /tuttlelib//tuttleplugin/<link>static
+        /supportlib
+        /png/<link>static
+        opengl
+        ;
+
+###############################################################################
+# Automatic install
+###############################################################################
+alias install : install-plug ;
+install install-plug
+	:	pngReader
+	:	<os>NT:<location>$(DIST)/plugins/pngReader/bundle/pngReader.ofx.bundle/Contents/Win32
+		<os>LINUX:<location>$(DIST)/plugins/pngReader/bundle/pngReader.ofx.bundle/Contents/Linux
+		<os>MACOSX:<location>$(DIST)/plugins/pngReader/bundle/pngReader.ofx.bundle/Contents/MacOS
+	;
+