#include "HistogramKeyerPlugin.hpp"
#include "HistogramKeyerProcess.hpp"

#include <boost/gil/gil_all.hpp>
#include <boost/gil/extension/algorithm.hpp>
#include <boost/smart_ptr/scoped_array.hpp>

namespace tuttle {
namespace plugin {
namespace histogramKeyer {

/*
 * fecth plugin IHM parameters with plugin parameters pointer
 */
HistogramKeyerPlugin::HistogramKeyerPlugin( OfxImageEffectHandle handle )
: ImageEffectGilPlugin( handle )
{
	_paramGlobalDisplaySelection = fetchBooleanParam( kGlobalDisplay ); //global display

	_paramColorRGBSelection = fetchParametricParam( kParamRGBColorSelection ); //curve RGB
	_paramOverlayRSelection = fetchBooleanParam( kBoolRed ); //R (is channel selected?)
	_paramOverlayGSelection = fetchBooleanParam( kBoolGreen ); //G (is channel selected?)
	_paramOverlayBSelection = fetchBooleanParam( kBoolBlue ); //B (is channel selected?)
	_clearRGB = fetchPushButtonParam( kButtonCleanRGB ); //clean RGB button

	_paramColorHSLSelection = fetchParametricParam( kParamHSLColorSelection ); //curve HSL
	_paramOverlayHSelection = fetchBooleanParam( kBoolHue ); //H (is channel selected?)
	_paramOverlaySSelection = fetchBooleanParam( kBoolSaturation ); //S (is channel selected?)
	_paramOverlayLSelection = fetchBooleanParam( kBoolLightness ); //L (is channel selected?)
	_clearHSL = fetchPushButtonParam( kButtonCleanHSL ); //clean HSL button

	_paramDisplayTypeSelection = fetchChoiceParam( kHistoDisplayListParamLabel ); //histogram display list (Histogram overlay group)
	_paramClearAll = fetchPushButtonParam( kButtonCleanAll ); //clean all button (Histogram overlay group)

	_paramDisplaySelection = fetchBooleanParam( kBoolSelection ); //display selection on source clip (Selection group)

	_paramNbStepSelection = fetchIntParam( knbStepRange ); //nb step range (Advanced group)
	_paramSelectionMultiplierSelection = fetchDoubleParam( kselectionMultiplier ); //selection multiplier (Advanced group)
	_paramRefreshOverlaySelection = fetchPushButtonParam( kButtonRefreshOverlay ); //refresh overlay (Advanced group)

	_paramOutputSettingSelection = fetchChoiceParam( kOutputListParamLabel ); //output type (BW/alpha)
	_paramReverseMaskSelection = fetchBooleanParam( kBoolReverseMask ); //reverse mask

	//Reset param booleans
	_isCleaned = false;
	_isNbStepChanged = false;
	_isHistogramRefresh = false;

	//Initialize scoped pointer
	_overlayDataCount = 0;

	/// @todo: HACK to display curves default position
	OFX::InstanceChangedArgs changed( this->timeLineGetTime( ) );
	changedParam( changed, kButtonCleanAll );
	changedClip( changed, kOfxImageEffectSimpleSourceClipName );
}

/*
 * create and return HistogramKeyerProcessParams structure for process
 */
HistogramKeyerProcessParams<HistogramKeyerPlugin::Scalar> HistogramKeyerPlugin::getProcessParams( const OfxTime time, const OfxPointD& renderScale ) const
{
	HistogramKeyerProcessParams<Scalar> params;

	params._paramColorRGB = _paramColorRGBSelection; //curve RGB
	params._boolRGB[0] = _paramOverlayRSelection; //R (is channel selected?)
	params._boolRGB[1] = _paramOverlayGSelection; //G (is channel selected?)
	params._boolRGB[2] = _paramOverlayBSelection; //B (is channel selected?)

	params._paramColorHSL = _paramColorHSLSelection; //curve HSL
	params._boolHSL[0] = _paramOverlayHSelection; //H (is channel selected?)
	params._boolHSL[1] = _paramOverlaySSelection; //S (is channel selected?)
	params._boolHSL[2] = _paramOverlayLSelection; //L (is channel selected?)

	params._paramOutputSetting = _paramOutputSettingSelection; //output selection (alpha channel or BW)
	params._boolReverseMask = _paramReverseMaskSelection; //reverse mask check box

	return params;
}

/*
 * a plugin parameter as been changed
 */
void HistogramKeyerPlugin::changedParam( const OFX::InstanceChangedArgs &args, const std::string &paramName )
{
	/*Clean buttons*/
	if( paramName == kButtonCleanRGB || paramName == kButtonCleanHSL || paramName == kButtonCleanAll ) //HSL or RGB or both
	{
		//get nb points for each curve (RGB)
		std::vector<std::size_t> nbControlPointsRGB( nbCurvesRGB ); //initialize vector
		for( std::size_t i = 0; i < nbCurvesRGB; ++i ) //fill up vector
		{
			nbControlPointsRGB[i] = _paramColorRGBSelection->getNControlPoints( i, args.time );
		}

		//get nb points for each curve (HSL)
		std::vector<std::size_t> nbControlPointsHSL( nbCurvesHSL ); //initialize vector
		for( std::size_t i = 0; i < nbCurvesHSL; ++i ) //fill up vector
		{
			nbControlPointsHSL[i] = _paramColorHSLSelection->getNControlPoints( i, args.time );
		}

		//reset RGB curves
		if( paramName == kButtonCleanRGB || paramName == kButtonCleanAll )//RGB or Clean all
		{
			for( std::size_t channel = 0; channel < nbCurvesRGB; ++channel )
			{
				for( std::size_t i = 0; i < nbControlPointsRGB[channel]; ++i )
				{
					_paramColorRGBSelection->deleteControlPoint( i );
				}
			}
			for( std::size_t i = 0; i < nbCurvesRGB; ++i )//replace default points
			{
				_paramColorRGBSelection->addControlPoint( i, args.time, 0.0, 0.0, false );
				_paramColorRGBSelection->addControlPoint( i, args.time, 0.2, 1.0, false );
				_paramColorRGBSelection->addControlPoint( i, args.time, 0.6, 1.0, false );
				_paramColorRGBSelection->addControlPoint( i, args.time, 1.0, 0.0, false );
			}
		}
		//reset HSL curves
		if( paramName == kButtonCleanHSL || paramName == kButtonCleanAll )//HSL or Clean all
		{
			for( std::size_t channel = 0; channel < nbCurvesHSL; ++channel )
			{
				for( std::size_t i = 0; i < nbControlPointsHSL[channel]; ++i )
				{
					_paramColorHSLSelection->deleteControlPoint( i );
				}
			}
			for( std::size_t i = 0; i < nbCurvesHSL; ++i )//replace default points
			{
				_paramColorHSLSelection->addControlPoint( i, args.time, 0.0, 0.0, false );
				_paramColorHSLSelection->addControlPoint( i, args.time, 0.2, 1.0, false );
				_paramColorHSLSelection->addControlPoint( i, args.time, 0.6, 1.0, false );
				_paramColorHSLSelection->addControlPoint( i, args.time, 1.0, 0.0, false );
			}
		}
		/// @todo How to request a redraw on ParametricParameters?
		//	_paramColorHSLSelection->getProps().propGetPointer( kOfxParamPropParametricInteractBackground );
	}

		/*refresh histogram overlay*/
	else if( paramName == kButtonRefreshOverlay )
	{
		//Draw forced
		OFX::InstanceChangedArgs changed( args.time, args.renderScale );
		this->changedClip( changed, this->_clipSrc->name( ) );
	}
		/*nbStep changed*/
	else if( paramName == knbStepRange )
	{
		if( this->hasOverlayData( ) ) //if there is overlay value
		{
			getOverlayData( ).setNbStep( _paramNbStepSelection->getValue( ) ); //change nbStep value
			getOverlayData( ).computeFullData( this->_clipSrc, args.time, args.renderScale ); //reset buffer and compute them
		}
	}
		/*Clear user selection*/
	else if( paramName == kButtonClearSelection )
	{
		if( this->hasOverlayData( ) )//if there is overlay value
		{
			this->getOverlayData( ).clearSelection( ); //clear selection
		}
	}
}

/*
 * the source clip has been changed
 */
void HistogramKeyerPlugin::changedClip( const OFX::InstanceChangedArgs& args, const std::string& clipName )
{
	if( clipName == kOfxImageEffectSimpleSourceClipName )
	{
		if( this->hasOverlayData( ) )
		{
<<<<<<< HEAD
			this->getOverlayData().clearAll( this->_clipSrc->getPixelRodSize( args.time, args.renderScale ) );
			this->getOverlayData().computeFullData( this->_clipSrc, args.time, args.renderScale );
=======
			//TUTTLE_TCOUT( "-- Source clip modified --" );
			this->getOverlayData( ).clearAll( this->_clipSrc->getPixelRodSize( args.time, args.renderScale ) );
			this->getOverlayData( ).computeFullData( this->_clipSrc, args.time, args.renderScale );
>>>>>>> d63bdc8c
		}
	}
}

/*
 * does plugin do something
 */
bool HistogramKeyerPlugin::isIdentity( const OFX::RenderArguments& args, OFX::Clip*& identityClip, double& identityTime )
{
	/// @todo HACK: nuke doesn't call changedClip when the time is modified.
	//OFX::InstanceChangedArgs changed( args.time, args.renderScale );
	//this->changedClip(changed,this->_clipSrc->name());
	//	HistogramKeyerProcessParams<Scalar> params = getProcessParams();
	return false;
}

/**
 * @brief The overridden render function
 * @param[in]   args     Rendering parameters
 */
void HistogramKeyerPlugin::render( const OFX::RenderArguments &args )
{
	doGilRender<HistogramKeyerProcess > ( *this, args );
}

/// @brief Overlay data
/// @{

/*Overlay data management*/
void HistogramKeyerPlugin::addRefOverlayData( )
{
	if( _overlayDataCount == 0 )
	{
		const OfxPointI imgSize = this->_clipSrc->getPixelRodSize( 0 ); ///@todo set the correct time !
		_overlayData.reset( new OverlayData( imgSize, this->_paramNbStepSelection->getValue( ) ) );
	}
	++_overlayDataCount;
}

void HistogramKeyerPlugin::releaseOverlayData( )
{
	--_overlayDataCount;
	if( _overlayDataCount == 0 )
	{
		_overlayData.reset( NULL );
	}
}

bool HistogramKeyerPlugin::hasOverlayData( ) const
{
	return _overlayDataCount != 0;
}

OverlayData& HistogramKeyerPlugin::getOverlayData( )
{
	return *_overlayData.get( );
}

const OverlayData& HistogramKeyerPlugin::getOverlayData( ) const
{
	return *_overlayData.get( );
}
/// @}
}
}
}<|MERGE_RESOLUTION|>--- conflicted
+++ resolved
@@ -175,14 +175,8 @@
 	{
 		if( this->hasOverlayData( ) )
 		{
-<<<<<<< HEAD
 			this->getOverlayData().clearAll( this->_clipSrc->getPixelRodSize( args.time, args.renderScale ) );
 			this->getOverlayData().computeFullData( this->_clipSrc, args.time, args.renderScale );
-=======
-			//TUTTLE_TCOUT( "-- Source clip modified --" );
-			this->getOverlayData( ).clearAll( this->_clipSrc->getPixelRodSize( args.time, args.renderScale ) );
-			this->getOverlayData( ).computeFullData( this->_clipSrc, args.time, args.renderScale );
->>>>>>> d63bdc8c
 		}
 	}
 }
