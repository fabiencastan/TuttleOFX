#ifndef _TUTTLE_PLUGIN_HISTOGRAMKEYER_PROCESS_HPP_
#define _TUTTLE_PLUGIN_HISTOGRAMKEYER_PROCESS_HPP_

#include <tuttle/plugin/ImageGilFilterProcessor.hpp>
#include <tuttle/plugin/image/gil/clamp.hpp>

namespace tuttle {
namespace plugin {
namespace histogramKeyer {

/**
 * @brief HistogramKeyer process
 *
 */
    
/**
 *Functor which compute alpha for each pixel
 */
struct Compute_alpha_pixel
{ 
	bool _isOutputBW; // is output black & white (or alpha channel)
    HistogramKeyerProcessParams<float> _params;
	
    template< typename Pixel>
    Pixel operator()( const Pixel& p )
    {
        using namespace boost::gil;
<<<<<<< HEAD
													
        hsl32f_pixel_t hsl_pix;
=======
        
>>>>>>> 12b27103
        rgb32f_pixel_t convert_to_rgb;
        color_convert( p, convert_to_rgb ); // first step : p to rgb_pixel
		pixel_clamp<rgb32f_pixel_t>(0, 1)( convert_to_rgb, convert_to_rgb );
        hsl32f_pixel_t hsl_pix;
        color_convert(convert_to_rgb,hsl_pix ); // second step : rgb_pixel to hsl_pixel
        
        double alpha = 1.0;

        //RGBA
        for( int v = 0; v < boost::gil::num_channels<Pixel>::type::value -1; ++v ) // RGB but not alpha (doesn't needed)
        {
			if(_params._boolRGB[v]->getValue()) //if current channel check-box is active
			{
				double value =  _params._paramColorRGB->getValue( v, _params._time,p[v] );

				//clamp mode 
				if(_params._boolClampCurveValues->getValue())
				{
					if(value > 1.0)			//clamp values superior to 1
						value = 1.0;
					else if(value < 0.0)	//clamp values inferior to 0
						value = 0.0;
				}
				value *= (double) _params._multiplierRGB[v]->getValue(); //multiplier RGB channels
				alpha *= value;
			}
        }
        //HSL
        for( int v = 0; v < boost::gil::num_channels<hsl32f_pixel_t>::type::value; ++v )
        {
			if(_params._boolHSL[v]->getValue()) //if current channel check-box is active
			{
				double value = _params._paramColorHSL->getValue( v, _params._time,hsl_pix[v] );
				//clamp mode 
				if(_params._boolClampCurveValues->getValue())
				{
					if(value > 1.0)			//clamp values superior to 1
						value = 1.0;
					else if(value < 0.0)	//clamp values inferior to 0
						value = 0.0;
				}
				value *= (double) _params._multiplierHSL[v]->getValue(); //multiplier HSL channels
				alpha *=  value;
			}
        }
		Pixel ret;
		if(_params._boolReverseMask->getValue()) //revert mask
			alpha = 1-alpha;
		
		if(_isOutputBW) // output is gray scale image
		{
			gray32f_pixel_t inter; // need a gray_pixel
			inter[0] = alpha;
			color_convert(inter,ret); // convert gray_pixel to rgba_pixel
		}
		else // output is alpha channel
		{
			for(unsigned int i=0; i<boost::gil::num_channels<Pixel>::type::value -1; ++i)
				ret[i] = p[i];
			ret[3] = alpha; //fill alpha channel up
		}
		return ret;
    }
};

template<class View>
class HistogramKeyerProcess : public ImageGilFilterProcessor<View>
{
public:
	typedef typename View::value_type Pixel;
	typedef typename boost::gil::channel_type<View>::type Channel;
	typedef float Scalar;
protected:
    HistogramKeyerPlugin&    _plugin;            ///< Rendering plugin
	HistogramKeyerProcessParams<Scalar> _params; ///< parameters

public:
    HistogramKeyerProcess( HistogramKeyerPlugin& effect );

	void setup( const OFX::RenderArguments& args );

    void multiThreadProcessImages( const OfxRectI& procWindowRoW );
};

}
}
}

#include "HistogramKeyerProcess.tcc"

#endif<|MERGE_RESOLUTION|>--- conflicted
+++ resolved
@@ -25,12 +25,9 @@
     Pixel operator()( const Pixel& p )
     {
         using namespace boost::gil;
-<<<<<<< HEAD
 													
         hsl32f_pixel_t hsl_pix;
-=======
-        
->>>>>>> 12b27103
+
         rgb32f_pixel_t convert_to_rgb;
         color_convert( p, convert_to_rgb ); // first step : p to rgb_pixel
 		pixel_clamp<rgb32f_pixel_t>(0, 1)( convert_to_rgb, convert_to_rgb );
