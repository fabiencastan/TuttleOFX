--- conflicted
+++ resolved
@@ -23,17 +23,6 @@
 namespace plugin {
 namespace histogramKeyer {
 
-<<<<<<< HEAD
-static const unsigned int nbCurves = 6;
-
-static const std::string kParamColorSelection = "colorSelection";
-static const std::string kParamColorSelectionRed = "red";
-static const std::string kParamColorSelectionGreen = "green";
-static const std::string kParamColorSelectionBlue = "blue";
-static const std::string kParamColorSelectionHue = "hue";
-static const std::string kParamColorSelectionSaturation = "saturation";
-static const std::string kParamColorSelectionLightness = "lightness";
-=======
 typedef long Number;
 const static std::size_t nbCurves = 6;
 const static std::size_t nbCurvesRGB = 3;
@@ -48,7 +37,6 @@
 const static std::string kParamColorSelectionHue = "hue";
 const static std::string kParamColorSelectionSaturation = "saturation";
 const static std::string kParamColorSelectionLightness = "lightness";
->>>>>>> 78a31965
 
 //Groups
 const static std::string kGroupRGB = "RGB channels";
