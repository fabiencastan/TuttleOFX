#include "HistogramKeyerOverlay.hpp"
#include "HistogramKeyerPlugin.hpp"
#include "HistogramKeyerHistogramDisplay.hpp"

namespace tuttle {
namespace plugin {
namespace histogramKeyer {

HistogramKeyerOverlay::HistogramKeyerOverlay(OfxInteractHandle handle,OFX::ImageEffect* effect)
: OFX::OverlayInteract(handle)
, _infos(effect)
{
	_plugin = static_cast<HistogramKeyerPlugin*>(_effect);
	_hslParam = HSLOverlay(_plugin);
	_rgbParam = RGBOverlay(_plugin);
	
	_penDown = false;											//Mouse is not clicked down by default
	_keyDown = false;											//Ctrl key is not pressed by default 	
	_plugin->addRefOverlayData();								//add reference to Overlay data
	
	_isFirstTime = true; //temporary
}

HistogramKeyerOverlay::~HistogramKeyerOverlay()
{
	_plugin->releaseOverlayData();	//release Overlay data
}

<<<<<<< HEAD
	glColor3f( 0.0f, 1.0f, 1.0f );
	OfxRectD r1 = { 0.0, 0.0, 200.0, 600.0 };
	overlay::displayRect( r1 );
	glColor3f( 1.0f, 0.0f, 0.0f );
	OfxRectD r2 = { 0.01, 0.05, 0.5, 0.6 };
	overlay::displayRect( r2 );
=======
bool HistogramKeyerOverlay::draw( const OFX::DrawArgs& args )
{	
	const OfxPointI fullImgSize = _plugin->_clipSrc->getPixelRodSize(args.time);
	const OfxPointI imgSize = _plugin->_clipSrc->getPixelRodSize(args.time, args.renderScale);	
	const OfxRectI pixelRegionOfDefinition = _plugin->_clipSrc->getPixelRod(args.time);
			
	// Global display option
	if(_plugin->_paramGlobalDisplaySelection->getValue() == false)
		return false;
	
>>>>>>> 2247df0f

	///@ HACK changeClip method doesn't work in nuke when source clip is changed so we have to check size of imgBool all of the time
	if( getData().isImageSizeModified(imgSize) ||
		_isFirstTime )
	{
		getData().clearAll( imgSize );
		getData().computeFullData( _plugin->_clipSrc, args.time, args.renderScale );
	}
	// Draw component
	bool displaySomething = false;
	if(_plugin->_clipSrc->isConnected())
	{
		displaySomething = true;  
		
		if(_plugin->_paramDisplaySelection->getValue())	//DisplaySelection
			this->displaySelectedAreas( fullImgSize,imgSize,pixelRegionOfDefinition );
		
		///@todo : remove next lines when Nuke curves overlay works
		glPushMatrix();
		glTranslatef(-(fullImgSize.x+kTranslationRGB),0.0f,0.0f);
	
		_rgbParam.draw(args); 
		glPopMatrix();
		
		///@todo : remove next lines when Nuke curves overlay works
		glPushMatrix();
		glTranslatef((fullImgSize.x+kTranslationHSL),0.0f,0.0f);	
		
		_hslParam.draw(args);
		glPopMatrix();
		
		if(_penDown && !_keyDown)//Display selection zone
		{
			this->displaySelectionZone();
		}
	}
	
	if( _isFirstTime )
	{
		_isFirstTime = false;
	}
	return displaySomething;
}

/**
 * When the pen/mouse is under motion
 * @param args current arg
 * @return event capted (y or n)
 */
bool HistogramKeyerOverlay::penMotion( const OFX::PenArgs& args )
{	
	if(_penDown && !_keyDown)//the mouse is moving but there is not Ctrl key pressed
	{
		_squareEnd.x = args.penPosition.x;	//needed to draw the selection square
		_squareEnd.y = args.penPosition.y;	//needed to draw the selection square
		return true;					//event captured
	}
	if(_penDown && _keyDown)//the mouse is moving and there is Ctrl key pressed
	{
		const OfxRectI pixelRegionOfDefinition = _plugin->_clipSrc->getPixelRod(args.time,args.renderScale); //pixel region of definition
		int y = args.penPosition.y * args.renderScale.y;
		int x = args.penPosition.x * args.renderScale.x;
		
		if( y > getData()._imgBool.shape()[0] ||
		    y < 0 ||
		    x > getData()._imgBool.shape()[1] ||
		    x < 0 )
		{
			return false;
		}
		y-=pixelRegionOfDefinition.y1; //repere change (reformat)
		x-= pixelRegionOfDefinition.x1; //repere change (reformat)
		
		if(_plugin->_paramSelectionMode->getValue() == 2)	//selection mode is subtractive mode
			getData()._imgBool[y][x] = 0;	//current pixel is no more marked as selected
		else
			getData()._imgBool[y][x] = 255;	//current pixel is marked as selected
		return true;	//event captured
	}
	return false; //event is not captured
}

/**
 * When the pen/mouse is clicking down
 * @param args current arg
 * @return event capted (y or n)
 */
bool HistogramKeyerOverlay::penDown( const OFX::PenArgs& args )
{
	const OfxPointI fullsize = _plugin->_clipSrc->getPixelRodSize(args.time);					//full size
	const OfxPointI imgSize = _plugin->_clipSrc->getPixelRodSize(args.time, args.renderScale);	//size with renderscale
	
	if(!_penDown && !_keyDown)	//mouse is already used and there is not Ctrl key pressed
	{
		_penDown = true;	
		if(args.penPosition.y < fullsize.y && args.penPosition.y > 0)	//mouse Y is into the image
			_origin.y = args.penPosition.y*args.renderScale.y;
		else
		{
			if(args.penPosition.y > fullsize.y)	//clamp the selected Y pixel to the image borders
				_origin.y = imgSize.y;			//click is on the top of the image
			else
				_origin.y = 0;					//click is on the bottom of the image
		}
		if(args.penPosition.x < fullsize.x && args.penPosition.x > 0) //mouse X is on the image
			_origin.x = args.penPosition.x*args.renderScale.x;
		else
		{
			if(args.penPosition.x > fullsize.x)	//clamp the selected X pixel to the image borders
				_origin.x = imgSize.x;			//click is on the right of the image
			else
				_origin.x = 0;					//click is on the left of the image
		}
		_end.x = args.penPosition.x*args.renderScale.x;	//set X end of the selection square at the origin (initialization)
		_end.y = args.penPosition.y*args.renderScale.y;	//set Y end of the selection square at the origin (initialization)
		
		_squareBegin.x = _squareEnd.x = args.penPosition.x; //copy x value to square position
		_squareBegin.y = _squareEnd.y = args.penPosition.y; //copy v value to square position
	}
	else	//there is Ctrl key pressed
	{
		if(!_penDown)
			_penDown = true;
	}
	if(_plugin->_paramSelectionMode->getValue() == 0)	//Selection mode is unique
	{
		getData().clearSelection();//reset past selection
	}
	return true;
}

/**
 * When the pen/mouse is clicking up
 * @param args current arg
 * @return event capted (y or n)
 */
bool HistogramKeyerOverlay::penUp( const OFX::PenArgs& args )
{
	const OfxPointI fullSize = _plugin->_clipSrc->getPixelRodSize(args.time);	//full image size
	const OfxPointI imgSize = _plugin->_clipSrc->getPixelRodSize(args.time, args.renderScale);	//size with renderscale
	const OfxRectI pixelRegionOfDefinition = _plugin->_clipSrc->getPixelRod(args.time,args.renderScale); //pixel region of definition

	//clamp selection
	_end.x = args.penPosition.x*args.renderScale.x;		//attach the end of the selection square to the current pixel X
	_end.y = args.penPosition.y*args.renderScale.y;	//attach the end of the selection square to the current pixel Y
	if(_end.x == _origin.x && _end.y == _origin.y)	//it's just one click!
	{
		_penDown = false;	//change penDown
		return false;		//event is not capured
	}
	if(!(args.penPosition.x < fullSize.x && args.penPosition.x > 0 && args.penPosition.y < fullSize.y && args.penPosition.y > 0)) // if click is not on the image
	{
		if(args.penPosition.x < 0.0 || args.penPosition.x > fullSize.x) //problem with X axis
		{
			if(args.penPosition.x < 0.0)	//click is on the left of the image
				_end.x = 0.0;				//clamp
			else
				_end.x = imgSize.x;			//click is on the right of the image
		}
		if(args.penPosition.y < 0.0 || args.penPosition.y > fullSize.y) //problem with Y axis
		{
			if(args.penPosition.y < 0.0)	//click is on the bottom of the image
				_end.y = 0.0;				//clamp
			else
				_end.y = imgSize.y;			//click is on the top of the image
		}
	}
	if(_penDown && !_keyDown)	//if there is not Ctrl key pressed
	{
		int startX,endX,startY,endY; 
		if(_origin.x > _end.x)  //transform selection zone to be OK (X axis)
		{
			startX = _origin.x;
			endX = _end.x;
		}
		else
		{
			endX =_origin.x;
			startX = _end.x;
		}
		
		if(_origin.y > _end.y)	//transform selection zone to be OK (Y axis)
		{
			startY = _origin.y;
			endY = _end.y;
		}
		else
		{ 
			endY= _origin.y;
			startY = _end.y;
		}
		int step_x = startX-endX;	//determinate width of the selected zone
		int step_y = startY-endY;	//determinate height of the selected zone
		
		BOOST_ASSERT( endY >= 0 );
		BOOST_ASSERT( endX >= 0 );
		BOOST_ASSERT( getData()._imgBool.shape()[0] >= endY+step_y );
		BOOST_ASSERT( getData()._imgBool.shape()[1] >= endX+step_x );
		for(unsigned int val_y=0; val_y<step_y; ++val_y)
		{
			for(unsigned int val_x=0; val_x<step_x; ++val_x )
			{
				int _y = endY+val_y -(pixelRegionOfDefinition.y1);	//_y in img bool size (reformat)
				int _x = endX+val_x -(pixelRegionOfDefinition.x1);  //_x in img bool size (reformat)
				
				if(_plugin->_paramSelectionMode->getValue() == 2)	//selection mode is subtractive
					getData()._imgBool[_y][_x] = 0;	//remove all of the selected pixel
				else
					getData()._imgBool[_y][_x] = 255;	//mark all of the selected pixel
			}
		}
		// recompute histogram of selection
		getData().computeFullData( _plugin->_clipSrc, args.time, args.renderScale, /*selectionOnly=*/true );
	}
	_penDown = false; //treatment is finished
	return true;
}

/**
 * Ctrl key is pressed down
 * @param args current arg
 * @return event capted (y or n)
 */
bool HistogramKeyerOverlay::keyDown( const OFX::KeyArgs& args )
{
	if(args.keySymbol==kOfxKey_Control_L||args.keySymbol==kOfxKey_Control_R) //if the pressed key is Ctrl key (left or right)
	{
		_keyDown = true;	//treatment begins
		return true;		//event captured 
	}
	return false;			//event is not captured (other key)
}

/**
 * Ctrl key is released
 * @param args current arg
 * @return event capted (y or n)
 */
bool HistogramKeyerOverlay::keyUp( const OFX::KeyArgs& args )
{
	if( (args.keySymbol == kOfxKey_Control_L || args.keySymbol==kOfxKey_Control_R) &&
		_keyDown ) //if the release key is Ctrl (and it has been pressed before)
	{
		_keyDown = false;	//treatment ends
		getData().computeFullData( _plugin->_clipSrc, args.time, args.renderScale );
		return true; //event captured
	}
	return false;			//event is not captured (wrong key)
}

/**
 * Display the selected areas on the clip (color : gray)
 */
void HistogramKeyerOverlay::displaySelectedAreas( const OfxPointI fullImgSize, const OfxPointI imgSize, const OfxRectI pixelRoD )
{
	glEnable(GL_TEXTURE_2D);					//Activate texturing
	GLuint Name;								//Texture name
	glGenTextures(1,&Name);						//generate a texture number
	glBindTexture(GL_TEXTURE_2D,Name);
	BOOST_ASSERT( getData()._imgBool.shape()[0] == imgSize.y );
	BOOST_ASSERT( getData()._imgBool.shape()[1] == imgSize.x );
	glTexImage2D(
		GL_TEXTURE_2D,		//Type : texture 2D
		0,					//Mipmap : none
		GL_ALPHA8,			//Colors : 4
		imgSize.x,			//width
		imgSize.y,			//height
		0,					//border size
		GL_ALPHA,			//Format : RGBA
		GL_UNSIGNED_BYTE, 	//color kind
		getData()._imgBool.data()		// data buffer
	); 	
	glColor4f(1.0f,1.0f,1.0f,0.2f);
	glTexParameteri(GL_TEXTURE_2D, GL_TEXTURE_MIN_FILTER, GL_NEAREST);
	glTexParameteri(GL_TEXTURE_2D, GL_TEXTURE_MAG_FILTER, GL_NEAREST);
	//Draw Texture on screen	
	glBegin(GL_QUADS);
    glTexCoord2d(0,1);  glVertex2i(pixelRoD.x1,pixelRoD.y2); //glVertex2d(0,fullImgSize.y);			//Top Left
	glTexCoord2d(1,1);  glVertex2i(pixelRoD.x2,pixelRoD.y2); //glVertex2d(fullImgSize.x,fullImgSize.y);	//Top Right
	glTexCoord2d(1,0);  glVertex2i(pixelRoD.x2,pixelRoD.y1); //glVertex2d(fullImgSize.x,0);			//Bottom Right
	glTexCoord2d(0,0);  glVertex2i(pixelRoD.x1,pixelRoD.y1); //glVertex2d(0,0);				//Bottom Left
	glEnd();
	glDisable(GL_TEXTURE_2D);
	glColor3f(1.0f,0.0f,0.0f);
}

/**
 *Display the selection zone on the clip (color : border gray)
 */
void HistogramKeyerOverlay::displaySelectionZone()
{
	glEnable(GL_BLEND);
	glBlendFunc (GL_ONE, GL_ONE);
	glEnable(GL_LINE_STIPPLE);
	glLineStipple(1, (short) 0x0101);	//to draw -------
	glBegin( GL_LINE_LOOP );
	glColor3f(.5f,0.5f,0.5f);			//white
	glVertex2f(_squareBegin.x,_squareBegin.y);	//draw selection square
	glVertex2f(_squareBegin.x,_squareEnd.y);
	glVertex2f(_squareEnd.x,_squareEnd.y);
	glVertex2f(_squareEnd.x,_squareBegin.y);
	glEnd();
	glDisable(GL_LINE_STIPPLE);
	glDisable(GL_BLEND);
	glEnd();
}

/**
 * Get overlay data from plugin
 * @return 
 */
OverlayData& HistogramKeyerOverlay::getData()
{
	return _plugin->getOverlayData();
}
	
}
}
}<|MERGE_RESOLUTION|>--- conflicted
+++ resolved
@@ -26,14 +26,6 @@
 	_plugin->releaseOverlayData();	//release Overlay data
 }
 
-<<<<<<< HEAD
-	glColor3f( 0.0f, 1.0f, 1.0f );
-	OfxRectD r1 = { 0.0, 0.0, 200.0, 600.0 };
-	overlay::displayRect( r1 );
-	glColor3f( 1.0f, 0.0f, 0.0f );
-	OfxRectD r2 = { 0.01, 0.05, 0.5, 0.6 };
-	overlay::displayRect( r2 );
-=======
 bool HistogramKeyerOverlay::draw( const OFX::DrawArgs& args )
 {	
 	const OfxPointI fullImgSize = _plugin->_clipSrc->getPixelRodSize(args.time);
@@ -44,7 +36,6 @@
 	if(_plugin->_paramGlobalDisplaySelection->getValue() == false)
 		return false;
 	
->>>>>>> 2247df0f
 
 	///@ HACK changeClip method doesn't work in nuke when source clip is changed so we have to check size of imgBool all of the time
 	if( getData().isImageSizeModified(imgSize) ||
