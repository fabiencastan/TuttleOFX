#include "LutPlugin.hpp"
#include "LutProcess.hpp"
#include "LutDefinitions.hpp"

#include <boost/filesystem/operations.hpp>
#include <boost/gil/gil_all.hpp>
#include <boost/filesystem.hpp>

namespace bfs = boost::filesystem;

namespace tuttle {
namespace plugin {
namespace lut {

using namespace boost::gil;
const static std::string kLutHelpString = "<b>Image Luter</b> is used to lut components of an image.  <br />";

LutPlugin::LutPlugin( OfxImageEffectHandle handle )
	: ImageEffectGilPlugin( handle )
{
	_sFilename = fetchStringParam( kInputFilename );
}

/**
 * @brief The overridden render function
 * @param[in]   args     Rendering parameters
 */
void LutPlugin::render( const OFX::RenderArguments& args )
{
	if( !_lutReader.readOk() )
	{
		std::string str;
		_sFilename->getValue( str );
<<<<<<< HEAD
		if( ! bfs::exists( str ) )
=======
		if( ! boost::filesystem::exists( str ) )
>>>>>>> 256c2cb9
		{
			BOOST_THROW_EXCEPTION( exception::FileNotExist()
				<< exception::filename(str) );
		}
		if( ! _lutReader.read( str ) )
		{
			BOOST_THROW_EXCEPTION( exception::File()
				<< exception::user( "Unable to read lut file." ) );
		}
		_lut3D.reset( new TetraInterpolator(), _lutReader );
	}
	if( !_lutReader.readOk() )
	{
		BOOST_THROW_EXCEPTION( exception::Unknown() );
	}
	doGilRender<LutProcess>( *this, args );
}

void LutPlugin::changedParam( const OFX::InstanceChangedArgs& args, const std::string& paramName )
{
	if( paramName == kHelp )
	{
		sendMessage( OFX::Message::eMessageMessage,
		             "", // No XML resources
		             kLutHelpString );
	}
	else if( paramName == kInputFilename )
	{
		std::string str;
		_sFilename->getValue( str );
<<<<<<< HEAD
		if( bfs::exists( str ) )
=======
		if( boost::filesystem::exists( str ) )
>>>>>>> 256c2cb9
		{
			if( ! _lutReader.read( str ) )
			{
				BOOST_THROW_EXCEPTION( exception::File() << exception::user( "Unable to read lut file..." ) );
			}
			_lut3D.reset( new TetraInterpolator(), _lutReader );
		}
	}
}

}
}
}<|MERGE_RESOLUTION|>--- conflicted
+++ resolved
@@ -31,11 +31,7 @@
 	{
 		std::string str;
 		_sFilename->getValue( str );
-<<<<<<< HEAD
 		if( ! bfs::exists( str ) )
-=======
-		if( ! boost::filesystem::exists( str ) )
->>>>>>> 256c2cb9
 		{
 			BOOST_THROW_EXCEPTION( exception::FileNotExist()
 				<< exception::filename(str) );
@@ -66,11 +62,7 @@
 	{
 		std::string str;
 		_sFilename->getValue( str );
-<<<<<<< HEAD
 		if( bfs::exists( str ) )
-=======
-		if( boost::filesystem::exists( str ) )
->>>>>>> 256c2cb9
 		{
 			if( ! _lutReader.read( str ) )
 			{
