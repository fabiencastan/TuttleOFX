#include <tuttle/plugin/ImageGilProcessor.hpp>
#include <tuttle/plugin/exceptions.hpp>

#include <terry/globals.hpp>
#include <terry/color.hpp>

<<<<<<< HEAD
#include <boost/gil/gil_all.hpp>

#include <ofxsImageEffect.h>
#include <ofxsMultiThread.h>

#include <cstdlib>
#include <cassert>
#include <cmath>
#include <vector>
#include <iostream>

=======
>>>>>>> 978fd8a1
namespace tuttle {
namespace plugin {
namespace colorspace {

using namespace boost::gil;

template<class View>
ColorSpaceProcess<View>::ColorSpaceProcess( ColorSpacePlugin& instance )
	: ImageGilFilterProcessor<View>( instance )
	, _plugin( instance )
{
}

template<class View>
void ColorSpaceProcess<View>::setup( const OFX::RenderArguments& args )
{
	ImageGilFilterProcessor<View>::setup( args );
	
	_params = _plugin.getProcessParams();
}


/**
 * @brief Function called by rendering thread each time a process must be done.
 * @param[in] procWindowRoW  Processing window in RoW
 */
template<class View>
void ColorSpaceProcess<View>::multiThreadProcessImages( const OfxRectI& procWindowRoW )
{
	OfxRectI procWindowOutput = this->translateRoWToOutputClipCoordinates( procWindowRoW );
	OfxPointI procWindowSize  = {
		procWindowRoW.x2 - procWindowRoW.x1,
		procWindowRoW.y2 - procWindowRoW.y1
	};

	View src = subimage_view( this->_srcView, procWindowOutput.x1, procWindowOutput.y1,
					procWindowSize.x, procWindowSize.y );
	View dst = subimage_view( this->_dstView, procWindowOutput.x1, procWindowOutput.y1,
					procWindowSize.x, procWindowSize.y );

	terry::color::ColorSpaceAPI		csAPI;
	csAPI.setGammaInProperties	( _params._sGammaIn );
	csAPI.setCineonInProperties	( _params._sCineonIn );
	csAPI.setGammaOutProperties	( _params._sGammaOut );
	csAPI.setCineonOutProperties	( _params._sCineonOut );

	colorspace_pixels_progress( &csAPI, _params._gradationIn, _params._layoutIn, _params._tempColorIn, _params._gradationOut, _params._layoutOut, _params._tempColorOut, src, dst, this );

}

}
}
}<|MERGE_RESOLUTION|>--- conflicted
+++ resolved
@@ -4,20 +4,6 @@
 #include <terry/globals.hpp>
 #include <terry/color.hpp>
 
-<<<<<<< HEAD
-#include <boost/gil/gil_all.hpp>
-
-#include <ofxsImageEffect.h>
-#include <ofxsMultiThread.h>
-
-#include <cstdlib>
-#include <cassert>
-#include <cmath>
-#include <vector>
-#include <iostream>
-
-=======
->>>>>>> 978fd8a1
 namespace tuttle {
 namespace plugin {
 namespace colorspace {
