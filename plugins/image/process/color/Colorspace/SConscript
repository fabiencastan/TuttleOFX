Import( 'project', 'libs' )

<<<<<<< HEAD
#project.createOfxPlugin( dirs = ['src'],
#                         libs = [ 
#								  libs.tuttlePlugin,
#								  libs.boost_gil,
#                                 ] )
=======
project.createOfxPlugin(
	dirs = ['src'],
	libs = [ 
		libs.tuttlePlugin,
		libs.boost_gil,
		]
	)
>>>>>>> 978fd8a1
<|MERGE_RESOLUTION|>--- conflicted
+++ resolved
@@ -1,12 +1,5 @@
 Import( 'project', 'libs' )
 
-<<<<<<< HEAD
-#project.createOfxPlugin( dirs = ['src'],
-#                         libs = [ 
-#								  libs.tuttlePlugin,
-#								  libs.boost_gil,
-#                                 ] )
-=======
 project.createOfxPlugin(
 	dirs = ['src'],
 	libs = [ 
@@ -14,4 +7,3 @@
 		libs.boost_gil,
 		]
 	)
->>>>>>> 978fd8a1
