#ifndef _TUTTLE_PLUGIN_PRINT_DEFINITIONS_HPP_
#define _TUTTLE_PLUGIN_PRINT_DEFINITIONS_HPP_

#include <tuttle/plugin/global.hpp>


namespace tuttle {
namespace plugin {
namespace print {

static const std::string kParamMode = "mode";
static const std::string kParamModeImage = "image";
static const std::string kParamModeRegion = "region";
static const std::string kParamModePixel = "pixel";
enum EParamMode
{
	eParamModeImage = 0,
	eParamModeRegion,
	eParamModePixel
};

static const std::string kParamPixel = "pixel";
static const std::string kParamRegionMin = "regionMin";
static const std::string kParamRegionMax = "regionMax";

<<<<<<< HEAD
static const std::string kParamOutput = "output";
static const std::string kParamOutputNumeric = "numeric";
static const std::string kParamOutputAscii = "ascii";
=======
const static std::string kParamColumns = "columns";


const static std::string kParamColor = "color";
const static std::string kParamColorMono = "mono";
const static std::string kParamColorGray = "gray";
const static std::string kParamColor8 = "8ansi";
const static std::string kParamColor16 = "16ansi";
const static std::string kParamColorFullGray = "fullgray";
const static std::string kParamColorFull8 = "full8ansi";
const static std::string kParamColorFull16 = "full16ansi";

enum EParamColor
{
        eParamColorMono= 0,
        eParamColorGray,
        eParamColor8,
        eParamColor16,
        eParamColorfullgray,
        eParamColorfull8,
        eParamColorfull16,
};

const static std::string kParamOutput = "output";
const static std::string kParamOutputNumeric = "numeric";
const static std::string kParamOutputAscii = "ascii";
>>>>>>> 78a31965
enum EParamOutput
{
	eParamOutputNumeric = 0,
	eParamOutputAscii
};
static const std::string kParamFlip = "flip";

const static std::string kParamOutputOpenGL = "opengl";

}
}
}

#endif<|MERGE_RESOLUTION|>--- conflicted
+++ resolved
@@ -23,13 +23,7 @@
 static const std::string kParamRegionMin = "regionMin";
 static const std::string kParamRegionMax = "regionMax";
 
-<<<<<<< HEAD
-static const std::string kParamOutput = "output";
-static const std::string kParamOutputNumeric = "numeric";
-static const std::string kParamOutputAscii = "ascii";
-=======
 const static std::string kParamColumns = "columns";
-
 
 const static std::string kParamColor = "color";
 const static std::string kParamColorMono = "mono";
@@ -54,7 +48,6 @@
 const static std::string kParamOutput = "output";
 const static std::string kParamOutputNumeric = "numeric";
 const static std::string kParamOutputAscii = "ascii";
->>>>>>> 78a31965
 enum EParamOutput
 {
 	eParamOutputNumeric = 0,
