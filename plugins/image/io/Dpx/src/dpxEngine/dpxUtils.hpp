--- conflicted
+++ resolved
@@ -19,14 +19,8 @@
 	((x>>8) & 0x0000FF00) |
 	(x<<24);
 }
-
-<<<<<<< HEAD
-// __int64 for MSVC, "long long" for gcc
 /*
-inline void endian_swap(unsigned __int64& x)
-=======
 inline void endian_swap( uint64_t& x)
->>>>>>> 6172e5b2
 {
     x = (x>>56) |
 	((x<<40) & 0x00FF000000000000) |
