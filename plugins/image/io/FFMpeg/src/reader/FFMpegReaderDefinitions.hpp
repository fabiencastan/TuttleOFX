#ifndef _TUTTLE_PLUGIN_FFMPEG_READER_DEFINITIONS_HPP_
#define _TUTTLE_PLUGIN_FFMPEG_READER_DEFINITIONS_HPP_

#include <tuttle/plugin/global.hpp>
#include <tuttle/plugin/context/ReaderPlugin.hpp>

namespace tuttle {
namespace plugin {
namespace ffmpeg {
namespace reader {

<<<<<<< HEAD
static const std::string kFFMpegHelpButton = "Help";

static const std::string kFilename = "filename";

static const std::string kFFMpegHelpString = "<b>ffmpeg video io</b> plugin is used to read video files.  <br />";

=======
>>>>>>> 978fd8a1
}
}
}
}

#endif<|MERGE_RESOLUTION|>--- conflicted
+++ resolved
@@ -9,15 +9,6 @@
 namespace ffmpeg {
 namespace reader {
 
-<<<<<<< HEAD
-static const std::string kFFMpegHelpButton = "Help";
-
-static const std::string kFilename = "filename";
-
-static const std::string kFFMpegHelpString = "<b>ffmpeg video io</b> plugin is used to read video files.  <br />";
-
-=======
->>>>>>> 978fd8a1
 }
 }
 }
