#include "VideoFFmpegWriter.hpp"

#include <tuttle/plugin/global.hpp>
#include <tuttle/plugin/exceptions.hpp>

#include <boost/foreach.hpp>

#include <cstdio>


namespace tuttle {
namespace plugin {
namespace ffmpeg {

#if LIBAVFORMAT_VERSION_INT < AV_VERSION_INT( 52, 40, 0 )
// compatibility with previous versions of libavformat
#define av_guess_format guess_format
#endif

#ifdef _MSC_VER
#define snprintf _snprintf
#endif

static boost::int64_t pts = 0;

VideoFFmpegWriter::VideoFFmpegWriter()
	: FFmpeg()
	, FFmpegPreset()
	, _avFormatOptions   ( NULL )
	, _avVideoOptions    ( NULL )
	, _avAudioOptions    ( NULL )
	, _sws_context       ( NULL )
	, _stream            ( NULL )
	, _videoCodec        ( NULL )
	, _audioCodec        ( NULL )
	, _ofmt              ( NULL )
	, _statusCode        ( eWriterStatusIgnoreFinish )
	, _filename          ( "" )
	, _width             ( 0 )
	, _height            ( 0 )
	, _aspectRatio       ( 1 )
	, _out_pixelFormat   ( PIX_FMT_YUV420P )
	, _fps               ( 25.0f )
	, _formatName        ( "" )
	, _videoCodecName    ( "" )
	, _videoPresetName   ( "" )
{
	AVOutputFormat* fmt = av_oformat_next( NULL );
	
	while( fmt )
	{
		// add only format with video track
		if( fmt->video_codec != CODEC_ID_NONE )
		{
			if( fmt->long_name )
			{
				_formatsLongNames.push_back( std::string( fmt->long_name ) + std::string( " (" ) + std::string( fmt->name ) + std::string( ")" ) );
				_formatsShortNames.push_back( std::string( fmt->name ) );
			}
			if( fmt->priv_class )
			{
				const AVOption *o = NULL;
#if LIBAVCODEC_VERSION_INT < AV_VERSION_INT( 51, 12, 0 )
				while( ( o = av_next_option( &fmt->priv_class, o ) ) )
#else
				while( ( o = av_opt_next( &fmt->priv_class, o ) ) )
#endif
				{
					AVPrivOption avprivopt;
					avprivopt.o = *o;
					avprivopt.class_name = std::string( fmt->name );
					_formatPrivOpts.push_back( avprivopt );
				}
			}
		}
		fmt = av_oformat_next( fmt );
	}

	AVCodec* c = NULL;
	while( ( c = av_codec_next( c ) ) )
	{
#if LIBAVCODEC_VERSION_INT >= AV_VERSION_INT( 53, 34, 0 )
		if( c->encode2 )
#else
		if( c->encode )
#endif
		{
			switch( c->type )
			{
				case AVMEDIA_TYPE_VIDEO:
				{
					if( c->long_name )
					{
						_videoCodecsLongNames.push_back( std::string( c->long_name ) );
						_videoCodecsShortNames.push_back( std::string( c->name ) );
					}
					if( c->priv_class )
					{
						const AVOption *o = NULL;
#if LIBAVCODEC_VERSION_INT < AV_VERSION_INT( 51, 12, 0 )
						while( ( o = av_next_option( &c->priv_class, o ) ) )
#else
						while( ( o = av_opt_next( &c->priv_class, o ) ) )
#endif
						{
							AVPrivOption avprivopt;
							avprivopt.o = *o;
							avprivopt.class_name = std::string( c->name );
							_videoCodecPrivOpts.push_back( avprivopt );
						}
					}
					break;
				}
				case AVMEDIA_TYPE_AUDIO:
				{
					if( c->long_name )
					{
						_audioCodecsLongNames.push_back( std::string( c->long_name ) );
						_audioCodecsShortNames.push_back( std::string( c->name ) );
					}
					if( c->priv_class )
					{
						const AVOption *o = NULL;
#if LIBAVCODEC_VERSION_INT < AV_VERSION_INT( 51, 12, 0 )
						while( ( o = av_next_option( &c->priv_class, o ) ) )
#else
						while( ( o = av_opt_next( &c->priv_class, o ) ) )
#endif
						{
							AVPrivOption avprivopt;
							avprivopt.o = *o;
							avprivopt.class_name = std::string( c->name );
							_audioCodecPrivOpts.push_back( avprivopt );
						}
					}
					break;
				}
				default:
					break;
			}
		}
	}

}

<<<<<<< HEAD
int VideoFFmpegWriter::start( )
=======
std::string VideoFFmpegWriter::getErrorStr( const int errnum ) const
{
    static const std::size_t errbuf_size = 2048;
    char errbuf[errbuf_size];
    av_strerror( errnum, errbuf, errbuf_size );
    return std::string( errbuf );
}

int VideoFFmpegWriter::execute( boost::uint8_t* const in_buffer, const int in_width, const int in_height, const PixelFormat in_pixelFormat )
>>>>>>> 0d32b504
{
	if( !_avFormatOptions )
	{
		// TODO avformat_alloc_context2 can guess format from filename
		// if format name is NULL, find a way to expose the feature
		if( avformat_alloc_output_context2(&_avFormatOptions, NULL, _formatName.c_str(), getFilename().c_str()) < 0 )
		{
			TUTTLE_CERR( "ffmpegWriter: output context allocation failed" );
			return false;
		}
		_ofmt = _avFormatOptions->oformat;
		TUTTLE_CERR( "ffmpegWriter: " << std::string(_ofmt->name) << " format selected" );
	}

	if( !_stream )
	{
		_videoCodec = avcodec_find_encoder_by_name( _videoCodecName.c_str() );
		if (!_videoCodec)
		{
			BOOST_THROW_EXCEPTION( exception::Format()
				<< exception::user( "ffmpegWriter: codec not found." ) );
		}
		TUTTLE_CERR( "ffmpegWriter: " << std::string(_videoCodec->name) << " codec selected" );

		_stream = avformat_new_stream( _avFormatOptions, _videoCodec );
		if( !_stream )
		{
			BOOST_THROW_EXCEPTION( exception::File()
				<< exception::user( "ffmpegWriter: out of memory." ) );
		}
		avcodec_get_context_defaults3(_stream->codec, _videoCodec);

//		TUTTLE_COUT_VAR2( _videoCodecName, _videoPresetName );
		
		_stream->codec->width              = getWidth();
		_stream->codec->height             = getHeight();
		_stream->codec->time_base          = av_d2q( 1.0 / _fps, 100 );
		//_stream->codec->gop_size           = _gopSize;
		_stream->codec->sample_rate        = 48000; ///< samples per second
		_stream->codec->channels           = 0;     ///< number of audio channels
		/*if( _bFrames )
		{
			_stream->codec->max_b_frames     = _bFrames;
			_stream->codec->b_frame_strategy = 0;
			_stream->codec->b_quant_factor   = 2.0;
		}*/

		int pixfmt_allowed = 0, k;
		if ( _videoCodec->pix_fmts )
		{
			for ( k = 0; _videoCodec->pix_fmts[k] != PIX_FMT_NONE; k++ )
			{
				if ( _videoCodec->pix_fmts[k] == _out_pixelFormat )
				{
					pixfmt_allowed = 1;
					break;
				}
			}
		}
		else
		{
			// If a codec does not contain a list of supported pixel
			// formats, just assume that _out_PixelFormat is valid
			pixfmt_allowed = 1;
		}

		if ( !pixfmt_allowed )
		{
			// av_get_pix_fmt_name requires lavu 51.3.0 or higher
			TUTTLE_CERR( "ffmpegWriter: pixel format " << av_get_pix_fmt_name(_out_pixelFormat) << " not available in codec" );
			_out_pixelFormat = _videoCodec->pix_fmts[0];
			TUTTLE_CERR( "ffmpegWriter: auto-selecting " << av_get_pix_fmt_name(_out_pixelFormat) );
		}
		_stream->codec->pix_fmt     = _out_pixelFormat;

		if( !strcmp( _avFormatOptions->oformat->name, "mp4" ) || !strcmp( _avFormatOptions->oformat->name, "mov" ) || !strcmp( _avFormatOptions->oformat->name, "3gp" ) || !strcmp( _avFormatOptions->oformat->name, "flv" ) )
			_stream->codec->flags |= CODEC_FLAG_GLOBAL_HEADER;

		av_dump_format( _avFormatOptions, 0, getFilename().c_str(), 1 );
		
		if( avcodec_open2( _stream->codec, _videoCodec, NULL ) < 0 )
		{
			freeFormat();
			BOOST_THROW_EXCEPTION( exception::Format()
				<< exception::user( "ffmpegWriter: unable to open codec." ) );
			return false;
		}

		if( !( _ofmt->flags & AVFMT_NOFILE ) )
		{
			if( avio_open2( &_avFormatOptions->pb, getFilename().c_str(),
							AVIO_FLAG_WRITE, NULL, NULL ) < 0 )
			{
				freeFormat();
				BOOST_THROW_EXCEPTION( exception::FileNotExist()
					<< exception::user( "ffmpegWriter: unable to open file." ) );
			}
		}

		int error = avformat_write_header( _avFormatOptions, NULL );
		if( error )
		{
			TUTTLE_CERR( ffmpegError_toString( error) );
			BOOST_THROW_EXCEPTION( exception::Format()
				<< exception::user( "ffmpegWriter: unable to write header." ) );
		}
	}
	return true;
}

int VideoFFmpegWriter::execute( boost::uint8_t* const in_buffer, const int in_width, const int in_height, const PixelFormat in_pixelFormat )
{
	_statusCode = eWriterStatusIgnoreFinish;
	
	//start();
	
/*
	if( !_avFormatOptions )
	{
		// TODO avformat_alloc_context2 can guess format from filename
		// if format name is NULL, find a way to expose the feature
		if( avformat_alloc_output_context2(&_avFormatOptions, NULL, _formatName.c_str(), getFilename().c_str()) < 0 )
		{
			TUTTLE_CERR( "ffmpegWriter: output context allocation failed" );
			return false;
		}
		_ofmt = _avFormatOptions->oformat;
		TUTTLE_CERR( "ffmpegWriter: " << std::string(_ofmt->name) << " format selected" );
	}

	if( !_stream )
	{
		_videoCodec = avcodec_find_encoder_by_name( _videoCodecName.c_str() );
		if (!_videoCodec)
		{
			BOOST_THROW_EXCEPTION( exception::Format()
				<< exception::user( "ffmpegWriter: codec not found." ) );
		}
		TUTTLE_CERR( "ffmpegWriter: " << std::string(_videoCodec->name) << " codec selected" );

		_stream = avformat_new_stream( _avFormatOptions, _videoCodec );
		if( !_stream )
		{
			BOOST_THROW_EXCEPTION( exception::File()
				<< exception::user( "ffmpegWriter: out of memory." ) );
		}
		avcodec_get_context_defaults3(_stream->codec, _videoCodec);

		TUTTLE_COUT_VAR2( _videoCodecName, _videoPresetName );
		
//		if( _videoPresetName.length() !=0 )
//		{
//			TUTTLE_COUT( "ffmpegWriter: " << _videoPresetName << " preset selected" );
//			const std::string presetFilename = _preset.getFilename( std::string(_videoCodec->name), _videoPresetName );
//			
//			FFmpegPreset::PresetsOptions opts = _preset.getOptionsForPresetFilename( presetFilename );
//			BOOST_FOREACH( FFmpegPreset::PresetsOptions::value_type& itOpt, opts )
//			{
//				int ret = av_opt_set( (void*)_stream->codec, itOpt.first.c_str(), itOpt.second.c_str(), 0);
//				switch( ret )
//				{
//					case AVERROR_OPTION_NOT_FOUND: TUTTLE_CERR( "ffmpegPreset: unable to find " << itOpt.first ); break;
//					case AVERROR(EINVAL): TUTTLE_CERR( "ffmpegPreset: invalid value " << itOpt.second.c_str() << " for option " << itOpt.first ); break;
//					case AVERROR(ERANGE): TUTTLE_CERR( "ffmpegPreset: invalid range for parameter " << itOpt.first << " : " << itOpt.second.c_str() ); break;
//				}
//			}
//		}
		
		_stream->codec->width              = getWidth();
		_stream->codec->height             = getHeight();
<<<<<<< HEAD
		_stream->codec->time_base          = av_d2q( 1.0 / _fps, 100 );
		//_stream->codec->gop_size           = _gopSize;
=======
		_stream->codec->time_base          = av_inv_q( av_d2q( _fps, INT_MAX ) );
		_stream->codec->gop_size           = _gopSize;
>>>>>>> 0d32b504
		_stream->codec->sample_rate        = 48000; ///< samples per second
		_stream->codec->channels           = 0;     ///< number of audio channels
//		if( _bFrames )
//		{
//			_stream->codec->max_b_frames     = _bFrames;
//			_stream->codec->b_frame_strategy = 0;
//			_stream->codec->b_quant_factor   = 2.0;
//		}

		int pixfmt_allowed = 0, k;
		if ( _videoCodec->pix_fmts )
		{
			for ( k = 0; _videoCodec->pix_fmts[k] != PIX_FMT_NONE; k++ )
			{
				if ( _videoCodec->pix_fmts[k] == _out_pixelFormat )
				{
					pixfmt_allowed = 1;
					break;
				}
			}
		}
		else
		{
			// If a codec does not contain a list of supported pixel
			// formats, just assume that _out_PixelFormat is valid
			pixfmt_allowed = 1;
		}

		if ( !pixfmt_allowed )
		{
			// av_get_pix_fmt_name requires lavu 51.3.0 or higher
			TUTTLE_CERR( "ffmpegWriter: pixel format " << av_get_pix_fmt_name(_out_pixelFormat) << " not available in codec" );
			_out_pixelFormat = _videoCodec->pix_fmts[0];
			TUTTLE_CERR( "ffmpegWriter: auto-selecting " << av_get_pix_fmt_name(_out_pixelFormat) );
		}
		_stream->codec->pix_fmt     = _out_pixelFormat;

<<<<<<< HEAD
		if( !strcmp( _avFormatOptions->oformat->name, "mp4" ) || !strcmp( _avFormatOptions->oformat->name, "mov" ) || !strcmp( _avFormatOptions->oformat->name, "3gp" ) || !strcmp( _avFormatOptions->oformat->name, "flv" ) )
=======
		if( !strcmp( _avformatOptions->oformat->name, "mp4" ) ||
            !strcmp( _avformatOptions->oformat->name, "mov" ) ||
            !strcmp( _avformatOptions->oformat->name, "3gp" ) ||
            !strcmp( _avformatOptions->oformat->name, "flv" ) )
        {
>>>>>>> 0d32b504
			_stream->codec->flags |= CODEC_FLAG_GLOBAL_HEADER;
        }
        
        if( _avformatOptions->oformat->flags & AVFMT_GLOBALHEADER )
        {
            _stream->codec->flags |= CODEC_FLAG_GLOBAL_HEADER;
        }

		av_dump_format( _avFormatOptions, 0, getFilename().c_str(), 1 );

		if( avcodec_open2( _stream->codec, _videoCodec, NULL ) < 0 )
		{
			freeFormat();
			BOOST_THROW_EXCEPTION( exception::Format()
				<< exception::user( "ffmpegWriter: unable to open codec." ) );
			return false;
		}

		if( !( _ofmt->flags & AVFMT_NOFILE ) )
		{
			if( avio_open2( &_avFormatOptions->pb, getFilename().c_str(),
							AVIO_FLAG_WRITE, NULL, NULL ) < 0 )
			{
				freeFormat();
				BOOST_THROW_EXCEPTION( exception::FileNotExist()
					<< exception::user( "ffmpegWriter: unable to open file." ) );
			}
		}

		avformat_write_header( _avFormatOptions, NULL );
	}*/
	
	_statusCode = eWriterStatusCleanup;
	
	AVFrame* in_frame = avcodec_alloc_frame();
	avcodec_get_frame_defaults( in_frame );
	avpicture_fill( (AVPicture*)in_frame, in_buffer, in_pixelFormat, in_width, in_height );

	AVFrame* out_frame = avcodec_alloc_frame();
	avcodec_get_frame_defaults( out_frame );
	int out_picSize = avpicture_get_size( _out_pixelFormat, getWidth(), getHeight() );
	boost::uint8_t* out_buffer = (boost::uint8_t*) av_malloc( out_picSize );
	avpicture_fill( (AVPicture*) out_frame, out_buffer, _out_pixelFormat, getWidth(), getHeight() );

	_sws_context = sws_getCachedContext( _sws_context, in_width, in_height, in_pixelFormat, getWidth(), getHeight(), _out_pixelFormat, SWS_BICUBIC, NULL, NULL, NULL );

	TUTTLE_COUT( "ffmpegWriter: input format: " << av_get_pix_fmt_name( in_pixelFormat ) );
	TUTTLE_COUT( "ffmpegWriter: output format: " << av_get_pix_fmt_name( _out_pixelFormat ) );

	if( !_sws_context )
	{
		BOOST_THROW_EXCEPTION( exception::Failed()
			<< exception::user() + "ffmpeg-conversion failed (" + in_pixelFormat + "->" + _out_pixelFormat + ")." );
	}
	const int error = sws_scale( _sws_context, in_frame->data, in_frame->linesize, 0, getHeight(), out_frame->data, out_frame->linesize );
	if( error < 0 )
	{
		BOOST_THROW_EXCEPTION( exception::Failed()
			<< exception::user() + "ffmpeg-conversion failed (" + in_pixelFormat + "->" + _out_pixelFormat + ")." );
	}

	int ret = 0;
<<<<<<< HEAD
	if( ( _avFormatOptions->oformat->flags & AVFMT_RAWPICTURE ) != 0 )
=======
	if( ( _avformatOptions->oformat->flags & AVFMT_RAWPICTURE ) &&
        ( _stream->codec->codec->id == AV_CODEC_ID_RAWVIDEO ) )
>>>>>>> 0d32b504
	{
		AVPacket pkt;
		av_init_packet( &pkt );
		pkt.data         = (boost::uint8_t*) out_frame;
		pkt.size         = sizeof( AVPicture );
<<<<<<< HEAD
		ret              = av_interleaved_write_frame( _avFormatOptions, &pkt );
=======
        pkt.pts          = av_rescale_q(out_frame->pts, _stream->codec->time_base, _stream->time_base);
		pkt.stream_index = _stream->index;
		pkt.flags       |= AV_PKT_FLAG_KEY;
		ret              = av_interleaved_write_frame( _avformatOptions, &pkt );
>>>>>>> 0d32b504
	}
	else
	{
		AVPacket pkt;
		int hasFrame = 0;
		av_init_packet( &pkt );
		pkt.size = 0;
		pkt.data = NULL;
		pkt.stream_index = _stream->index;

		if( ( _stream->codec->coded_frame ) &&
		    ( _stream->codec->coded_frame->pts != static_cast<boost::int64_t>( AV_NOPTS_VALUE ) ) )
		{
			pkt.pts = av_rescale_q( _stream->codec->coded_frame->pts, _stream->codec->time_base, _stream->time_base );
			TUTTLE_TCOUT( "FFmpegWriter: Video Frame PTS: " << pkt.pts );
		}
		else
		{
			TUTTLE_TCOUT( "FFmpegWriter: Video Frame PTS: not set" );
		}
		if( _stream->codec->coded_frame &&
		    _stream->codec->coded_frame->key_frame )
		{
			pkt.flags |= AV_PKT_FLAG_KEY;
		}
		
		out_frame->pts = pts;
        out_frame->quality = _stream->codec->global_quality;
		pts += _stream->codec->time_base.num;
		ret = avcodec_encode_video2( _stream->codec, &pkt, out_frame,  &hasFrame );
		if( ret < 0 )
        {
            TUTTLE_CERR( "ffmpegWriter: error writing packet to file" );
            TUTTLE_CERR( getErrorStr(ret) );
			return false;
        }

		if( hasFrame )
		{
<<<<<<< HEAD
			ret = av_interleaved_write_frame( _avFormatOptions, &pkt );
			if ( ret < 0 )
			{
				BOOST_THROW_EXCEPTION( exception::File()
					<< exception::user( "ffmpegWriter: error writing packet to file" ) );
			}
=======
			ret = av_interleaved_write_frame( _avformatOptions, &pkt );
>>>>>>> 0d32b504
		}
	}

	av_free( out_buffer );
	av_free( out_frame );
	av_free( in_frame );
	// in_buffer not free (function parameter)

	if( ret < 0 )
	{
<<<<<<< HEAD
		BOOST_THROW_EXCEPTION( exception::File()
			<< exception::user( "ffmpegWriter: error writing frame to file." ) );
=======
		TUTTLE_CERR( "ffmpegWriter: error writing frame to file." );
        TUTTLE_CERR( getErrorStr(ret) );
		return false;
>>>>>>> 0d32b504
	}

	_statusCode = eWriterStatusSuccess;
	return true;
}

void VideoFFmpegWriter::finish()
{
	if( _statusCode == eWriterStatusIgnoreFinish )
		return;
	av_write_trailer( _avFormatOptions );
	avcodec_close( _stream->codec );
	if( !( _avFormatOptions->oformat->flags & AVFMT_NOFILE ) )
		avio_close( _avFormatOptions->pb );
	freeFormat();
}

void VideoFFmpegWriter::freeFormat()
{
	avcodec_close( _stream->codec );
	for( int i = 0; i < static_cast<int>( _avFormatOptions->nb_streams ); ++i )
		av_freep( &_avFormatOptions->streams[i] );
	av_free( _avFormatOptions );
	_avFormatOptions = 0;
	_stream          = 0;
}

void VideoFFmpegWriter::setVideoPreset( const int id )
{
	if( id == -1 )
	{
		_videoPresetName = "";
		return;
	}
	
	FFmpegPreset::Presets p = getPresets().getConfigList( _videoCodecName );
	_videoPresetName = p[id];
}

void VideoFFmpegWriter::setAudioPreset( const int id )
{
	if( id == -1 )
	{
		_audioPresetName = "";
		return;
	}
	
	FFmpegPreset::Presets p = getPresets().getConfigList( _audioCodecName );
	_audioPresetName = p[id];
}

void VideoFFmpegWriter::optionSet( const EAVParamType& type, AVOption& opt, bool& value )
{
	int error;
	switch( type )
	{
		case eAVParamFormat:
		{
			error = av_opt_set_int( _avFormatOptions, opt.name, value, AV_OPT_SEARCH_CHILDREN );
			break;
		}
		case eAVParamVideo:
		{
			error = av_opt_set_int( _stream->codec, opt.name, value, AV_OPT_SEARCH_CHILDREN );
			break;
		}
		case eAVParamAudio:
		{
			error = 0;
			//av_opt_set_int( _avFormatOptions, opt.name, value, 0 );
			break;
		}
	}
	if( error )
		TUTTLE_CERR( "FFMpeg writer: " << ffmpegError_toString( error ) << " : " << opt.name << " ( " << ( value ? "True" : "False" ) << " )" );
}

void VideoFFmpegWriter::optionSet( const EAVParamType& type, AVOption& opt, bool& value, std::string& valueToSetFlag )
{
	int error;
	switch( type )
	{
		case eAVParamFormat:
		{
			error = 0;
			int value = 0;
			error = av_opt_set_int( _avFormatOptions, valueToSetFlag.c_str(), AV_OPT_SEARCH_CHILDREN, value );
			if( value )
				value = opt.default_val.i64 | value;
			else
				value = ( ! opt.default_val.i64 ) & value;
			
			error = av_opt_set_int( _avFormatOptions, valueToSetFlag.c_str(), value, AV_OPT_SEARCH_CHILDREN );
			break;
		}
		case eAVParamVideo:
		{
			error = 0;
			int value = 0;
			error = av_opt_set_int( _stream->codec, valueToSetFlag.c_str(), AV_OPT_SEARCH_CHILDREN, value );
			if( value )
				value = opt.default_val.i64 | value;
			else
				value = ( ! opt.default_val.i64 ) & value;
			
			error = av_opt_set_int( _stream->codec, valueToSetFlag.c_str(), value, AV_OPT_SEARCH_CHILDREN );
			break;
		}
		case eAVParamAudio:
		{
			error = 0;
			//av_opt_set_int( _avFormatOptions, opt.name, value, 0 );
			break;
		}
	}
	if( error )
		TUTTLE_CERR( "FFMpeg writer: " << ffmpegError_toString( error ) << " : " << valueToSetFlag << " ( " <<  opt.name << " = " << ( value ? "True" : "False" ) << " )" );
}

void VideoFFmpegWriter::optionSet( const EAVParamType& type, AVOption& opt, int& value )
{
	int error;
	switch( type )
	{
		case eAVParamFormat:
		{
			error = av_opt_set_int( _avFormatOptions, opt.name, value, AV_OPT_SEARCH_CHILDREN );
			break;
		}
		case eAVParamVideo:
		{
			error = av_opt_set_int( _stream->codec, opt.name, value, AV_OPT_SEARCH_CHILDREN );
			break;
		}
		case eAVParamAudio:
		{
			error = 0;
			//av_opt_set_int( _avFormatOptions, opt.name, value, 0 );
			break;
		}
	}
	if( error )
		TUTTLE_CERR( "FFMpeg writer: " << ffmpegError_toString( error ) << " : " << opt.name << " ( " << value << " )" );
}


void VideoFFmpegWriter::optionSet( const EAVParamType& type, AVOption &opt, double &value )
{
	int error;
	switch( type )
	{
		case eAVParamFormat:
		{
			error = av_opt_set_double( _avFormatOptions, opt.name, value, AV_OPT_SEARCH_CHILDREN );
			break;
		}
		case eAVParamVideo:
		{
			error = av_opt_set_double( _stream->codec, opt.name, value, AV_OPT_SEARCH_CHILDREN );
			break;
		}
		case eAVParamAudio:
		{
			error = 0;
			//av_opt_set_double( _avFormatOptions, opt.name, value, 0 );
			break;
		}
	}
	if( error )
		TUTTLE_CERR( "FFMpeg writer: " << ffmpegError_toString( error ) << " : " << opt.name << " ( " << value << " )" );
}

void VideoFFmpegWriter::optionSet( const EAVParamType& type, AVOption &opt, int &valueNum, int& valueDen )
{
	int error;
	AVRational q;
	q.num = valueNum;
	q.den = valueDen;
	switch( type )
	{
		case eAVParamFormat:
		{
			error = av_opt_set_q( _avFormatOptions, opt.name, q, AV_OPT_SEARCH_CHILDREN );
			break;
		}
		case eAVParamVideo:
		{
			error = av_opt_set_q( _stream->codec, opt.name, q, AV_OPT_SEARCH_CHILDREN );
			break;
		}
		case eAVParamAudio:
		{
			error = 0;
			//av_opt_set_q( _avFormatOptions, opt.name, q, 0 );
			break;
		}
	}
	if( error )
		TUTTLE_CERR( "FFMpeg writer: " << ffmpegError_toString( error ) << " : " << opt.name << " ( " << valueNum << "/" << valueDen<< " )" );
}

void VideoFFmpegWriter::optionSet( const EAVParamType& type, AVOption &opt, std::string &value )
{
	int error;
	if( ! value.length() )
		return;
	switch( type )
	{
		case eAVParamFormat:
		{
			error = av_opt_set( _avFormatOptions, opt.name, value.c_str(), AV_OPT_SEARCH_CHILDREN );
			break;
		}
		case eAVParamVideo:
		{
			error = av_opt_set( _stream->codec, opt.name, value.c_str(), AV_OPT_SEARCH_CHILDREN );
			break;
		}
		case eAVParamAudio:
		{
			error = 0;
			//av_opt_set( _avFormatOptions, opt.name, value.c_str(), 0 );
			break;
		}
	}
	if( error )
		TUTTLE_CERR( "FFMpeg writer: " << ffmpegError_toString( error ) << " : " << opt.name << " ( " << value << " )" );
}

void VideoFFmpegWriter::optionSetImageSize( const EAVParamType &type, AVOption &opt, int &width, int& height)
{
	/*
	switch( type )
	{
		case eAVParamFormat:
		{
			av_opt_set_image_size( _avFormatOptions, opt.name, width, height, 0 );
			break;
		}
		case eAVParamVideo:
		{
			av_opt_set_image_size( _avFormatOptions, opt.name, width, height, 0 );
			break;
		}
		case eAVParamAudio:
		{
			av_opt_set_image_size( _avFormatOptions, opt.name, width, height, 0 );
			break;
		}
	}*/
}

}
}
}<|MERGE_RESOLUTION|>--- conflicted
+++ resolved
@@ -112,6 +112,14 @@
 					break;
 				}
 				case AVMEDIA_TYPE_AUDIO:
+std::string VideoFFmpegWriter::getErrorStr( const int errnum ) const
+{
+    static const std::size_t errbuf_size = 2048;
+    char errbuf[errbuf_size];
+    av_strerror( errnum, errbuf, errbuf_size );
+    return std::string( errbuf );
+}
+
 				{
 					if( c->long_name )
 					{
@@ -143,19 +151,7 @@
 
 }
 
-<<<<<<< HEAD
 int VideoFFmpegWriter::start( )
-=======
-std::string VideoFFmpegWriter::getErrorStr( const int errnum ) const
-{
-    static const std::size_t errbuf_size = 2048;
-    char errbuf[errbuf_size];
-    av_strerror( errnum, errbuf, errbuf_size );
-    return std::string( errbuf );
-}
-
-int VideoFFmpegWriter::execute( boost::uint8_t* const in_buffer, const int in_width, const int in_height, const PixelFormat in_pixelFormat )
->>>>>>> 0d32b504
 {
 	if( !_avFormatOptions )
 	{
@@ -326,13 +322,8 @@
 		
 		_stream->codec->width              = getWidth();
 		_stream->codec->height             = getHeight();
-<<<<<<< HEAD
-		_stream->codec->time_base          = av_d2q( 1.0 / _fps, 100 );
+		_stream->codec->time_base          = av_inv_q( av_d2q( _fps, INT_MAX ) );
 		//_stream->codec->gop_size           = _gopSize;
-=======
-		_stream->codec->time_base          = av_inv_q( av_d2q( _fps, INT_MAX ) );
-		_stream->codec->gop_size           = _gopSize;
->>>>>>> 0d32b504
 		_stream->codec->sample_rate        = 48000; ///< samples per second
 		_stream->codec->channels           = 0;     ///< number of audio channels
 //		if( _bFrames )
@@ -370,15 +361,11 @@
 		}
 		_stream->codec->pix_fmt     = _out_pixelFormat;
 
-<<<<<<< HEAD
-		if( !strcmp( _avFormatOptions->oformat->name, "mp4" ) || !strcmp( _avFormatOptions->oformat->name, "mov" ) || !strcmp( _avFormatOptions->oformat->name, "3gp" ) || !strcmp( _avFormatOptions->oformat->name, "flv" ) )
-=======
 		if( !strcmp( _avformatOptions->oformat->name, "mp4" ) ||
             !strcmp( _avformatOptions->oformat->name, "mov" ) ||
             !strcmp( _avformatOptions->oformat->name, "3gp" ) ||
             !strcmp( _avformatOptions->oformat->name, "flv" ) )
         {
->>>>>>> 0d32b504
 			_stream->codec->flags |= CODEC_FLAG_GLOBAL_HEADER;
         }
         
@@ -441,25 +428,16 @@
 	}
 
 	int ret = 0;
-<<<<<<< HEAD
-	if( ( _avFormatOptions->oformat->flags & AVFMT_RAWPICTURE ) != 0 )
-=======
 	if( ( _avformatOptions->oformat->flags & AVFMT_RAWPICTURE ) &&
         ( _stream->codec->codec->id == AV_CODEC_ID_RAWVIDEO ) )
->>>>>>> 0d32b504
 	{
 		AVPacket pkt;
 		av_init_packet( &pkt );
 		pkt.data         = (boost::uint8_t*) out_frame;
 		pkt.size         = sizeof( AVPicture );
-<<<<<<< HEAD
-		ret              = av_interleaved_write_frame( _avFormatOptions, &pkt );
-=======
         pkt.pts          = av_rescale_q(out_frame->pts, _stream->codec->time_base, _stream->time_base);
 		pkt.stream_index = _stream->index;
 		pkt.flags       |= AV_PKT_FLAG_KEY;
-		ret              = av_interleaved_write_frame( _avformatOptions, &pkt );
->>>>>>> 0d32b504
 	}
 	else
 	{
@@ -499,16 +477,12 @@
 
 		if( hasFrame )
 		{
-<<<<<<< HEAD
 			ret = av_interleaved_write_frame( _avFormatOptions, &pkt );
 			if ( ret < 0 )
 			{
 				BOOST_THROW_EXCEPTION( exception::File()
 					<< exception::user( "ffmpegWriter: error writing packet to file" ) );
 			}
-=======
-			ret = av_interleaved_write_frame( _avformatOptions, &pkt );
->>>>>>> 0d32b504
 		}
 	}
 
@@ -519,14 +493,8 @@
 
 	if( ret < 0 )
 	{
-<<<<<<< HEAD
 		BOOST_THROW_EXCEPTION( exception::File()
 			<< exception::user( "ffmpegWriter: error writing frame to file." ) );
-=======
-		TUTTLE_CERR( "ffmpegWriter: error writing frame to file." );
-        TUTTLE_CERR( getErrorStr(ret) );
-		return false;
->>>>>>> 0d32b504
 	}
 
 	_statusCode = eWriterStatusSuccess;
