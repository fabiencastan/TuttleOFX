#ifndef _TUTTLE_PLUGIN_FFMPEG_VIDEOFFMPEGWRITER_HPP_
#define _TUTTLE_PLUGIN_FFMPEG_VIDEOFFMPEGWRITER_HPP_

#include "FFmpeg.hpp"
#include "FFmpegPreset.hpp"
#include "VideoFFmpegReader.hpp"

#include <tuttle/plugin/global.hpp>

#include <boost/cstdint.hpp>

#include <iostream>
#include <string>
#include <vector>

namespace tuttle {
namespace plugin {
namespace ffmpeg {

<<<<<<< HEAD
class VideoFFmpegWriter : public FFmpeg, public FFmpegPreset
=======
class VideoFFmpegWriter : public FFmpeg
>>>>>>> ccc50f91
{
private:
	enum EWriterStatus
	{
		eWriterStatusSuccess = 0,
		eWriterStatusIgnoreFinish,
		eWriterStatusCleanup
	};

public:
	explicit VideoFFmpegWriter();

	bool movie() const
	{
		return true;
	}

	int  execute( boost::uint8_t* const in_buffer, const int in_width, const int height, const PixelFormat in_fmt = PIX_FMT_RGB24 );
	void finish();

private:
	void freeFormat();

public:
	void setFilename( const std::string& filename )
	{
		_filename = filename;
	}

	std::string getFilename() const
	{
		return _filename;
	}

	void setWidth( const int width )
	{
		_width = width;
	}

	int getWidth() const
	{
		return _width;
	}

	void setHeight( const int height )
	{
		_height = height;
	}

	int getHeight() const
	{
		return _height;
	}

	void setAspectRatio( const double aspectRatio )
	{
		_aspectRatio = aspectRatio;
	}

	double getAspectRatio() const
	{
		return _aspectRatio;
	}

	void setFps( const double fps )
	{
		_fps = fps;
	}

	double getFps() const
	{
		return _fps;
	}

	const std::string& getFormat() const
	{
		return _formatName;
	}

	const std::vector<std::string>& getFormatsShort() const
	{
		return _formatsShortNames;
	}

	const std::vector<std::string>& getFormatsLong() const
	{
		return _formatsLongNames;
	}

	void setFormat( const unsigned int id )
	{
		_formatName = _formatsShortNames[id];
	}

	void setFormat( const std::string& format )
	{
		_formatName = format;
	}

	const std::string& getVideoCodec() const
	{
		return _videoCodecName;
	}
	
	const std::vector<std::string>& getVideoCodecsShort() const
	{
		return _videoCodecsShortNames;
	}

	const std::vector<std::string>& getVideoCodecsLong() const
	{
		return _videoCodecsLongNames;
	}
	
	const std::string& getAudioCodec() const
	{
		return _audioCodecName;
	}

	const std::vector<std::string>& getAudioCodecsShort() const
	{
		return _videoCodecsShortNames;
	}

	const std::vector<std::string>& getAudioCodecsLong() const
	{
		return _videoCodecsLongNames;
	}
	
	void setVideoCodec( const unsigned int id )
	{
		_videoCodecName = _videoCodecsShortNames[id];
	}

	void setVideoCodec( const std::string& codec )
	{
		_videoCodecName = codec;
	}
	
<<<<<<< HEAD
	void setAudioCodec( const unsigned int id )
	{
		_audioCodecName = _audioCodecsShortNames[id];
	}

	void setAudioCodec( const std::string& codec )
	{
		_audioCodecName = codec;
	}
	
=======
>>>>>>> ccc50f91
	void setVideoPreset( const int id );
	
	void setVideoPreset( const std::string& preset )
	{
		_videoPresetName = preset;
	}

	void configureFromRead( const VideoFFmpegReader& reader )
	{
		setWidth       ( reader.width() );
		setHeight      ( reader.height() );
		setAspectRatio ( reader.aspectRatio() );
		setFps         ( reader.fps() );
<<<<<<< HEAD
		setFormat      ( reader.formatName() );
		setVideoCodec  ( reader.codecName() );
=======
		setBitRate  ( reader.bitRate() );
		setFormat   ( reader.formatName() );
		setCodec    ( reader.codecName() );
>>>>>>> ccc50f91
	}

	FFmpegPreset& getPresets() { return _preset; }
	const FFmpegPreset& getPresets() const { return _preset; }

private:
	AVFormatContext*               _avformatOptions;
	struct SwsContext*             _sws_context; ///< swscale: transformation context
	AVStream*                      _stream;
	AVCodec*                       _videoCodec;
	AVCodec*                       _audioCodec;
	AVOutputFormat*                _ofmt;
	
	std::vector<std::string>       _formatsLongNames;
	std::vector<std::string>       _formatsShortNames;
	
	std::vector<std::string>       _videoCodecsLongNames;
	std::vector<std::string>       _videoCodecsShortNames;

<<<<<<< HEAD
	std::vector<std::string>       _audioCodecsLongNames;
	std::vector<std::string>       _audioCodecsShortNames;
	
	FFmpegPreset                   _preset;
	
	EWriterStatus                  _statusCode;
=======
	FFmpegPreset                   _preset;
	
	EWriterStatus                    _statusCode;
>>>>>>> ccc50f91
	std::string                    _filename;
	int                            _width;
	int                            _height;
	double                         _aspectRatio;
	PixelFormat                    _out_pixelFormat;
	
	float                          _fps;
	std::string                    _formatName;
	
	std::string                    _videoCodecName;
	std::string                    _videoPresetName;
	
	std::string                    _audioCodecName;
	std::string                    _audioPresetName;
};

}
}
}

#endif
<|MERGE_RESOLUTION|>--- conflicted
+++ resolved
@@ -17,11 +17,7 @@
 namespace plugin {
 namespace ffmpeg {
 
-<<<<<<< HEAD
-class VideoFFmpegWriter : public FFmpeg, public FFmpegPreset
-=======
 class VideoFFmpegWriter : public FFmpeg
->>>>>>> ccc50f91
 {
 private:
 	enum EWriterStatus
@@ -161,7 +157,6 @@
 		_videoCodecName = codec;
 	}
 	
-<<<<<<< HEAD
 	void setAudioCodec( const unsigned int id )
 	{
 		_audioCodecName = _audioCodecsShortNames[id];
@@ -172,8 +167,6 @@
 		_audioCodecName = codec;
 	}
 	
-=======
->>>>>>> ccc50f91
 	void setVideoPreset( const int id );
 	
 	void setVideoPreset( const std::string& preset )
@@ -187,14 +180,8 @@
 		setHeight      ( reader.height() );
 		setAspectRatio ( reader.aspectRatio() );
 		setFps         ( reader.fps() );
-<<<<<<< HEAD
 		setFormat      ( reader.formatName() );
 		setVideoCodec  ( reader.codecName() );
-=======
-		setBitRate  ( reader.bitRate() );
-		setFormat   ( reader.formatName() );
-		setCodec    ( reader.codecName() );
->>>>>>> ccc50f91
 	}
 
 	FFmpegPreset& getPresets() { return _preset; }
@@ -214,18 +201,12 @@
 	std::vector<std::string>       _videoCodecsLongNames;
 	std::vector<std::string>       _videoCodecsShortNames;
 
-<<<<<<< HEAD
 	std::vector<std::string>       _audioCodecsLongNames;
 	std::vector<std::string>       _audioCodecsShortNames;
 	
 	FFmpegPreset                   _preset;
 	
 	EWriterStatus                  _statusCode;
-=======
-	FFmpegPreset                   _preset;
-	
-	EWriterStatus                    _statusCode;
->>>>>>> ccc50f91
 	std::string                    _filename;
 	int                            _width;
 	int                            _height;
