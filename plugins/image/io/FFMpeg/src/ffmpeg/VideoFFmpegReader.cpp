--- conflicted
+++ resolved
@@ -64,16 +64,11 @@
 		std::cerr << "ffmpegReader: the file doesn't exist (\"" << filename << "\")" << std::endl;
 		return false;
 	}
-<<<<<<< HEAD
-	int error = av_open_input_file( &_context, filename.c_str(), _format, 0, _params );
-//	int error = avformat_open_input( &_context, filename.c_str(), NULL, NULL );
-=======
 #if LIBAVCODEC_VERSION_MAJOR <= 52
 	int error = av_open_input_file( &_context, filename.c_str(), _format, 0, _params );
 #else
 	int error = avformat_open_input( &_context, filename.c_str(), NULL, NULL );
 #endif
->>>>>>> 46d3bf51
 	if( error < 0 )
 	{
 		std::cerr << "ffmpegReader: " << ffmpegError_toString( error ) << std::endl;
