--- conflicted
+++ resolved
@@ -9,23 +9,11 @@
 namespace ffmpeg {
 namespace writer {
 
-<<<<<<< HEAD
-static const std::string kParamFFMpegHelpButton = "Help";
-
-static const std::string kParamFilename     = "filename";
-=======
->>>>>>> 978fd8a1
 static const std::string kParamFormatLong   = "formatLong";
 static const std::string kParamFormat       = "format";
 static const std::string kParamCodecLong    = "codecLong";
 static const std::string kParamCodec        = "codec";
 static const std::string kParamBitrate      = "bitrate";
-<<<<<<< HEAD
-static const std::string kParamRenderAlways = "renderAlways";
-
-static const std::string kFFMpegHelpString = "<b>ffmpeg video io</b> plugin is used to output video file.  <br />";
-=======
->>>>>>> 978fd8a1
 
 }
 }
