#include <tuttle/common/clip/Sequence.hpp>

#include <boost/filesystem/operations.hpp>
#include <boost/filesystem/exception.hpp>
#include <boost/exception/diagnostic_information.hpp>
#include <boost/foreach.hpp>
#include <boost/algorithm/string.hpp>
#include <boost/algorithm/string/split.hpp>
#include <boost/program_options.hpp>
#include <boost/shared_ptr.hpp>

#include <algorithm>
#include <iostream>
#include <iterator>

namespace bpo = boost::program_options;
namespace bfs = boost::filesystem;
namespace bal = boost::algorithm;
// A helper function to simplify the main part.
template<class T>
std::ostream& operator<<(std::ostream& os, const std::vector<T>& v)
{
	copy(v.begin(), v.end(), std::ostream_iterator<T>(std::cout, " "));
	return os;
}

int main( int argc, char** argv )
{
	using namespace tuttle::common;

<<<<<<< HEAD
	EMaskType                  researchMask        = eMaskTypeSequence;	// by default show sequences
	EMaskOptions               descriptionMask     = eMaskOptionsNone;	// by default show nothing
	bool                       recursiveListing    = false;
	std::string                availableExtensions;
	std::vector<std::string>   paths;
	std::vector<std::string>   filters;
=======
	EMaskType                 researchMask        = eMaskTypeSequence;  // by default show sequences
	EMaskOptions              descriptionMask     = eMaskOptionsNone;   // by default show nothing
	bool                      recursiveListing    = false;
	std::string               availableExtensions;
	std::vector<std::string>  paths;
	std::vector<std::string>  filters;
>>>>>>> 36a8a381
	
	// Declare the supported options.
	bpo::options_description mainOptions;
	mainOptions.add_options()
		("all,a"            , "do not ignore entries starting with .")
		("directories,d"    , "show directories in path(s)")
		("expression,e"     , bpo::value<std::string>(), "list with a specific pattern, ex: *.jpg,*.png")
		("files,f"          , "show files in path(s)")
		("help,h"           , "show this help")
		("long-listing,l"   , "use a long listing format")
		("mask,m"           , "mask sequences in path(s)")
		("relative-path,p"  , "show the root path for each objects")
		("recursive,R"      , "list subdirectories recursively")
		("absolute-path"    , "show the absolute path, not relative like path-root")
		("color"            , "color the output")
		("full-display"     , "show directories, files and sequences")
<<<<<<< HEAD
=======
		("script"           , "output is formated to using in script files")
>>>>>>> 36a8a381
	;
	
	// describe hidden options
	bpo::options_description hidden;
	hidden.add_options()
		("input-dir", bpo::value< std::vector<std::string> >(), "input directories")
	;
	
	// define default options 
	bpo::positional_options_description pod;
	pod.add("input-dir", -1);
	
	bpo::options_description cmdline_options;
	cmdline_options.add(mainOptions).add(hidden);

	bpo::positional_options_description pd;
	pd.add("", -1);
	
	bpo::variables_map vm;

	try
	{
		//parse the command line, and put the result in vm
		bpo::store(bpo::command_line_parser(argc, argv).options(cmdline_options).positional(pod).run(), vm);

		// get environment options and parse them
		if( const char* env_ls_options = std::getenv("SAM_LS_OPTIONS") )
		{
			const std::vector<std::string> vecOptions = bpo::split_unix( env_ls_options, " " );
			bpo::store(bpo::command_line_parser(vecOptions).options(cmdline_options).positional(pod).run(), vm);
		}
		bpo::notify(vm);
	}
	catch( bpo::error& e)
	{
		TUTTLE_COUT("error in command line: " << e.what() );
	}
	catch(...)
	{
		TUTTLE_COUT("unknown error in command line.");
	}




	if (vm.count("help"))
	{
		TUTTLE_COUT( "TuttleOFX project [http://sites.google.com/site/tuttleofx]\n" );
		TUTTLE_COUT( "NAME");
		TUTTLE_COUT( "\tsam-ls - list directory contents\n" );
		TUTTLE_COUT( "SYNOPSIS\n\tsam-ls [options] [directories]\n" );
		TUTTLE_COUT( "DESCRIPTION\n" << mainOptions );
		return 0;
	}

	if (vm.count("expression"))
	{
		TUTTLE_COUT( "Expression: " << vm["expression"].as<std::string>() );
		bal::split( filters, vm["expression"].as<std::string>(), bal::is_any_of(","));
	}

	if (vm.count("directories"))
	{
		researchMask |= eMaskTypeDirectory;
	}
	
	if (vm.count("files"))
	{
		researchMask |= eMaskTypeFile;
	}
	
	if (vm.count("mask"))
	{
		researchMask &= ~eMaskTypeSequence;
	}
	
	if (vm.count("full-display"))
	{
		researchMask |= eMaskTypeDirectory;
		researchMask |= eMaskTypeFile;
		researchMask |= eMaskTypeSequence;
	}
	
	if (vm.count("all"))
	{
		// add .* files
		descriptionMask |= eMaskOptionsDotFile;
	}
	
	if (vm.count("long-listing"))
	{
		descriptionMask |= eMaskOptionsProperties;
	}
	
	if (vm.count("relative-path"))
	{
		descriptionMask |= eMaskOptionsPath;
	}

	if(vm.count("absolute-path"))
	{
		descriptionMask |= eMaskOptionsAbsolutePath;
	}

	if (vm.count("color") && !vm.count("script") )
	{
		descriptionMask |= eMaskOptionsColor;
	}
	
	// defines paths, but if no directory specify in command line, we add the current path
	if (vm.count("input-dir"))
	{
		paths = vm["input-dir"].as< std::vector<std::string> >();
	}
	else
	{
		paths.push_back( "./" );
	}
	
	if (vm.count("recursive"))
	{
		recursiveListing = true;
	}


// 	for(uint i=0; i<filters.size(); i++)
// 	  TUTTLE_COUT("filters = " << filters.at(i));
// 	TUTTLE_COUT("research mask = " << researchMask);
// 	TUTTLE_COUT("options  mask = " << descriptionMask);

	try
	{
		BOOST_FOREACH( bfs::path path, paths )
		{
			if( path == bfs::path(".") )
			{
				path = bfs::path("./");
			}
			if( bfs::exists( path ) )
			{
				if( bfs::is_directory( path ) )
				{

					if( paths.size() > 1 || recursiveListing )
						TUTTLE_COUT( "\n" << path.string() << " :");

					std::list<boost::shared_ptr<FileObject> > listing = fileObjectsInDir( (bfs::path)path, filters, researchMask, descriptionMask );
					BOOST_FOREACH( const std::list<boost::shared_ptr<FileObject> >::value_type & s, listing )
					{
					    TUTTLE_COUT( *s );
					}
					
					if(recursiveListing)
					{
						for ( bfs::recursive_directory_iterator end, dir(path); dir != end; ++dir )
						{
							if( bfs::is_directory( *dir ) )
							{
								bfs::path currentPath = (bfs::path)*dir;
								TUTTLE_COUT( "\n" << currentPath.string() << " :" );
								std::list<boost::shared_ptr<FileObject> > listing = fileObjectsInDir( currentPath, filters, researchMask, descriptionMask );
								BOOST_FOREACH( const std::list<boost::shared_ptr<FileObject> >::value_type & s, listing )
								{
									TUTTLE_COUT( *s );
								}
							}
						}
					}

				}
				else
				{
//					TUTTLE_COUT( "is NOT a directory "<< path.branch_path() << " | "<< path.leaf() );
					filters.push_back( path.leaf().string() );
					std::list<boost::shared_ptr<FileObject> > listing = fileObjectsInDir( (bfs::path)path.branch_path(), filters, researchMask, descriptionMask );
					BOOST_FOREACH( const std::list<boost::shared_ptr<FileObject> >::value_type & s, listing )
					{
						TUTTLE_COUT( *s );
					}
				}
			}
			else
			{
				//TUTTLE_COUT( "not exist ...." );
				try
				{
					Sequence s(path.branch_path(), descriptionMask );
					s.initFromDetection( path.string(), Sequence::ePatternDefault );
					if( s.getNbFiles() )
					{
						TUTTLE_COUT( s );
					}
				}
				catch(... )
				{
					TUTTLE_CERR ( "Unrecognized pattern \"" << path << "\"" );
				}
			}
		}
	}
	catch (bfs::filesystem_error &ex)
	{
		TUTTLE_COUT( ex.what() );
	}
	catch(... )
	{
		TUTTLE_CERR ( boost::current_exception_diagnostic_information() );
	}

	return 0;
}
<|MERGE_RESOLUTION|>--- conflicted
+++ resolved
@@ -28,21 +28,12 @@
 {
 	using namespace tuttle::common;
 
-<<<<<<< HEAD
-	EMaskType                  researchMask        = eMaskTypeSequence;	// by default show sequences
-	EMaskOptions               descriptionMask     = eMaskOptionsNone;	// by default show nothing
-	bool                       recursiveListing    = false;
-	std::string                availableExtensions;
-	std::vector<std::string>   paths;
-	std::vector<std::string>   filters;
-=======
 	EMaskType                 researchMask        = eMaskTypeSequence;  // by default show sequences
 	EMaskOptions              descriptionMask     = eMaskOptionsNone;   // by default show nothing
 	bool                      recursiveListing    = false;
 	std::string               availableExtensions;
 	std::vector<std::string>  paths;
 	std::vector<std::string>  filters;
->>>>>>> 36a8a381
 	
 	// Declare the supported options.
 	bpo::options_description mainOptions;
@@ -59,10 +50,7 @@
 		("absolute-path"    , "show the absolute path, not relative like path-root")
 		("color"            , "color the output")
 		("full-display"     , "show directories, files and sequences")
-<<<<<<< HEAD
-=======
 		("script"           , "output is formated to using in script files")
->>>>>>> 36a8a381
 	;
 	
 	// describe hidden options
