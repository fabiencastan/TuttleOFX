--- conflicted
+++ resolved
@@ -25,232 +25,239 @@
 
 void displayHelp( bpo::options_description &infoOptions, bpo::options_description &confOptions )
 {
-    using namespace sam;
-    TUTTLE_COUT( std::left << _color._blue << "TuttleOFX project [" << kUrlTuttleofxProject << "]" << _color._std << std::endl);
-
-    TUTTLE_COUT( _color._blue << "NAME" << _color._std);
-    TUTTLE_COUT( _color._green << "\tsam do - A command line to execute a list of OpenFX nodes." << _color._std << std::endl);
-
-    TUTTLE_COUT( _color._blue << "SYNOPSIS" << _color._std);
-    TUTTLE_COUT( "\tsam do [options]... [// node [node-options]... [[param=]value]...]... [// [options]...]" << std::endl);
-
-    TUTTLE_COUT( _color._blue << "DESCRIPTION" << _color._std);
-    TUTTLE_COUT( _color._green << "\tA command line to execute a list of OpenFX nodes." << _color._std);
-    TUTTLE_COUT( _color._green << "\tUse the sperarator // to pipe images between nodes." << _color._std << std::endl);
-
-    TUTTLE_COUT( _color._blue << "EXAMPLES" << _color._std << std::left);
-    SAM_EXAMPLE_TITLE_COUT("Plugins options");
-    SAM_EXAMPLE_LINE_COUT("Plugin list: ", "sam do --nodes");
-    SAM_EXAMPLE_LINE_COUT("Plugin help: ", "sam do blur -h");
-
-    SAM_EXAMPLE_TITLE_COUT("Generators and viewers");
-    SAM_EXAMPLE_LINE_COUT("Viewer: ", "sam do reader in.@.dpx // viewer");
-    SAM_EXAMPLE_LINE_COUT("Print: ", "sam do reader in.@.dpx // print color=full16ansi");
-    SAM_EXAMPLE_LINE_COUT("Constant generator: ", "sam do constant                // viewer");
-    SAM_EXAMPLE_LINE_COUT("White constant generator: ", "sam do constant color=1,1,1,1  // viewer");
-    SAM_EXAMPLE_LINE_COUT("HD constant generator: ", "sam do constant size=1920,1080 // viewer");
-    SAM_EXAMPLE_LINE_COUT("Checkerboard generator: ", "sam do checkerboard            // viewer");
-    SAM_EXAMPLE_LINE_COUT("Checkerboard generator: ", "sam do checkerboard width=500  // viewer");
-    SAM_EXAMPLE_LINE_COUT("Checkerboard generator: ", "sam do checkerboard width=1920 ratio=2.35 // viewer");
-    /*
-     SAM_EXAMPLE_LINE_COUT ( "Colorgradient generator: "  , "sam do colorgradient point0=1190,424 color0=0.246,0.44,0.254,1 \\" );
-     SAM_EXAMPLE_LINE_COUT ( " "                      , "                     point1=458,726  color1=0.396,0.193,0.444,1 format=HD // viewer" );
-     */
-    SAM_EXAMPLE_LINE_COUT("Text writing: ", "sam do constant // text text=\"hello\" size=80 // viewer");
-
-    SAM_EXAMPLE_TITLE_COUT("Image sequence conversion and creation");
-    SAM_EXAMPLE_LINE_COUT("Convert Image: ", "sam do reader in.dpx // writer out.jpg");
-    SAM_EXAMPLE_LINE_COUT("Convert Sequence: ", "sam do reader in.####.dpx // writer out.####.jpg");
-    SAM_EXAMPLE_LINE_COUT("Select a range: ", "sam do reader in.####.dpx // writer out.####.jpg // --range=10,100");
-    SAM_EXAMPLE_LINE_COUT("", "r and w are shortcuts for reader and writer");
-
-    SAM_EXAMPLE_TITLE_COUT("Geometry processing during conversion");
-    SAM_EXAMPLE_LINE_COUT("Crop: ", "sam do reader in.####.dpx // crop x1=20 x2=1000 y1=10 y2=300 // writer out.jpg");
-    SAM_EXAMPLE_LINE_COUT("Fill: ", "sam do reader in.####.dpx // crop y1=10 y2=1060 mode=fill color=0.43,0.67,0.50 // writer out.jpg");
-    SAM_EXAMPLE_LINE_COUT("Resize: ", "sam do reader in.####.dpx // resize size=1920,1080 // writer out.####.jpg");
-    SAM_EXAMPLE_LINE_COUT("Upscaling: ", "sam do reader in.####.dpx // resize size=1920,1080 filter=lanczos  // writer out.####.jpg");
-    SAM_EXAMPLE_LINE_COUT("Downscaling: ", "sam do reader in.####.dpx // resize size=720,576   filter=mitchell // writer out.####.jpg");
-
-    SAM_EXAMPLE_TITLE_COUT("Color processing during conversion");
-    SAM_EXAMPLE_LINE_COUT("Lut :", "sam do reader in.####.dpx // lut lutFile.3dl // writer out.jpg");
-    SAM_EXAMPLE_LINE_COUT("CTL: ", "sam do reader in.####.dpx // ctl file=ctlCode.ctl // writer out.####.jpg");
-    SAM_EXAMPLE_LINE_COUT("Gamma: ", "sam do reader in.####.dpx // gamma master=2.2 // writer out.####.jpg");
-
-    SAM_EXAMPLE_TITLE_COUT("Image Sequence Numbering");
-    SAM_EXAMPLE_LINE_COUT("Frames with or without padding: ", "image.@.jpg");
-    SAM_EXAMPLE_LINE_COUT("Frames 1 to 100 padding 4: ", "image.####.jpg -or- image.@.jpg");
-    SAM_EXAMPLE_LINE_COUT("Frames 1 to 100 padding 5: ", "image.#####.jpg");
-    SAM_EXAMPLE_LINE_COUT("Printf style padding 4: ", "image.%04d.jpg");
-    SAM_EXAMPLE_LINE_COUT("All Frames in Directory: ", "/path/to/directory");
-
-    SAM_EXAMPLE_TITLE_COUT("Processing options");
-    SAM_EXAMPLE_LINE_COUT("Range process: ", "sam do reader in.@.dpx // writer out.@.exr // --range 50,100");
-    SAM_EXAMPLE_LINE_COUT("Single process: ", "sam do reader in.@.dpx // writer out.@.exr // --range 59");
-    SAM_EXAMPLE_LINE_COUT("Multiple CPUs: ", "sam do reader in.@.dpx // writer out.@.exr // --nb-cores 4");
-    SAM_EXAMPLE_LINE_COUT("Continues whatever happens: ", "sam do reader in.@.dpx // writer out.@.exr // --continueOnError");
-
-    TUTTLE_COUT( std::endl << _color._blue << "DISPLAY OPTIONS (replace the process)" << _color._std);
-    TUTTLE_COUT( infoOptions );
-    TUTTLE_COUT( _color._blue << "CONFIGURE PROCESS" << _color._std);
-    TUTTLE_COUT( confOptions );
+	using namespace sam;
+	TUTTLE_COUT( std::left << _color._blue << "TuttleOFX project [" << kUrlTuttleofxProject << "]" << _color._std << std::endl );
+
+	TUTTLE_COUT( _color._blue << "NAME" << _color._std );
+	TUTTLE_COUT( _color._green << "\tsam do - A command line to execute a list of OpenFX nodes." << _color._std << std::endl );
+
+	TUTTLE_COUT( _color._blue << "SYNOPSIS" << _color._std );
+	TUTTLE_COUT( "\tsam do [options]... [// node [node-options]... [[param=]value]...]... [// [options]...]" << std::endl );
+
+	TUTTLE_COUT( _color._blue << "DESCRIPTION" << _color._std );
+	TUTTLE_COUT( _color._green << "\tA command line to execute a list of OpenFX nodes." << _color._std );
+	TUTTLE_COUT( _color._green << "\tUse the sperarator // to pipe images between nodes." << _color._std << std::endl );
+
+	TUTTLE_COUT( _color._blue << "EXAMPLES" << _color._std << std::left );
+	SAM_EXAMPLE_TITLE_COUT( "Plugins options" );
+	SAM_EXAMPLE_LINE_COUT( "Plugin list: ", "sam do --nodes" );
+	SAM_EXAMPLE_LINE_COUT( "Plugin help: ", "sam do blur -h" );
+
+	SAM_EXAMPLE_TITLE_COUT( "Generators and viewers" );
+	SAM_EXAMPLE_LINE_COUT( "Viewer: ", "sam do reader in.@.dpx // viewer" );
+	SAM_EXAMPLE_LINE_COUT( "Print: ", "sam do reader in.@.dpx // print color=full16ansi" );
+	SAM_EXAMPLE_LINE_COUT( "Constant generator: ", "sam do constant                // viewer" );
+	SAM_EXAMPLE_LINE_COUT( "White constant generator: ", "sam do constant color=1,1,1,1  // viewer" );
+	SAM_EXAMPLE_LINE_COUT( "HD constant generator: ", "sam do constant size=1920,1080 // viewer" );
+	SAM_EXAMPLE_LINE_COUT( "Checkerboard generator: ", "sam do checkerboard            // viewer" );
+	SAM_EXAMPLE_LINE_COUT( "Checkerboard generator: ", "sam do checkerboard width=500  // viewer" );
+	SAM_EXAMPLE_LINE_COUT( "Checkerboard generator: ", "sam do checkerboard width=1920 ratio=2.35 // viewer" );
+	/*
+	 SAM_EXAMPLE_LINE_COUT ( "Colorgradient generator: "  , "sam do colorgradient point0=1190,424 color0=0.246,0.44,0.254,1 \\" );
+	 SAM_EXAMPLE_LINE_COUT ( " "                      , "                     point1=458,726  color1=0.396,0.193,0.444,1 format=HD // viewer" );
+	 */
+	SAM_EXAMPLE_LINE_COUT( "Text writing: ", "sam do constant // text text=\"hello\" size=80 // viewer" );
+
+	SAM_EXAMPLE_TITLE_COUT( "Image sequence conversion and creation" );
+	SAM_EXAMPLE_LINE_COUT( "Convert Image: ", "sam do reader in.dpx // writer out.jpg" );
+	SAM_EXAMPLE_LINE_COUT( "Convert Sequence: ", "sam do reader in.####.dpx // writer out.####.jpg" );
+	SAM_EXAMPLE_LINE_COUT( "Select a range: ", "sam do reader in.####.dpx // writer out.####.jpg // --range=10,100" );
+	SAM_EXAMPLE_LINE_COUT( "", "r and w are shortcuts for reader and writer" );
+
+	SAM_EXAMPLE_TITLE_COUT( "Geometry processing during conversion" );
+	SAM_EXAMPLE_LINE_COUT( "Crop: ", "sam do reader in.####.dpx // crop x1=20 x2=1000 y1=10 y2=300 // writer out.jpg" );
+	SAM_EXAMPLE_LINE_COUT( "Fill: ", "sam do reader in.####.dpx // crop y1=10 y2=1060 mode=fill color=0.43,0.67,0.50 // writer out.jpg" );
+	SAM_EXAMPLE_LINE_COUT( "Resize: ", "sam do reader in.####.dpx // resize size=1920,1080 // writer out.####.jpg" );
+	SAM_EXAMPLE_LINE_COUT( "Upscaling: ", "sam do reader in.####.dpx // resize size=1920,1080 filter=lanczos  // writer out.####.jpg" );
+	SAM_EXAMPLE_LINE_COUT( "Downscaling: ", "sam do reader in.####.dpx // resize size=720,576   filter=mitchell // writer out.####.jpg" );
+
+	SAM_EXAMPLE_TITLE_COUT( "Color processing during conversion" );
+	SAM_EXAMPLE_LINE_COUT( "Lut :", "sam do reader in.####.dpx // lut lutFile.3dl // writer out.jpg" );
+	SAM_EXAMPLE_LINE_COUT( "CTL: ", "sam do reader in.####.dpx // ctl file=ctlCode.ctl // writer out.####.jpg" );
+	SAM_EXAMPLE_LINE_COUT( "Gamma: ", "sam do reader in.####.dpx // gamma master=2.2 // writer out.####.jpg" );
+
+	SAM_EXAMPLE_TITLE_COUT( "Image Sequence Numbering" );
+	SAM_EXAMPLE_LINE_COUT( "Frames with or without padding: ", "image.@.jpg" );
+	SAM_EXAMPLE_LINE_COUT( "Frames 1 to 100 padding 4: ", "image.####.jpg -or- image.@.jpg" );
+	SAM_EXAMPLE_LINE_COUT( "Frames 1 to 100 padding 5: ", "image.#####.jpg" );
+	SAM_EXAMPLE_LINE_COUT( "Printf style padding 4: ", "image.%04d.jpg" );
+	SAM_EXAMPLE_LINE_COUT( "All Frames in Directory: ", "/path/to/directory" );
+
+	SAM_EXAMPLE_TITLE_COUT( "Processing options" );
+	SAM_EXAMPLE_LINE_COUT( "Range process: ", "sam do reader in.@.dpx // writer out.@.exr // --range 50,100" );
+	SAM_EXAMPLE_LINE_COUT( "Single process: ", "sam do reader in.@.dpx // writer out.@.exr // --range 59" );
+	SAM_EXAMPLE_LINE_COUT( "Multiple CPUs: ", "sam do reader in.@.dpx // writer out.@.exr // --nb-cores 4" );
+	SAM_EXAMPLE_LINE_COUT( "Continues whatever happens: ", "sam do reader in.@.dpx // writer out.@.exr // --continueOnError" );
+
+	TUTTLE_COUT( std::endl << _color._blue << "DISPLAY OPTIONS (replace the process)" << _color._std );
+	TUTTLE_COUT( infoOptions );
+	TUTTLE_COUT( _color._blue << "CONFIGURE PROCESS" << _color._std );
+	TUTTLE_COUT( confOptions );
 
 }
 
 void displayHelp( bpo::options_description &infoOptions, bpo::options_description &confOptions, bpo::options_description &expertOptions )
 {
 	using namespace sam;
-	displayHelp( infoOptions, confOptions);
-	
-	TUTTLE_COUT( _color._blue << "EXPERT OPTIONS" << _color._std);
+	displayHelp( infoOptions, confOptions );
+
+	TUTTLE_COUT( _color._blue << "EXPERT OPTIONS" << _color._std );
 	TUTTLE_COUT( expertOptions );
 }
 
 void displayNodeHelp( std::string& nodeFullName, ttl::Graph::Node& currentNode, bpo::options_description &infoOptions, bpo::options_description &confOptions )
 {
 	using namespace sam;
-	
-	TUTTLE_COUT( _color._blue << "TuttleOFX project [" << kUrlTuttleofxProject << "]" << _color._std);
-	TUTTLE_COUT( "");
-	TUTTLE_COUT( _color._blue << "NODE" << _color._std);
-	TUTTLE_COUT( _color._green << "\tsam do " << nodeFullName << " - OpenFX node." << _color._std);
-	TUTTLE_COUT( "");
-	TUTTLE_COUT( _color._blue << "DESCRIPTION" << _color._std);
-	TUTTLE_COUT( _color._green << "\tnode type: " << ttl::mapNodeTypeEnumToString( currentNode.getNodeType() ) << _color._std);
+
+	TUTTLE_COUT( _color._blue << "TuttleOFX project [" << kUrlTuttleofxProject << "]" << _color._std );
+	TUTTLE_COUT( "" );
+	TUTTLE_COUT( _color._blue << "NODE" << _color._std );
+	TUTTLE_COUT( _color._green << "\tsam do " << nodeFullName << " - OpenFX node." << _color._std );
+	TUTTLE_COUT( "" );
+	TUTTLE_COUT( _color._blue << "DESCRIPTION" << _color._std );
+	TUTTLE_COUT( _color._green << "\tnode type: " << ttl::mapNodeTypeEnumToString( currentNode.getNodeType() ) << _color._std );
 	// internal node help
-	if (currentNode.getNodeType() == ttl::INode::eNodeTypeImageEffect)
+	if( currentNode.getNodeType() == ttl::INode::eNodeTypeImageEffect )
 	{
-		if (currentNode.asImageEffectNode().getDescriptor().getProperties().hasProperty(kOfxImageEffectPluginPropGrouping))
+		if( currentNode.asImageEffectNode().getDescriptor().getProperties().hasProperty( kOfxImageEffectPluginPropGrouping ) )
 		{
-			TUTTLE_COUT( "\t" << _color._green << currentNode.asImageEffectNode().getPluginGrouping() << _color._std);
+			TUTTLE_COUT( "\t" << _color._green << currentNode.asImageEffectNode().getPluginGrouping() << _color._std );
 		}
 	}
-	TUTTLE_COUT( "");
-	if (currentNode.getProperties().hasProperty(kOfxPropPluginDescription))
+	TUTTLE_COUT( "" );
+	if( currentNode.getProperties().hasProperty( kOfxPropPluginDescription ) )
 	{
-		TUTTLE_COUT( currentNode.getProperties().fetchStringProperty( kOfxPropPluginDescription ).getValue( 0 ));
+		TUTTLE_COUT( currentNode.getProperties().fetchStringProperty( kOfxPropPluginDescription ).getValue( 0 ) );
 	}
 	else
 	{
-		TUTTLE_COUT( "\tNo description.");
+		TUTTLE_COUT( "\tNo description." );
 	}
-	TUTTLE_COUT( "");
-	TUTTLE_COUT( _color._blue << "PARAMETERS" << _color._std);
-	coutParametersWithDetails(currentNode);
-	TUTTLE_COUT( "");
-	TUTTLE_COUT( _color._blue << "CLIPS" << _color._std);
-	coutClipsWithDetails(currentNode);
-	
-	TUTTLE_COUT( "");
-	TUTTLE_COUT( _color._blue << "DISPLAY OPTIONS (override the process)" << _color._std  );
+	TUTTLE_COUT( "" );
+	TUTTLE_COUT( _color._blue << "PARAMETERS" << _color._std );
+	coutParametersWithDetails( currentNode );
+	TUTTLE_COUT( "" );
+	TUTTLE_COUT( _color._blue << "CLIPS" << _color._std );
+	coutClipsWithDetails( currentNode );
+
+	TUTTLE_COUT( "" );
+	TUTTLE_COUT( _color._blue << "DISPLAY OPTIONS (override the process)" << _color._std );
 	TUTTLE_COUT( infoOptions );
 	TUTTLE_COUT( _color._blue << "CONFIGURE PROCESS" << _color._std );
 	TUTTLE_COUT( confOptions );
-	
+
 	TUTTLE_COUT( "" );
 }
 
 void displayNodeHelp( std::string& nodeFullName, ttl::Graph::Node& currentNode, bpo::options_description &infoOptions, bpo::options_description &confOptions, bpo::options_description &expertOptions )
 {
 	using namespace sam;
-	displayNodeHelp( nodeFullName, currentNode, infoOptions, confOptions);
-	
-	TUTTLE_COUT( _color._blue << "EXPERT OPTIONS" << _color._std);
+	displayNodeHelp( nodeFullName, currentNode, infoOptions, confOptions );
+
+	TUTTLE_COUT( _color._blue << "EXPERT OPTIONS" << _color._std );
 	TUTTLE_COUT( expertOptions );
 }
 
-int main(int argc, char** argv)
+int main( int argc, char** argv )
 {
-    using namespace sam;
-    using namespace sam::samdo;
-
-    try {
-
-        bool continueOnError = false;
-        bool enableColor = false;
-        bool enableVerbose = false;
-        bool enableQuiet = false;
-        bool script = false;
-        std::vector<std::string> cl_options;
-        std::vector<std::vector<std::string> > cl_commands;
-
-        decomposeCommandLine(argc, argv, cl_options, cl_commands);
-
-        // create the graph
-        ttl::Graph graph;
-        std::vector<ttl::Graph::Node*> nodes;
-        nodes.reserve(50);
-        std::vector<std::ssize_t> range;
-        std::vector<double> renderscale;
-        std::size_t step;
-
-        // Analyze each part of the command line
-        {
-            // namespace bpo = boost::program_options;
-            // Analyze sam do flags
-            try {
+	using namespace sam;
+	using namespace sam::samdo;
+
+	try
+	{
+
+		bool continueOnError = false;
+		bool enableColor = false;
+		bool enableVerbose = false;
+		bool enableQuiet = false;
+		bool script = false;
+		std::vector<std::string> cl_options;
+		std::vector<std::vector<std::string> > cl_commands;
+
+		decomposeCommandLine( argc, argv, cl_options, cl_commands );
+
+		// create the graph
+		ttl::Graph graph;
+		std::vector<ttl::Graph::Node*> nodes;
+		nodes.reserve( 50 );
+		std::vector<std::ssize_t> range;
+		std::vector<double> renderscale;
+		std::size_t step;
+
+		// Analyze each part of the command line
+		{
+			// Analyze sam do flags
+			try
+			{
 				// Declare the supported options.
 				bpo::options_description infoOptions;
 				infoOptions.add_options()
-						(kHelpOptionString, kHelpOptionMessage)
-						(kVersionOptionString, kVersionOptionMessage)
-						(kNodesOptionString, kNodesOptionMessage)
-						(kColorOptionString, kColorOptionMessage)
-						(kScriptOptionString, kScriptOptionMessage)
-						(kBriefOptionString, kBriefOptionMessage)
-						(kExpertOptionString, kExpertOptionMessage);
+					( kHelpOptionString, kHelpOptionMessage )
+					( kVersionOptionString, kVersionOptionMessage )
+					( kNodesOptionString, kNodesOptionMessage )
+					( kColorOptionString, kColorOptionMessage )
+					( kScriptOptionString, kScriptOptionMessage )
+					( kBriefOptionString, kBriefOptionMessage )
+					( kExpertOptionString, kExpertOptionMessage );
 				bpo::options_description confOptions;
 				confOptions.add_options()
-						(kContinueOnErrorOptionString, kContinueOnErrorOptionMessage)
-						(kRangeOptionString, bpo::value<std::string>(), kRangeOptionMessage)
-						(kRenderScaleOptionString, bpo::value<std::string>(), kRenderScaleOptionMessage)
-						(kVerboseOptionString, kVerboseOptionMessage)
-						(kQuietOptionString,kQuietOptionMessage)
-						(kNbCoresOptionString, bpo::value<std::size_t>(), kNbCoresOptionString);
+					( kContinueOnErrorOptionString, kContinueOnErrorOptionMessage )
+					( kRangeOptionString, bpo::value<std::string > (), kRangeOptionMessage )
+					( kRenderScaleOptionString, bpo::value<std::string > (), kRenderScaleOptionMessage )
+					( kVerboseOptionString, kVerboseOptionMessage )
+					( kQuietOptionString, kQuietOptionMessage )
+					( kNbCoresOptionString, bpo::value<std::size_t > (), kNbCoresOptionString );
 
 				// describe hidden options
 				bpo::options_description hidden;
-				hidden.add_options()(kEnableColorOptionString, bpo::value<std::string>(), kEnableColorOptionMessage)
-				// params for auto-completion
-				(kNodesListOptionString, kNodesListOptionMessage);
+				hidden.add_options()( kEnableColorOptionString, bpo::value<std::string > (), kEnableColorOptionMessage )
+					// params for auto-completion
+					( kNodesListOptionString, kNodesListOptionMessage );
 
 				bpo::options_description all_options;
-				all_options.add(infoOptions).add(confOptions).add(hidden);
+				all_options.add( infoOptions ).add( confOptions ).add( hidden );
 
 				bpo::variables_map samdo_vm;
-				bpo::store(bpo::command_line_parser(cl_options).options(all_options).run(), samdo_vm);
-				if (const char* env_do_options = std::getenv("SAM_DO_OPTIONS"))
-				{
-					const std::vector<std::string> vecOptions = bpo::split_unix(env_do_options, " ");
-					bpo::store(bpo::command_line_parser(vecOptions).options(all_options).run(), samdo_vm);
-				}
-				if (const char* env_do_options = std::getenv("SAM_OPTIONS"))
-				{
-					const std::vector<std::string> vecOptions = bpo::split_unix(env_do_options, " ");
-					bpo::store(bpo::command_line_parser(vecOptions).options(all_options).run(), samdo_vm);
-				}
-
-				bpo::notify(samdo_vm);
-
-                if (samdo_vm.count(kScriptOptionLongName)) {
-                    // disable color, disable directory printing and set relative path by default
-                    script = true;
-                }
-
-				if (samdo_vm.count(kColorOptionLongName) && !script) {
+				bpo::store( bpo::command_line_parser( cl_options ).options( all_options ).run(), samdo_vm );
+				if( const char* env_do_options = std::getenv( "SAM_DO_OPTIONS" ) )
+				{
+					const std::vector<std::string> vecOptions = bpo::split_unix( env_do_options, " " );
+					bpo::store( bpo::command_line_parser( vecOptions ).options( all_options ).run(), samdo_vm );
+				}
+				if( const char* env_do_options = std::getenv( "SAM_OPTIONS" ) )
+				{
+					const std::vector<std::string> vecOptions = bpo::split_unix( env_do_options, " " );
+					bpo::store( bpo::command_line_parser( vecOptions ).options( all_options ).run(), samdo_vm );
+				}
+
+				bpo::notify( samdo_vm );
+
+				if( samdo_vm.count( kScriptOptionLongName ) )
+				{
+					// disable color, disable directory printing and set relative path by default
+					script = true;
+				}
+
+				if( samdo_vm.count( kColorOptionLongName ) && !script )
+				{
 					enableColor = true;
 				}
-				if (samdo_vm.count(kEnableColorOptionLongName) && !script) {
-					const std::string str = samdo_vm[kEnableColorOptionLongName].as<std::string>();
-					enableColor = string_to_boolean(str);
-				}
-				if (samdo_vm.count(kVerboseOptionLongName)) {
+				if( samdo_vm.count( kEnableColorOptionLongName ) && !script )
+				{
+					const std::string str = samdo_vm[kEnableColorOptionLongName].as<std::string > ();
+					enableColor = string_to_boolean( str );
+				}
+				if( samdo_vm.count( kVerboseOptionLongName ) )
+				{
 					enableVerbose = true;
 				}
-				if (samdo_vm.count(kQuietOptionLongName)) {
+				if( samdo_vm.count( kQuietOptionLongName ) )
+				{
 					enableQuiet = true;
 				}
 
-				if (enableColor) {
+				if( enableColor )
+				{
 					_color.enable();
 				}
 
@@ -260,545 +267,624 @@
 				colorOpt += kColorOptionLongName;
 				std::string scriptOpt = "--";
 				scriptOpt += kScriptOptionLongName;
-				
-				if ( argc < 2 ||
-					 (((argc == 2) && (strcmp(argv[1], colorOpt.c_str() ) == 0))) ||
-					 (((argc == 2) && (strcmp(argv[1], scriptOpt.c_str()) == 0))) ||
-					 (((argc == 3) && (strcmp(argv[1], colorOpt.c_str() ) == 0)) && (strcmp(argv[2], scriptOpt.c_str()) == 0)) ||
-					 (((argc == 3) && (strcmp(argv[2], colorOpt.c_str() ) == 0)) && (strcmp(argv[1], scriptOpt.c_str()) == 0)) ) 
-					 // no argument or --color or --script
-				{
-					TUTTLE_COUT( _color._red <<"sam do: missing operands."<< _color._std<<std::endl);
-					displayHelp(infoOptions, confOptions);
-					exit(-1);
+
+				if( argc < 2 ||
+				 ( ( ( argc == 2 ) && ( strcmp( argv[1], colorOpt.c_str() ) == 0 ) ) ) ||
+				 ( ( ( argc == 2 ) && ( strcmp( argv[1], scriptOpt.c_str() ) == 0 ) ) ) ||
+				 ( ( ( argc == 3 ) && ( strcmp( argv[1], colorOpt.c_str() ) == 0 ) ) && ( strcmp( argv[2], scriptOpt.c_str() ) == 0 ) ) ||
+				 ( ( ( argc == 3 ) && ( strcmp( argv[2], colorOpt.c_str() ) == 0 ) ) && ( strcmp( argv[1], scriptOpt.c_str() ) == 0 ) ) )
+					// no argument or --color or --script
+				{
+					TUTTLE_COUT( _color._red << "sam do: missing operands." << _color._std << std::endl );
+					displayHelp( infoOptions, confOptions );
+					exit( -1 );
 				}
 				////
 
-				if ( samdo_vm.count(kHelpOptionLongName) ) {
-					displayHelp(infoOptions, confOptions);
-					exit(0);
-				}
-
-				if ( samdo_vm.count(kExpertOptionString) ) {
-					displayHelp(infoOptions, confOptions, hidden);
-					exit(0);
-				}
-				
-                if (samdo_vm.count(kBriefOptionLongName)) {
-                    TUTTLE_COUT( _color._green << "A command line to execute a list of OpenFX nodes" << _color._std);
-                    return 0;
-                }
-
-                if (samdo_vm.count(kVersionOptionLongName)) {
-                    TUTTLE_COUT( "TuttleOFX Host - version " << TUTTLE_HOST_VERSION_STR);
-                    exit(0);
-                }
-
-                const std::string logFilename = (ttl::Core::instance().getPreferences().getTuttleHomePath() / "sam do.log").string();
-                std::ofstream logFile(logFilename.c_str());
-                std::streambuf* strm_buffer = std::cerr.rdbuf(); // save cerr's output buffer
-                std::cerr.rdbuf(logFile.rdbuf()); // redirect output into the file
-
-                // plugins loading
-                ttl::Core::instance().preload();
-
-                if (samdo_vm.count(kNodesOptionLongName) || samdo_vm.count(kNodesListOptionLongName)) {
-                    TUTTLE_COUT( _color._blue << "NODES" << _color._std);
-                    std::vector<std::string> pluginNames;
-                    addDummyNodeInList(pluginNames);
-                    const std::vector<ttl::ofx::imageEffect::OfxhImageEffectPlugin*>& allNodes = ttl::Core::instance().getImageEffectPluginCache().getPlugins();
-
-                    BOOST_FOREACH( const ttl::ofx::imageEffect::OfxhImageEffectPlugin* node, allNodes ) {
-                        std::string plugName = node->getRawIdentifier();
-                        boost::algorithm::replace_first(plugName, "tuttle.", "");
-                        pluginNames.push_back(plugName);
-                    }
-                    std::sort(pluginNames.begin(), pluginNames.end());
-
-                    const std::string indent = samdo_vm.count(kNodesOptionLongName) ? "\t" : "";
-
-                    BOOST_FOREACH( const std::string& pluginName, pluginNames ) {
-                        TUTTLE_COUT( indent << pluginName);
-                    }
-                    exit(0);
-                }
-
-                {
-                    if (samdo_vm.count(kRangeOptionLongName)) {
-                        const std::string rangeStr = samdo_vm[kRangeOptionLongName].as<std::string>();
-                        std::vector<std::string> rangeVStr = boost::program_options::split_unix(rangeStr, " ,");
-                        range.reserve(rangeVStr.size());
-                        TUTTLE_TCOUT( rangeVStr.size() );
-
-                        BOOST_FOREACH( const std::string& rStr, rangeVStr ) {
-                            range.push_back(tuttle::host::attribute::extractValueFromExpression<std::ssize_t>(rStr));
-                        }
-                    }
-                    if (range.size() == 1) {
-                        range.push_back(range[0]);
-                    }
-                    if (range.size() >= 3)
-                        step = range[2];
-                    else
-                        step = 1;
-                }
-                {
-                    if (samdo_vm.count(kRenderScaleOptionLongName)) {
-                        const std::string renderscaleStr = samdo_vm[kRenderScaleOptionLongName].as<std::string>();
-                        std::vector<std::string> renderscaleVStr = boost::program_options::split_unix(renderscaleStr, " ,");
-                        renderscale.reserve(renderscaleVStr.size());
-                        TUTTLE_TCOUT( renderscaleVStr.size() );
-
-                        BOOST_FOREACH( const std::string& rStr, renderscaleVStr ) {
-                            renderscale.push_back(tuttle::host::attribute::extractValueFromExpression<double>(rStr));
-                        }
-                    }
-                    if (renderscale.size() == 1) {
-                        renderscale.push_back(renderscale[0]);
-                    }
-                }
-                std::cerr.rdbuf(strm_buffer); // restore old output buffer
-                continueOnError = samdo_vm.count(kContinueOnErrorOptionLongName);
-            } catch (const boost::program_options::error& e) {
-                TUTTLE_CERR( _color._error << "sam do: command line error: " << e.what() << _color._std);
-                exit(-2);
-            } catch (...) {
-                TUTTLE_CERR( _color._error << "sam do: error: " << boost::current_exception_diagnostic_information() << _color._std);
-                exit(-2);
-            }
-
-            /// @todo Set all sam do options for rendering
+				if( samdo_vm.count( kHelpOptionLongName ) )
+				{
+					displayHelp( infoOptions, confOptions );
+					exit( 0 );
+				}
+
+				if( samdo_vm.count( kExpertOptionString ) )
+				{
+					displayHelp( infoOptions, confOptions, hidden );
+					exit( 0 );
+				}
+
+				if( samdo_vm.count( kBriefOptionLongName ) )
+				{
+					TUTTLE_COUT( _color._green << "A command line to execute a list of OpenFX nodes" << _color._std );
+					return 0;
+				}
+
+				if( samdo_vm.count( kVersionOptionLongName ) )
+				{
+					TUTTLE_COUT( "TuttleOFX Host - version " << TUTTLE_HOST_VERSION_STR );
+					exit( 0 );
+				}
+
+				const std::string logFilename = ( ttl::Core::instance().getPreferences().getTuttleHomePath() / "sam do.log" ).string();
+				std::ofstream logFile( logFilename.c_str() );
+				std::streambuf* strm_buffer = std::cerr.rdbuf(); // save cerr's output buffer
+				std::cerr.rdbuf( logFile.rdbuf() ); // redirect output into the file
+
+				// plugins loading
+				ttl::Core::instance().preload();
+
+				if( samdo_vm.count( kNodesOptionLongName ) || samdo_vm.count( kNodesListOptionLongName ) )
+				{
+					TUTTLE_COUT( _color._blue << "NODES" << _color._std );
+					std::vector<std::string> pluginNames;
+					addDummyNodeInList( pluginNames );
+					const std::vector<ttl::ofx::imageEffect::OfxhImageEffectPlugin*>& allNodes = ttl::Core::instance().getImageEffectPluginCache().getPlugins();
+
+					BOOST_FOREACH( const ttl::ofx::imageEffect::OfxhImageEffectPlugin* node, allNodes )
+					{
+						std::string plugName = node->getRawIdentifier();
+						boost::algorithm::replace_first( plugName, "tuttle.", "" );
+						pluginNames.push_back( plugName );
+					}
+					std::sort( pluginNames.begin(), pluginNames.end() );
+
+					const std::string indent = samdo_vm.count( kNodesOptionLongName ) ? "\t" : "";
+
+					BOOST_FOREACH( const std::string& pluginName, pluginNames )
+					{
+						TUTTLE_COUT( indent << pluginName );
+					}
+					exit( 0 );
+				}
+
+				{
+					if( samdo_vm.count( kRangeOptionLongName ) )
+					{
+						const std::string rangeStr = samdo_vm[kRangeOptionLongName].as<std::string > ();
+						std::vector<std::string> rangeVStr = boost::program_options::split_unix( rangeStr, " ," );
+						range.reserve( rangeVStr.size() );
+						TUTTLE_TCOUT( rangeVStr.size() );
+
+						BOOST_FOREACH( const std::string& rStr, rangeVStr )
+						{
+							range.push_back( tuttle::host::attribute::extractValueFromExpression<std::ssize_t > ( rStr ) );
+						}
+					}
+					if( range.size() == 1 )
+					{
+						range.push_back( range[0] );
+					}
+					if( range.size() >= 3 )
+						step = range[2];
+					else
+						step = 1;
+				}
+				{
+					if( samdo_vm.count( kRenderScaleOptionLongName ) )
+					{
+						const std::string renderscaleStr = samdo_vm[kRenderScaleOptionLongName].as<std::string > ();
+						std::vector<std::string> renderscaleVStr = boost::program_options::split_unix( renderscaleStr, " ," );
+						renderscale.reserve( renderscaleVStr.size() );
+						TUTTLE_TCOUT( renderscaleVStr.size() );
+
+						BOOST_FOREACH( const std::string& rStr, renderscaleVStr )
+						{
+							renderscale.push_back( tuttle::host::attribute::extractValueFromExpression<double>( rStr ) );
+						}
+					}
+					if( renderscale.size() == 1 )
+					{
+						renderscale.push_back( renderscale[0] );
+					}
+				}
+				std::cerr.rdbuf( strm_buffer ); // restore old output buffer
+				continueOnError = samdo_vm.count( kContinueOnErrorOptionLongName );
+			}
+			catch( const boost::program_options::error& e )
+			{
+				TUTTLE_CERR( _color._error << "sam do: command line error: " << e.what() << _color._std );
+				exit( -2 );
+			}
+			catch( ... )
+			{
+				TUTTLE_CERR( _color._error << "sam do: error: " << boost::current_exception_diagnostic_information() << _color._std );
+				exit( -2 );
+			}
+
+			/// @todo Set all sam do options for rendering
 
 			// Analyse options for each node
 			{
 				// Declare the supported options.
 				bpo::options_description infoOptions;
 				infoOptions.add_options()
-						(kHelpOptionString, kHelpOptionMessage)
-						(kVersionOptionString, kVersionOptionMessage)
-						(kExpertOptionString, kExpertOptionMessage);
+					( kHelpOptionString, kHelpOptionMessage )
+					( kVersionOptionString, kVersionOptionMessage )
+					( kExpertOptionString, kExpertOptionMessage );
 				bpo::options_description confOptions;
 				confOptions.add_options()
-						(kVerboseOptionString, kVerboseOptionMessage)
-						(kIdOptionString, bpo::value<std::string>(), kIdOptionMessage)
-						(kNbCoresOptionString,bpo::value<std::size_t>(),kNbCoresOptionMessage);
+					( kVerboseOptionString, kVerboseOptionMessage )
+					( kIdOptionString, bpo::value<std::string > (), kIdOptionMessage )
+					( kNbCoresOptionString, bpo::value<std::size_t > (), kNbCoresOptionMessage );
 				// describe openFX options
 				bpo::options_description openfxOptions;
 				openfxOptions.add_options()
-						(kAttributesOptionString, kAttributesOptionMessage)
-						(kPropertiesOptionString, kPropertiesOptionMessage)
-						(kClipsOptionString,kClipsOptionMessage)
-						(kClipOptionString, bpo::value<std::string>(), kClipOptionMessage)
-						(kParametersOptionString, kParametersOptionMessage)
-						(kParamInfosOptionString,bpo::value<std::string>(),kParamInfosOptionMessage)
-						(kParamValuesOptionString, bpo::value<std::vector<std::string> >(), kParamValuesOptionMessage)
-				// for auto completion
-						(kParametersReduxOptionString, kParametersReduxOptionMessage)
-						(kParamTypeOptionString, bpo::value<std::string>(), kParamTypeOptionMessage)
-						(kParamPossibleValuesOptionString, bpo::value<std::string>(), kParamPossibleValuesOptionMessage)
-						(kParamDefaultOptionString, bpo::value<std::string>(), kParamDefaultOptionMessage)
-						(kParamGroupOptionString, kParamGroupOptionMessage) ;
+					( kAttributesOptionString, kAttributesOptionMessage )
+					( kPropertiesOptionString, kPropertiesOptionMessage )
+					( kClipsOptionString, kClipsOptionMessage )
+					( kClipOptionString, bpo::value<std::string > (), kClipOptionMessage )
+					( kParametersOptionString, kParametersOptionMessage )
+					( kParamInfosOptionString, bpo::value<std::string > (), kParamInfosOptionMessage )
+					( kParamValuesOptionString, bpo::value<std::vector<std::string> >(), kParamValuesOptionMessage )
+					// for auto completion
+					( kParametersReduxOptionString, kParametersReduxOptionMessage )
+					( kParamTypeOptionString, bpo::value<std::string > (), kParamTypeOptionMessage )
+					( kParamPossibleValuesOptionString, bpo::value<std::string > (), kParamPossibleValuesOptionMessage )
+					( kParamDefaultOptionString, bpo::value<std::string > (), kParamDefaultOptionMessage )
+					( kParamGroupOptionString, kParamGroupOptionMessage );
 
 				// define default options
 				bpo::positional_options_description param_values;
-				param_values.add(kParamValuesOptionLongName, -1);
+				param_values.add( kParamValuesOptionLongName, -1 );
 
 				bpo::options_description all_options;
-				all_options.add(infoOptions).add(confOptions).add(openfxOptions);
+				all_options.add( infoOptions ).add( confOptions ).add( openfxOptions );
 
 				const std::vector<ttl::ofx::imageEffect::OfxhImageEffectPlugin*>& allNodes = ttl::Core::instance().getImageEffectPluginCache().getPlugins();
 
-                BOOST_FOREACH( const std::vector<std::string>& command, cl_commands ) {
-
-                    std::string userNodeName = command[0];
-                    boost::algorithm::to_lower(userNodeName);
-                    std::string nodeFullName = userNodeName;
-                    std::vector<std::string> nodeArgs;
-                    std::copy(command.begin() + 1, command.end(), std::back_inserter(nodeArgs));
-
-                    try {
-                        foundAssociateDummyNode(userNodeName, allNodes, nodeArgs);
-                        nodeFullName = retrieveNodeFullname(userNodeName);
-
-                        // parse the command line, and put the result in node_vm
-                        bpo::variables_map node_vm;
-                        bpo::store(bpo::command_line_parser(nodeArgs).options(all_options).positional(param_values).run(), node_vm);
-                        if (const char* env_ptr = std::getenv("SAM_DO_NODE_OPTIONS")) {
-                            std::vector<std::string> envOptions;
-                            std::string env(env_ptr);
-                            envOptions.push_back(env);
-                            bpo::store(bpo::command_line_parser(envOptions).options(all_options).run(), node_vm);
-                        }
-                        {
-                            std::string envVarName;
-                            envVarName += "SAM_DO_";
-                            envVarName += boost::algorithm::replace_all_copy(nodeFullName, ".", "_");
-                            envVarName += "_OPTIONS";
-                            if (const char* env_ptr = std::getenv(envVarName.c_str())) {
-                                std::vector<std::string> envOptions;
-                                std::string env(env_ptr);
-                                envOptions.push_back(env);
-                                bpo::store(bpo::command_line_parser(envOptions).options(all_options).run(), node_vm);
-                            }
-                        }
-
-                        bpo::notify(node_vm);
-                        //TUTTLE_COUT( "[" << nodeFullName << "]" );
-
-                        // Check priority flags:
-                        // If one flag to display informations is used in command line,
-                        // it replaces all the process.
-                        // --help,h --version,v --verbose,V --params --clips --props
-
-						ttl::Graph::Node& currentNode = graph.createNode(nodeFullName);
-						
-						if ( node_vm.count(kHelpOptionLongName) )
+				BOOST_FOREACH( const std::vector<std::string>& command, cl_commands )
+				{
+
+					std::string userNodeName = command[0];
+					boost::algorithm::to_lower( userNodeName );
+					std::string nodeFullName = userNodeName;
+					std::vector<std::string> nodeArgs;
+					std::copy( command.begin() + 1, command.end(), std::back_inserter( nodeArgs ) );
+
+					try
+					{
+						foundAssociateDummyNode( userNodeName, allNodes, nodeArgs );
+						nodeFullName = retrieveNodeFullname( userNodeName );
+
+						// parse the command line, and put the result in node_vm
+						bpo::variables_map node_vm;
+						bpo::store( bpo::command_line_parser( nodeArgs ).options( all_options ).positional( param_values ).run(), node_vm );
+						if( const char* env_ptr = std::getenv( "SAM_DO_NODE_OPTIONS" ) )
+						{
+							std::vector<std::string> envOptions;
+							std::string env( env_ptr );
+							envOptions.push_back( env );
+							bpo::store( bpo::command_line_parser( envOptions ).options( all_options ).run(), node_vm );
+						}
+						{
+							std::string envVarName;
+							envVarName += "SAM_DO_";
+							envVarName += boost::algorithm::replace_all_copy( nodeFullName, ".", "_" );
+							envVarName += "_OPTIONS";
+							if( const char* env_ptr = std::getenv( envVarName.c_str() ) )
+							{
+								std::vector<std::string> envOptions;
+								std::string env( env_ptr );
+								envOptions.push_back( env );
+								bpo::store( bpo::command_line_parser( envOptions ).options( all_options ).run(), node_vm );
+							}
+						}
+
+						bpo::notify( node_vm );
+						//TUTTLE_COUT( "[" << nodeFullName << "]" );
+
+						// Check priority flags:
+						// If one flag to display informations is used in command line,
+						// it replaces all the process.
+						// --help,h --version,v --verbose,V --params --clips --props
+
+						ttl::Graph::Node& currentNode = graph.createNode( nodeFullName );
+
+						if( node_vm.count( kHelpOptionLongName ) )
 						{
 							displayNodeHelp( nodeFullName, currentNode, infoOptions, confOptions );
-							exit(0);
-						}
-						if ( node_vm.count(kExpertOptionString) )
+							exit( 0 );
+						}
+						if( node_vm.count( kExpertOptionString ) )
 						{
 							displayNodeHelp( nodeFullName, currentNode, infoOptions, confOptions, openfxOptions );
-							exit(0);
-						}
-						
-                        if (node_vm.count(kVersionOptionLongName)) {
-                            TUTTLE_COUT( "\tsam do " << nodeFullName);
-                            TUTTLE_COUT( "Version " << currentNode.getVersionStr());
-                            TUTTLE_COUT( "");
-                            exit(0);
-                        }
-                        if (node_vm.count(kAttributesOptionLongName)) {
-                            TUTTLE_COUT( "\tsam do " << nodeFullName);
-                            TUTTLE_COUT( "");
-                            TUTTLE_COUT( _color._blue << "ATTRIBUTES" << _color._std);
-                            TUTTLE_COUT( "");
-                            TUTTLE_COUT( _color._blue << "- CLIPS" << _color._std);
-                            coutClipsWithDetails(currentNode);
-                            TUTTLE_COUT( "");
-                            TUTTLE_COUT( _color._blue << "- PARAMETERS" << _color._std);
-                            coutParametersWithDetails(currentNode);
-                            TUTTLE_COUT( "");
-                            exit(0);
-                        }
-                        if (node_vm.count(kPropertiesOptionLongName)) {
-                            TUTTLE_COUT( "\tsam do " << nodeFullName);
-                            TUTTLE_COUT( "");
-                            TUTTLE_COUT( _color._blue << "PROPERTIES" << _color._std);
-                            coutProperties(currentNode);
-                            TUTTLE_COUT( "");
-                            exit(0);
-                        }
-                        if (node_vm.count(kClipsOptionLongName)) {
-                            TUTTLE_COUT( "\tsam do " << nodeFullName);
-                            TUTTLE_COUT( "");
-                            TUTTLE_COUT( _color._blue << "CLIPS" << _color._std);
-                            coutClips(currentNode);
-                            TUTTLE_COUT( "");
-                            exit(0);
-                        }
-                        if (node_vm.count(kClipOptionLongName)) {
-                            TUTTLE_COUT( "\tsam do " << nodeFullName);
-                            TUTTLE_COUT( "");
-                            const std::string clipName = node_vm["clip"].as<std::string>();
-                            TUTTLE_COUT( _color._blue << "CLIP: " << _color._green << clipName << _color._std);
-                            ttl::attribute::ClipImage& clip = currentNode.getClip(clipName);
-                            TUTTLE_COUT( clip.getBitDepthString() << ", " << clip.getPixelAspectRatio() << ", " << clip.getNbComponents());
-                            TUTTLE_COUT( "");
-                            exit(0);
-                        }
-                        if (node_vm.count(kParametersOptionLongName)) {
-                            TUTTLE_COUT( "\tsam do " << nodeFullName);
-                            TUTTLE_COUT( "");
-                            TUTTLE_COUT( _color._blue << "PARAMETERS" << _color._std);
-                            TUTTLE_COUT( "");
-                            coutParametersWithDetails(currentNode);
-                            exit(0);
-                        }
-                        if (node_vm.count(kParametersReduxOptionLongName)) {
-                            coutParameters(currentNode);
-                            exit(0);
-                        }
-                        if (node_vm.count(kParamInfosOptionLongName)) {
-                            const std::string attributeName = node_vm[kParamInfosOptionLongName].as<std::string>();
-                            TUTTLE_COUT( "\tsam do " << nodeFullName);
-                            TUTTLE_COUT( _color._blue << "PARAM: " << _color._green << attributeName << _color._std);
-                            ttl::ofx::attribute::OfxhParam& param = currentNode.getParamByScriptName(attributeName);
-                            TUTTLE_COUT( "");
-                            TUTTLE_COUT( "\t" << _color._red << ( param.getSecret() ? "SECRET -- " : "" ) << param.getScriptName() << ": " << param.getParamTypeName() << " x" << param.getSize() << _color._std);
-                            TUTTLE_COUT( "");
-                            const std::string& hint = param.getHint();
-                            if (hint.size()) {
-                                TUTTLE_COUT( "\t" << hint);
-                            }
-                            TUTTLE_COUT( "");
-                            exit(0);
-                        }
-
-                        if (node_vm.count(kParamTypeOptionLongName)) {
-                            const std::string attributeName = node_vm[kParamTypeOptionLongName].as<std::string>();
-                            ttl::ofx::attribute::OfxhParam& param = currentNode.getParamByScriptName(attributeName);
-                            TUTTLE_COUT( param.getParamTypeName());
-                            exit(0);
-                        }
-
-                        if (node_vm.count(kParamPossibleValuesOptionLongName)) {
-                            const std::string attributeName = node_vm[kParamPossibleValuesOptionLongName].as<std::string>();
-                            ttl::ofx::attribute::OfxhParam& param = currentNode.getParamByScriptName(attributeName);
-                            coutParameterValues(std::cout, param);
-                            exit(0);
-                        }
-                        if (node_vm.count(kParamDefaultOptionLongName)) {
-                            const std::string attributeName = node_vm[kParamDefaultOptionLongName].as<std::string>();
-                            ttl::ofx::attribute::OfxhParam& param = currentNode.getParamByScriptName(attributeName);
-                            TUTTLE_TCOUT( getFormattedStringValue( param.getProperties().fetchProperty(kOfxParamPropDefault) ) );
-                            exit(0);
-                        }
-						if (node_vm.count(kParamGroupOptionLongName)) {
-							if (currentNode.getNodeType() == ttl::INode::eNodeTypeImageEffect)
+							exit( 0 );
+						}
+
+						if( node_vm.count( kVersionOptionLongName ) )
+						{
+							TUTTLE_COUT( "\tsam do " << nodeFullName );
+							TUTTLE_COUT( "Version " << currentNode.getVersionStr() );
+							TUTTLE_COUT( "" );
+							exit( 0 );
+						}
+						if( node_vm.count( kAttributesOptionLongName ) )
+						{
+							TUTTLE_COUT( "\tsam do " << nodeFullName );
+							TUTTLE_COUT( "" );
+							TUTTLE_COUT( _color._blue << "ATTRIBUTES" << _color._std );
+							TUTTLE_COUT( "" );
+							TUTTLE_COUT( _color._blue << "- CLIPS" << _color._std );
+							coutClipsWithDetails( currentNode );
+							TUTTLE_COUT( "" );
+							TUTTLE_COUT( _color._blue << "- PARAMETERS" << _color._std );
+							coutParametersWithDetails( currentNode );
+							TUTTLE_COUT( "" );
+							exit( 0 );
+						}
+						if( node_vm.count( kPropertiesOptionLongName ) )
+						{
+							TUTTLE_COUT( "\tsam do " << nodeFullName );
+							TUTTLE_COUT( "" );
+							TUTTLE_COUT( _color._blue << "PROPERTIES" << _color._std );
+							coutProperties( currentNode );
+							TUTTLE_COUT( "" );
+							exit( 0 );
+						}
+						if( node_vm.count( kClipsOptionLongName ) )
+						{
+							TUTTLE_COUT( "\tsam do " << nodeFullName );
+							TUTTLE_COUT( "" );
+							TUTTLE_COUT( _color._blue << "CLIPS" << _color._std );
+							coutClips( currentNode );
+							TUTTLE_COUT( "" );
+							exit( 0 );
+						}
+						if( node_vm.count( kClipOptionLongName ) )
+						{
+							TUTTLE_COUT( "\tsam do " << nodeFullName );
+							TUTTLE_COUT( "" );
+							const std::string clipName = node_vm["clip"].as<std::string > ();
+							TUTTLE_COUT( _color._blue << "CLIP: " << _color._green << clipName << _color._std );
+							ttl::attribute::ClipImage& clip = currentNode.getClip( clipName );
+							TUTTLE_COUT( clip.getBitDepthString() << ", " << clip.getPixelAspectRatio() << ", " << clip.getNbComponents() );
+							TUTTLE_COUT( "" );
+							exit( 0 );
+						}
+						if( node_vm.count( kParametersOptionLongName ) )
+						{
+							TUTTLE_COUT( "\tsam do " << nodeFullName );
+							TUTTLE_COUT( "" );
+							TUTTLE_COUT( _color._blue << "PARAMETERS" << _color._std );
+							TUTTLE_COUT( "" );
+							coutParametersWithDetails( currentNode );
+							exit( 0 );
+						}
+						if( node_vm.count( kParametersReduxOptionLongName ) )
+						{
+							coutParameters( currentNode );
+							exit( 0 );
+						}
+						if( node_vm.count( kParamInfosOptionLongName ) )
+						{
+							const std::string attributeName = node_vm[kParamInfosOptionLongName].as<std::string > ();
+							TUTTLE_COUT( "\tsam do " << nodeFullName );
+							TUTTLE_COUT( _color._blue << "PARAM: " << _color._green << attributeName << _color._std );
+							ttl::ofx::attribute::OfxhParam& param = currentNode.getParamByScriptName( attributeName );
+							TUTTLE_COUT( "" );
+							TUTTLE_COUT( "\t" << _color._red << ( param.getSecret() ? "SECRET -- " : "" ) << param.getScriptName() << ": " << param.getParamTypeName() << " x" << param.getSize() << _color._std );
+							TUTTLE_COUT( "" );
+							const std::string& hint = param.getHint();
+							if( hint.size() )
 							{
-								if (currentNode.asImageEffectNode().getDescriptor().getProperties().hasProperty(kOfxImageEffectPluginPropGrouping))
+								TUTTLE_COUT( "\t" << hint );
+							}
+							TUTTLE_COUT( "" );
+							exit( 0 );
+						}
+
+						if( node_vm.count( kParamTypeOptionLongName ) )
+						{
+							const std::string attributeName = node_vm[kParamTypeOptionLongName].as<std::string > ();
+							ttl::ofx::attribute::OfxhParam& param = currentNode.getParamByScriptName( attributeName );
+							TUTTLE_COUT( param.getParamTypeName() );
+							exit( 0 );
+						}
+
+						if( node_vm.count( kParamPossibleValuesOptionLongName ) )
+						{
+							const std::string attributeName = node_vm[kParamPossibleValuesOptionLongName].as<std::string > ();
+							ttl::ofx::attribute::OfxhParam& param = currentNode.getParamByScriptName( attributeName );
+							coutParameterValues( std::cout, param );
+							exit( 0 );
+						}
+						if( node_vm.count( kParamDefaultOptionLongName ) )
+						{
+							const std::string attributeName = node_vm[kParamDefaultOptionLongName].as<std::string > ();
+							ttl::ofx::attribute::OfxhParam& param = currentNode.getParamByScriptName( attributeName );
+							TUTTLE_TCOUT( getFormattedStringValue( param.getProperties().fetchProperty( kOfxParamPropDefault ) ) );
+							exit( 0 );
+						}
+						if( node_vm.count( kParamGroupOptionLongName ) )
+						{
+							if( currentNode.getNodeType() == ttl::INode::eNodeTypeImageEffect )
+							{
+								if( currentNode.asImageEffectNode().getDescriptor().getProperties().hasProperty( kOfxImageEffectPluginPropGrouping ) )
 								{
-									TUTTLE_COUT( currentNode.asImageEffectNode().getPluginGrouping());
+									TUTTLE_COUT( currentNode.asImageEffectNode().getPluginGrouping() );
 								}
 							}
-							exit(0);
-						}
-
-                        if (node_vm.count(kIdOptionLongName)) {
-                            const std::string nodeId = node_vm[kIdOptionLongName].as<std::string>();
-                            graph.renameNode(currentNode, nodeId);
-                        }
-
-                        // Analyse attributes: parameters / clips
-                        typedef std::pair<ttl::ofx::attribute::OfxhClipImage*, std::string> ClipAndConnection;
-                        std::vector<ClipAndConnection> clipsToConnect;
-
-                        static const boost::regex re_param("(?:([a-zA-Z_][a-zA-Z0-9_]*)=)?(.*)");
-                        if (node_vm.count(kParamValuesOptionLongName)) {
-                            bool orderedParams = true;
-                            std::size_t paramIdx = 0;
-                            const std::vector<std::string> params = node_vm[kParamValuesOptionLongName].as<std::vector<std::string> >();
-
-                            BOOST_FOREACH( const std::string& paramStr, params ) {
-                                boost::cmatch matches;
-                                if (!boost::regex_match(paramStr.c_str(), matches, re_param)) {
-                                    BOOST_THROW_EXCEPTION( tuttle::exception::Value() << tuttle::exception::user() + "Parameter can't be parsed \"" + paramStr + "\".");
-                                }
-                                if (matches.size() != 3) {
-                                    // should never happen
-                                    BOOST_THROW_EXCEPTION(
-                                                    tuttle::exception::Value() << tuttle::exception::user() + "Parameter can't be parsed \"" + paramStr + "\". " + matches.size() + " matches.");
-                                }
-                                const std::string attributeName = matches[1];
-                                const std::string attributeValue = matches[2];
-                                if (attributeName.size()) {
-                                    // if we start using non-ordered param (== named param)
-                                    // we can't use ordered parameters anymore
-                                    orderedParams = false;
-                                } else if (orderedParams == false) {
-                                    BOOST_THROW_EXCEPTION(
-                                                    tuttle::exception::Value() << tuttle::exception::user() + "Non-keyword parameter after keyword parameter. \"" + paramStr + "\".");
-                                }
-                                //								TUTTLE_COUT( "* " << paramStr );
-                                //								TUTTLE_COUT( "3: " << paramName << " => " << paramValue );
-
-                                // setup the node with parameter value in tuttle.
-                                if (attributeName.size()) {
-                                    // set a value to a named parameter or clip
-                                    using namespace ttl::ofx::attribute;
-                                    OfxhParam* param = NULL;
-                                    param = currentNode.getParamSet().getParamPtrByScriptName(attributeName);
-
-                                    OfxhClipImage* clip = NULL;
-
-                                    if (param == NULL) {
-                                        // search in clips
-                                        clip = currentNode.getClipImageSet().getClipPtr(attributeName);
-                                    }
-
-                                    if (param == NULL && clip == NULL) {
-                                        std::vector<std::string> allAttr;
-                                        std::vector<std::string> paramMatches;
-                                        std::vector<std::string> clipMatches;
-                                        //if( acceptPartialName ) // if sam-do accept partial names
-                                        {
-                                            BOOST_FOREACH( OfxhParamSet::ParamMap::value_type& p, currentNode.getParamSet().getParamsByScriptName() ) {
-                                                allAttr.push_back(p.first);
-                                                if (boost::algorithm::starts_with(p.first, attributeName)) {
-                                                    paramMatches.push_back(p.first);
-                                                    param = p.second;
-                                                }
-                                            }
-                                            BOOST_FOREACH( OfxhClipImageSet::ClipImageMap::value_type& c, currentNode.getClipImageSet().getClips() ) {
-                                                allAttr.push_back(c.first);
-                                                if (boost::algorithm::starts_with(c.first, attributeName)) {
-                                                    clipMatches.push_back(c.first);
-                                                    clip = c.second;
-                                                }
-                                            }
-                                            if (paramMatches.size() + clipMatches.size() > 1) {
-                                                std::vector<std::string> matches;
-                                                matches.insert(matches.begin(), paramMatches.begin(), paramMatches.end());
-                                                matches.insert(matches.end(), clipMatches.begin(), clipMatches.end());
-                                                BOOST_THROW_EXCEPTION(
-                                                                ttl::exception::Value() << ttl::exception::user() + "Ambiguous partial attribute name \"" + attributeName + "\". Possible values are: " + boost::algorithm::join( matches, ", " ) + ".");
-                                            }
-                                        }
-
-                                        if (paramMatches.size() + clipMatches.size() == 0) {
-                                            BOOST_THROW_EXCEPTION(
-                                                            ttl::exception::Value() << ttl::exception::user() + "Attribute name \"" + attributeName + "\" not found. Possible values are: " + boost::algorithm::join( allAttr, ", " ) + ".");
-                                        }
-                                    }
-
-                                    if (param != NULL) {
-                                        param->setValueFromExpression(attributeValue);
-                                    } else if (clip != NULL) {
-                                        clipsToConnect.push_back(ClipAndConnection(clip, attributeValue));
-                                    } else {
-                                        BOOST_THROW_EXCEPTION(
-                                                        ttl::exception::Value() << ttl::exception::user() + "Parameter or clip name " + tuttle::quotes(attributeName) + " not found.");
-                                    }
-                                } else {
-                                    currentNode.getParam(paramIdx).setValueFromExpression(attributeValue);
-                                }
-                                ++paramIdx;
-                            }
-                        }
-
-                        // connect current node to previous node(s)
-                        if (nodes.size() > 0) // if not the first node
-                                        {
-                            if (clipsToConnect.size() == 0) {
-                                // No clip connection specified, so by default
-                                // we connect the new node to the last previous node
-
-                                /// @todo We only check if we have more than one clip (assuming that it's the default "Output" clip...)
-                                ///       instead of checking the number of input clips...
-                                // if we have an input clip
-                                if (currentNode.getClipImageSet().getClips().size() > 1) {
-                                    graph.connect(*nodes.back(), currentNode);
-                                }
-                            } else {
-                                // The user has specified some clips to connect
-                                BOOST_FOREACH( const ClipAndConnection& clip, clipsToConnect ) {
-                                    //TUTTLE_TCOUT_VAR3( clip.second, currentNode.getName(), clip.first->getName() );
-
-                                    if (clip.second.size() <= 1 && (clip.second == " " || clip.second == "!" || clip.second == "/" || clip.second == "-")) {
-                                        // these keywords allows to keep this clip unconnected
-                                        //TUTTLE_TCOUT( "Don't connect the clip " << clip.first->getName() );
-                                        continue;
-                                    }
-                                    try {
-                                        //TUTTLE_TCOUT( "Connect the clip " << clip.first->getName() );
-                                        // test if it's an index
-                                        const int relativeIndex = std::abs(boost::lexical_cast<int>(clip.second));
-                                        const int absIndex = nodes.size() - relativeIndex;
-                                        if (absIndex < 0 || absIndex >= (int) nodes.size()) {
-                                            using namespace ttl;
-                                            using tuttle::quotes;
-                                            BOOST_THROW_EXCEPTION(
-                                                            exception::Value() << exception::user() + "The relative index \""+ -relativeIndex + "\" for the connection of the clip " + quotes(clip.first->getName()) + " on node " + quotes(currentNode.getName()) + " is not valid.");
-                                        }
-                                        graph.connect(*nodes[absIndex], currentNode.getAttribute(clip.first->getName()));
-                                    } catch (...) {
-                                        // It's not an index so we assume, it's the name/id of the clip.
-                                        // If the node doesn't exist it will throw an exception.
-                                        graph.connect(graph.getNode(clip.second), currentNode.getAttribute(clip.first->getName()));
-                                    }
-                                }
-                            }
-                        }
-
-                        nodes.push_back(&currentNode);
-                    } catch (const boost::program_options::error& e) {
-                        TUTTLE_CERR( _color._red << "sam do - " << nodeFullName);
+							exit( 0 );
+						}
+
+						if( node_vm.count( kIdOptionLongName ) )
+						{
+							const std::string nodeId = node_vm[kIdOptionLongName].as<std::string > ();
+							graph.renameNode( currentNode, nodeId );
+						}
+
+						// Analyse attributes: parameters / clips
+						typedef std::pair<ttl::ofx::attribute::OfxhClipImage*, std::string> ClipAndConnection;
+						std::vector<ClipAndConnection> clipsToConnect;
+
+						static const boost::regex re_param( "(?:([a-zA-Z_][a-zA-Z0-9_]*)=)?(.*)" );
+						if( node_vm.count( kParamValuesOptionLongName ) )
+						{
+							bool orderedParams = true;
+							std::size_t paramIdx = 0;
+							const std::vector<std::string> params = node_vm[kParamValuesOptionLongName].as<std::vector<std::string> >();
+
+							BOOST_FOREACH( const std::string& paramStr, params )
+							{
+								boost::cmatch matches;
+								if( !boost::regex_match( paramStr.c_str(), matches, re_param ) )
+								{
+									BOOST_THROW_EXCEPTION( tuttle::exception::Value() << tuttle::exception::user() + "Parameter can't be parsed \"" + paramStr + "\"." );
+								}
+								if( matches.size() != 3 )
+								{
+									// should never happen
+									BOOST_THROW_EXCEPTION(
+														   tuttle::exception::Value() << tuttle::exception::user() + "Parameter can't be parsed \"" + paramStr + "\". " + matches.size() + " matches." );
+								}
+								const std::string attributeName = matches[1];
+								const std::string attributeValue = matches[2];
+								if( attributeName.size() )
+								{
+									// if we start using non-ordered param (== named param)
+									// we can't use ordered parameters anymore
+									orderedParams = false;
+								}
+								else if( orderedParams == false )
+								{
+									BOOST_THROW_EXCEPTION(
+														   tuttle::exception::Value() << tuttle::exception::user() + "Non-keyword parameter after keyword parameter. \"" + paramStr + "\"." );
+								}
+								//								TUTTLE_COUT( "* " << paramStr );
+								//								TUTTLE_COUT( "3: " << paramName << " => " << paramValue );
+
+								// setup the node with parameter value in tuttle.
+								if( attributeName.size() )
+								{
+									// set a value to a named parameter or clip
+									using namespace ttl::ofx::attribute;
+									OfxhParam* param = NULL;
+									param = currentNode.getParamSet().getParamPtrByScriptName( attributeName );
+
+									OfxhClipImage* clip = NULL;
+
+									if( param == NULL )
+									{
+										// search in clips
+										clip = currentNode.getClipImageSet().getClipPtr( attributeName );
+									}
+
+									if( param == NULL && clip == NULL )
+									{
+										std::vector<std::string> allAttr;
+										std::vector<std::string> paramMatches;
+										std::vector<std::string> clipMatches;
+										//if( acceptPartialName ) // if sam-do accept partial names
+										{
+
+											BOOST_FOREACH( OfxhParamSet::ParamMap::value_type& p, currentNode.getParamSet().getParamsByScriptName() )
+											{
+												allAttr.push_back( p.first );
+												if( boost::algorithm::starts_with( p.first, attributeName ) )
+												{
+													paramMatches.push_back( p.first );
+													param = p.second;
+												}
+											}
+
+											BOOST_FOREACH( OfxhClipImageSet::ClipImageMap::value_type& c, currentNode.getClipImageSet().getClips() )
+											{
+												allAttr.push_back( c.first );
+												if( boost::algorithm::starts_with( c.first, attributeName ) )
+												{
+													clipMatches.push_back( c.first );
+													clip = c.second;
+												}
+											}
+											if( paramMatches.size() + clipMatches.size() > 1 )
+											{
+												std::vector<std::string> matches;
+												matches.insert( matches.begin(), paramMatches.begin(), paramMatches.end() );
+												matches.insert( matches.end(), clipMatches.begin(), clipMatches.end() );
+												BOOST_THROW_EXCEPTION(
+																	   ttl::exception::Value() << ttl::exception::user() + "Ambiguous partial attribute name \"" + attributeName + "\". Possible values are: " + boost::algorithm::join( matches, ", " ) + "." );
+											}
+										}
+
+										if( paramMatches.size() + clipMatches.size() == 0 )
+										{
+											BOOST_THROW_EXCEPTION(
+																   ttl::exception::Value() << ttl::exception::user() + "Attribute name \"" + attributeName + "\" not found. Possible values are: " + boost::algorithm::join( allAttr, ", " ) + "." );
+										}
+									}
+
+									if( param != NULL )
+									{
+										param->setValueFromExpression( attributeValue );
+									}
+									else if( clip != NULL )
+									{
+										clipsToConnect.push_back( ClipAndConnection( clip, attributeValue ) );
+									}
+									else
+									{
+										BOOST_THROW_EXCEPTION(
+															   ttl::exception::Value() << ttl::exception::user() + "Parameter or clip name " + tuttle::quotes( attributeName ) + " not found." );
+									}
+								}
+								else
+								{
+									currentNode.getParam( paramIdx ).setValueFromExpression( attributeValue );
+								}
+								++paramIdx;
+							}
+						}
+
+						// connect current node to previous node(s)
+						if( nodes.size() > 0 ) // if not the first node
+						{
+							if( clipsToConnect.size() == 0 )
+							{
+								// No clip connection specified, so by default
+								// we connect the new node to the last previous node
+
+								/// @todo We only check if we have more than one clip (assuming that it's the default "Output" clip...)
+								///       instead of checking the number of input clips...
+								// if we have an input clip
+								if( currentNode.getClipImageSet().getClips().size() > 1 )
+								{
+									graph.connect( *nodes.back(), currentNode );
+								}
+							}
+							else
+							{
+								// The user has specified some clips to connect
+
+								BOOST_FOREACH( const ClipAndConnection& clip, clipsToConnect )
+								{
+									//TUTTLE_TCOUT_VAR3( clip.second, currentNode.getName(), clip.first->getName() );
+
+									if( clip.second.size() <= 1 && ( clip.second == " " || clip.second == "!" || clip.second == "/" || clip.second == "-" ) )
+									{
+										// these keywords allows to keep this clip unconnected
+										//TUTTLE_TCOUT( "Don't connect the clip " << clip.first->getName() );
+										continue;
+									}
+									try
+									{
+										//TUTTLE_TCOUT( "Connect the clip " << clip.first->getName() );
+										// test if it's an index
+										const int relativeIndex = std::abs( boost::lexical_cast<int>( clip.second ) );
+										const int absIndex = nodes.size() - relativeIndex;
+										if( absIndex < 0 || absIndex >= (int) nodes.size() )
+										{
+											using namespace ttl;
+											using tuttle::quotes;
+											BOOST_THROW_EXCEPTION(
+																   exception::Value() << exception::user() + "The relative index \"" + -relativeIndex + "\" for the connection of the clip " + quotes( clip.first->getName() ) + " on node " + quotes( currentNode.getName() ) + " is not valid." );
+										}
+										graph.connect( *nodes[absIndex], currentNode.getAttribute( clip.first->getName() ) );
+									}
+									catch( ... )
+									{
+										// It's not an index so we assume, it's the name/id of the clip.
+										// If the node doesn't exist it will throw an exception.
+										graph.connect( graph.getNode( clip.second ), currentNode.getAttribute( clip.first->getName() ) );
+									}
+								}
+							}
+						}
+
+						nodes.push_back( &currentNode );
+					}
+					catch( const boost::program_options::error& e )
+					{
+						TUTTLE_CERR( _color._red << "sam do - " << nodeFullName );
 #ifdef TUTTLE_PRODUCTION
-                        TUTTLE_CERR( "Error: " << e.what() << _color._std);
+						TUTTLE_CERR( "Error: " << e.what() << _color._std );
 #else
-                        TUTTLE_CERR( "Debug: " << boost::current_exception_diagnostic_information() << _color._std );
+						TUTTLE_CERR( "Debug: " << boost::current_exception_diagnostic_information() << _color._std );
 #endif
-                        exit(-2);
-                    } catch (const tuttle::exception::Common& e) {
-                        TUTTLE_CERR( _color._red << "sam do - " << nodeFullName);
+						exit( -2 );
+					}
+					catch( const tuttle::exception::Common& e )
+					{
+						TUTTLE_CERR( _color._red << "sam do - " << nodeFullName );
 #ifdef TUTTLE_PRODUCTION
-                        TUTTLE_CERR( "Error: " << *boost::get_error_info<tuttle::exception::user > ( e ) << _color._std);
+						TUTTLE_CERR( "Error: " << *boost::get_error_info<tuttle::exception::user > ( e ) << _color._std );
 #else
-                        TUTTLE_CERR( "Debug: " << boost::current_exception_diagnostic_information() );
-                        TUTTLE_CERR( "Backtrace: " << boost::trace( e ) << _color._std );
+						TUTTLE_CERR( "Debug: " << boost::current_exception_diagnostic_information() );
+						TUTTLE_CERR( "Backtrace: " << boost::trace( e ) << _color._std );
 #endif
-                        exit(-2);
-                    } catch (...) {
-
-                        TUTTLE_CERR( _color._red << "sam do - " << nodeFullName);
-                        TUTTLE_CERR( "Unknown error.");
-                        TUTTLE_CERR( "\n");
-                        TUTTLE_CERR( "Debug: " << boost::current_exception_diagnostic_information() << _color._std);
-                        exit(-2);
-                    }
-                }
-            }
-        }
-
-        // display nodes
-        //		BOOST_FOREACH( const std::string& option, cl_options )
-        //		{
-        //			TUTTLE_COUT( "| " << option );
-        //		}
+						exit( -2 );
+					}
+					catch( ... )
+					{
+						TUTTLE_CERR( _color._red << "sam do - " << nodeFullName );
+						TUTTLE_CERR( "Unknown error." );
+						TUTTLE_CERR( "\n" );
+						TUTTLE_CERR( "Debug: " << boost::current_exception_diagnostic_information() << _color._std );
+						exit( -2 );
+					}
+				}
+			}
+		}
+
+		// display nodes
+		//		BOOST_FOREACH( const std::string& option, cl_options )
+		//		{
+		//			TUTTLE_COUT( "| " << option );
+		//		}
 
 		if( enableVerbose )
 		{
-<<<<<<< HEAD
-			TUTTLE_COUT_DEBUG( "[" << node[0] << "]" );
-			for( std::size_t i = 1; i < node.size(); ++i )
+
+			BOOST_FOREACH( const std::vector<std::string>& node, cl_commands )
 			{
-				const std::string& s = node[i];
-				TUTTLE_COUT_DEBUG( ( ( s[0] == '-') ? "" : "* " ) << s );
-=======
-			BOOST_FOREACH( const std::vector<std::string>& node, cl_commands ) {
 				TUTTLE_COUT( "[" << node[0] << "]" );
-				for (std::size_t i = 1; i < node.size(); ++i) {
+				for( std::size_t i = 1; i < node.size(); ++i )
+				{
 					const std::string& s = node[i];
-					TUTTLE_COUT( (( s[0] == '-') ? "" : "* " ) << s );
-				}
->>>>>>> c6370a60
+					TUTTLE_COUT( ( ( s[0] == '-' ) ? "" : "* " ) << s );
+				}
 			}
 		}
-		
-        // Execute the graph
-        ttl::ComputeOptions options;
-        if (range.size() >= 2) {
-            options._timeRanges.push_back(ttl::TimeRange(range[0], range[1], step));
-        }
-        if (renderscale.size() == 2) {
-            options._renderScale.x = renderscale[0];
-            options._renderScale.y = renderscale[1];
-        }
-        options._continueOnError = continueOnError;
-        options._returnBuffers = false;
-        if (nodes.size() > 0)
-            graph.compute(*nodes.back(), options);
-    } catch (const tuttle::exception::Common& e) {
-        TUTTLE_CERR( _color._red << "sam do - error");
+
+		// Execute the graph
+		ttl::ComputeOptions options;
+		if( range.size() >= 2 )
+		{
+			options._timeRanges.push_back( ttl::TimeRange( range[0], range[1], step ) );
+		}
+		if( renderscale.size() == 2 )
+		{
+			options._renderScale.x = renderscale[0];
+			options._renderScale.y = renderscale[1];
+		}
+		options._continueOnError = continueOnError;
+		options._returnBuffers = false;
+		if( nodes.size() > 0 )
+			graph.compute( *nodes.back(), options );
+	}
+	catch( const tuttle::exception::Common& e )
+	{
+		TUTTLE_CERR( _color._red << "sam do - error" );
 #ifdef TUTTLE_PRODUCTION
-        TUTTLE_CERR( "Error: " << *boost::get_error_info<tuttle::exception::user > ( e ) << _color._std);
+		TUTTLE_CERR( "Error: " << *boost::get_error_info<tuttle::exception::user > ( e ) << _color._std );
 #else
-        TUTTLE_CERR( "Debug: " << boost::current_exception_diagnostic_information() );
-        TUTTLE_CERR( "Backtrace: " << boost::trace( e ) << _color._std );
+		TUTTLE_CERR( "Debug: " << boost::current_exception_diagnostic_information() );
+		TUTTLE_CERR( "Backtrace: " << boost::trace( e ) << _color._std );
 #endif
-        exit(-2);
-    } catch (const boost::program_options::error& e) {
-        TUTTLE_CERR( _color._red << "sam do - error");
-        TUTTLE_CERR( "Error: " << e.what() << _color._std);
-        exit(-2);
-    } catch (...) {
-        TUTTLE_CERR( _color._red << "sam do - error" << _color._std);
+		exit( -2 );
+	}
+	catch( const boost::program_options::error& e )
+	{
+		TUTTLE_CERR( _color._red << "sam do - error" );
+		TUTTLE_CERR( "Error: " << e.what() << _color._std );
+		exit( -2 );
+	}
+	catch( ... )
+	{
+		TUTTLE_CERR( _color._red << "sam do - error" << _color._std );
 #ifndef TUTTLE_PRODUCTION
-        TUTTLE_CERR( _color._red << boost::current_exception_diagnostic_information() << _color._std );
+		TUTTLE_CERR( _color._red << boost::current_exception_diagnostic_information() << _color._std );
 #endif
-        exit(-2);
-    }
-    return 0;
+		exit( -2 );
+	}
+	return 0;
 }
