--- conflicted
+++ resolved
@@ -385,7 +385,6 @@
 //							TUTTLE_COUT( _color._blue << "OPENFX OPTIONS" << _color._std );
 //							TUTTLE_COUT( openfxOptions );
 
-<<<<<<< HEAD
                             TUTTLE_COUT( "");
                             exit(0);
                         }
@@ -475,7 +474,6 @@
                             coutParameterValues(std::cout, param);
                             exit(0);
                         }
-
                         if (node_vm.count("parameter-default")) {
                             const std::string attributeName = node_vm["parameter-default"].as<std::string>();
                             ttl::ofx::attribute::OfxhParam& param = currentNode.getParamByScriptName(attributeName);
@@ -634,323 +632,6 @@
                         nodes.push_back(&currentNode);
                     } catch (const boost::program_options::error& e) {
                         TUTTLE_CERR( _color._red << "sam do - " << nodeFullName);
-=======
-							TUTTLE_COUT( "" );
-							exit( 0 );
-						}
-						if( node_vm.count( "version" ) )
-						{
-							TUTTLE_COUT( "\tsam do " << nodeFullName );
-							TUTTLE_COUT( "Version " << currentNode.getVersionStr() );
-							TUTTLE_COUT( "" );
-							exit( 0 );
-						}
-						if( node_vm.count( "attributes" ) )
-						{
-							TUTTLE_COUT( "\tsam do " << nodeFullName );
-							TUTTLE_COUT( "" );
-							TUTTLE_COUT( _color._blue << "ATTRIBUTES" << _color._std );
-							TUTTLE_COUT( "" );
-							TUTTLE_COUT( _color._blue << "- CLIPS" << _color._std );
-							coutClipsWithDetails( currentNode );
-							TUTTLE_COUT( "" );
-							TUTTLE_COUT( _color._blue << "- PARAMETERS" << _color._std );
-							coutParametersWithDetails( currentNode );
-							TUTTLE_COUT( "" );
-							exit( 0 );
-						}
-						if( node_vm.count( "properties" ) )
-						{
-							TUTTLE_COUT( "\tsam do " << nodeFullName );
-							TUTTLE_COUT( "" );
-							TUTTLE_COUT( _color._blue << "PROPERTIES" << _color._std );
-							coutProperties( currentNode );
-							TUTTLE_COUT( "" );
-							exit( 0 );
-						}
-						if( node_vm.count( "clips" ) )
-						{
-							TUTTLE_COUT( "\tsam do " << nodeFullName );
-							TUTTLE_COUT( "" );
-							TUTTLE_COUT( _color._blue << "CLIPS" << _color._std );
-							coutClips( currentNode );
-							TUTTLE_COUT( "" );
-							exit( 0 );
-						}
-						if( node_vm.count( "clip" ) )
-						{
-							TUTTLE_COUT( "\tsam do " << nodeFullName );
-							TUTTLE_COUT( "" );
-							const std::string clipName = node_vm["clip"].as<std::string > ();
-							TUTTLE_COUT( _color._blue << "CLIP: " << _color._green << clipName << _color._std );
-							ttl::attribute::ClipImage& clip = currentNode.getClip( clipName );
-							TUTTLE_COUT(
-										 clip.getBitDepthString()
-										 << ", " <<
-										 clip.getPixelAspectRatio()
-										 << ", " <<
-										 clip.getNbComponents()
-										 );
-							TUTTLE_COUT( "" );
-							exit( 0 );
-						}
-						if( node_vm.count( "parameters" ) )
-						{
-							TUTTLE_COUT( "\tsam do " << nodeFullName );
-							TUTTLE_COUT( "" );
-							TUTTLE_COUT( _color._blue << "PARAMETERS" << _color._std );
-							TUTTLE_COUT( "" );
-							coutParametersWithDetails( currentNode );
-							exit( 0 );
-						}
-						if( node_vm.count( "parameters-list" ) )
-						{
-							coutParameters( currentNode );
-							exit( 0 );
-						}
-						if( node_vm.count( "param" ) )
-						{
-							const std::string attributeName = node_vm["param"].as<std::string > ();
-							TUTTLE_COUT( "\tsam do " << nodeFullName );
-							TUTTLE_COUT( _color._blue << "PARAM: " << _color._green << attributeName << _color._std );
-							ttl::ofx::attribute::OfxhParam& param = currentNode.getParamByScriptName( attributeName );
-							TUTTLE_COUT( "" );
-							TUTTLE_COUT(
-										 "\t" << _color._red <<
-										 ( param.getSecret() ? "SECRET -- " : "" ) <<
-										 param.getScriptName() << ": " << param.getParamTypeName() << " x" << param.getSize() <<
-										 _color._std
-										 );
-							TUTTLE_COUT( "" );
-							const std::string& hint = param.getHint();
-							if( hint.size() )
-							{
-								TUTTLE_COUT( "\t" << hint );
-							}
-							TUTTLE_COUT( "" );
-							exit( 0 );
-						}
-
-						if( node_vm.count( "parameter-type" ) )
-						{
-							const std::string attributeName = node_vm["parameter-type"].as<std::string > ();
-							ttl::ofx::attribute::OfxhParam& param = currentNode.getParamByScriptName( attributeName );
-							TUTTLE_COUT( param.getParamTypeName() );
-							exit( 0 );
-						}
-
-						if( node_vm.count( "parameter-values" ) )
-						{
-							const std::string attributeName = node_vm["parameter-values"].as<std::string > ();
-							ttl::ofx::attribute::OfxhParam& param = currentNode.getParamByScriptName( attributeName );
-							coutParameterValues( std::cout, param );
-							exit( 0 );
-						}
-						if( node_vm.count( "parameter-default" ) )
-						{
-							const std::string attributeName = node_vm["parameter-default"].as<std::string > ();
-							ttl::ofx::attribute::OfxhParam& param = currentNode.getParamByScriptName( attributeName );
-							
-							const ttl::ofx::property::OfxhProperty& prop = param.getProperties().fetchProperty( kOfxParamPropDefault );
-							TUTTLE_TCOUT( getFormattedStringValue( prop ) );
-							exit( 0 );
-						}
-
-						if( node_vm.count( "id" ) )
-						{
-							const std::string nodeId = node_vm["id"].as<std::string > ();
-							graph.renameNode( currentNode, nodeId );
-						}
-
-						// Analyse attributes: parameters / clips
-						typedef std::pair<ttl::ofx::attribute::OfxhClipImage*, std::string> ClipAndConnection;
-						std::vector< ClipAndConnection > clipsToConnect;
-						
-						static const boost::regex re_param( "(?:([a-zA-Z_][a-zA-Z0-9_]*)=)?(.*)" );
-						if( node_vm.count( "param-values" ) )
-						{
-							bool orderedParams = true;
-							std::size_t paramIdx = 0;
-							const std::vector<std::string> params = node_vm["param-values"].as< std::vector<std::string> >();
-
-							BOOST_FOREACH( const std::string& paramStr, params )
-							{
-								boost::cmatch matches;
-								if( !boost::regex_match( paramStr.c_str(), matches, re_param ) )
-								{
-									BOOST_THROW_EXCEPTION( tuttle::exception::Value()
-														   << tuttle::exception::user() + "Parameter can't be parsed \"" + paramStr + "\"." );
-								}
-								if( matches.size() != 3 )
-								{
-									// should never happen
-									BOOST_THROW_EXCEPTION( tuttle::exception::Value()
-														   << tuttle::exception::user() + "Parameter can't be parsed \"" + paramStr + "\". " + matches.size() + " matches." );
-								}
-								const std::string attributeName = matches[1];
-								const std::string attributeValue = matches[2];
-								if( attributeName.size() )
-								{
-									// if we start using non-ordered param (== named param)
-									// we can't use ordered parameters anymore
-									orderedParams = false;
-								}
-								else if( orderedParams == false )
-								{
-									BOOST_THROW_EXCEPTION( tuttle::exception::Value()
-														   << tuttle::exception::user() + "Non-keyword parameter after keyword parameter. \"" + paramStr + "\"." );
-								}
-								//								TUTTLE_COUT( "* " << paramStr );
-								//								TUTTLE_COUT( "3: " << paramName << " => " << paramValue );
-
-								// setup the node with parameter value in tuttle.
-								if( attributeName.size() )
-								{
-									// set a value to a named parameter or clip
-									using namespace ttl::ofx::attribute;
-									OfxhParam* param = NULL;
-									param = currentNode.getParamSet().getParamPtrByScriptName( attributeName );
-									
-									OfxhClipImage* clip = NULL;
-									
-									if( param == NULL )
-									{
-										// search in clips
-										clip = currentNode.getClipImageSet().getClipPtr( attributeName );
-									}
-									
-									if( param == NULL &&
-									    clip == NULL )
-									{
-										std::vector<std::string> allAttr;
-										std::vector<std::string> paramMatches;
-										std::vector<std::string> clipMatches;
-										//if( acceptPartialName ) // if sam-do accept partial names
-										{
-											BOOST_FOREACH( OfxhParamSet::ParamMap::value_type& p, currentNode.getParamSet().getParamsByScriptName() )
-											{
-												allAttr.push_back( p.first );
-												if( boost::algorithm::starts_with( p.first, attributeName ) )
-												{
-													paramMatches.push_back( p.first );
-													param = p.second;
-												}
-											}
-											BOOST_FOREACH( OfxhClipImageSet::ClipImageMap::value_type& c, currentNode.getClipImageSet().getClips() )
-											{
-												allAttr.push_back( c.first );
-												if( boost::algorithm::starts_with( c.first, attributeName ) )
-												{
-													clipMatches.push_back( c.first );
-													clip = c.second;
-												}
-											}
-											if( paramMatches.size() + clipMatches.size() > 1 )
-											{
-												std::vector<std::string> matches;
-												matches.insert( matches.begin(), paramMatches.begin(), paramMatches.end() );
-												matches.insert( matches.end(), clipMatches.begin(), clipMatches.end() );
-												BOOST_THROW_EXCEPTION( ttl::exception::Value()
-														<< ttl::exception::user() + "Ambiguous partial attribute name \"" + attributeName + "\". Possible values are: " + boost::algorithm::join( matches, ", " ) + "."
-													);
-											}
-										}
-
-										if( paramMatches.size() + clipMatches.size() == 0 )
-										{
-											BOOST_THROW_EXCEPTION( ttl::exception::Value()
-													<< ttl::exception::user() + "Attribute name \"" + attributeName + "\" not found. Possible values are: " + boost::algorithm::join( allAttr, ", " ) + "."
-												);
-										}
-									}
-									
-									if( param != NULL )
-									{
-										param->setValueFromExpression( attributeValue );
-									}
-									else if( clip != NULL )
-									{
-										clipsToConnect.push_back( ClipAndConnection( clip, attributeValue ) );
-									}
-									else
-									{
-										BOOST_THROW_EXCEPTION( ttl::exception::Value()
-											<< ttl::exception::user() + "Parameter or clip name " + tuttle::quotes(attributeName) + " not found." 
-											);
-									}
-								}
-								else
-								{
-									currentNode.getParam( paramIdx ).setValueFromExpression( attributeValue );
-								}
-								++paramIdx;
-							}
-						}
-						
-						// connect current node to previous node(s)
-						if( nodes.size() > 0 ) // if not the first node
-						{
-							if( clipsToConnect.size() == 0 )
-							{
-								// No clip connection specified, so by default
-								// we connect the new node to the last previous node
-								
-								/// @todo We only check if we have more than one clip (assuming that it's the default "Output" clip...)
-								///       instead of checking the number of input clips...
-								// if we have an input clip
-								if( currentNode.getClipImageSet().getClips().size() > 1 )
-								{
-									graph.connect( *nodes.back(), currentNode );
-								}
-							}
-							else
-							{
-								// The user has specified some clips to connect
-								BOOST_FOREACH( const ClipAndConnection& clip, clipsToConnect )
-								{
-									//TUTTLE_TCOUT_VAR3( clip.second, currentNode.getName(), clip.first->getName() );
-									
-									if( clip.second.size() <= 1 &&
-										( clip.second == " " ||
-									      clip.second == "!" ||
-									      clip.second == "/" ||
-									      clip.second == "-" ) )
-									{
-										// these keywords allows to keep this clip unconnected
-										//TUTTLE_TCOUT( "Don't connect the clip " << clip.first->getName() );
-										continue;
-									}
-									try
-									{
-										//TUTTLE_TCOUT( "Connect the clip " << clip.first->getName() );
-										// test if it's an index
-										const int relativeIndex = std::abs( boost::lexical_cast<int>( clip.second ) );
-										const int absIndex = nodes.size() - relativeIndex;
-										if( absIndex < 0 || absIndex >= nodes.size() )
-										{
-											using namespace ttl;
-											using tuttle::quotes;
-											BOOST_THROW_EXCEPTION( exception::Value()
-												<< exception::user() + "The relative index \""+ -relativeIndex + "\" for the connection of the clip " + quotes(clip.first->getName()) + " on node " + quotes(currentNode.getName()) + " is not valid."  );
-										}
-										graph.connect( *nodes[absIndex], currentNode.getAttribute( clip.first->getName() ) );
-									}
-									catch(...)
-									{
-										// It's not an index so we assume, it's the name/id of the clip.
-										// If the node doesn't exist it will throw an exception.
-										graph.connect( graph.getNode( clip.second ), currentNode.getAttribute( clip.first->getName() ) );
-									}
-								}
-							}
-						}
-
-						nodes.push_back( &currentNode );
-					}
-					catch( const boost::program_options::error& e )
-					{
-						TUTTLE_CERR( _color._red << "sam do - " << nodeFullName );
->>>>>>> 98eb9eb9
 #ifdef TUTTLE_PRODUCTION
                         TUTTLE_CERR( "Error: " << e.what() << _color._std);
 #else
@@ -965,7 +646,6 @@
                         TUTTLE_CERR( "Debug: " << boost::current_exception_diagnostic_information() );
                         TUTTLE_CERR( "Backtrace: " << boost::trace( e ) << _color._std );
 #endif
-<<<<<<< HEAD
                         exit(-2);
                     } catch (...) {
 
@@ -989,11 +669,7 @@
             TUTTLE_COUT_DEBUG( "[" << node[0] << "]" );
             for (std::size_t i = 1; i < node.size(); ++i) {
                 const std::string& s = node[i];
-                if (s[0] == '-') {
-                    TUTTLE_COUT_DEBUG( s );
-                } else {
-                    TUTTLE_COUT_DEBUG( "* " << s );
-                }
+				TUTTLE_COUT_DEBUG( ( s[0] == '-') ? s : "* " << s );
             }
         }
 
@@ -1012,58 +688,6 @@
             graph.compute(*nodes.back(), options);
     } catch (const tuttle::exception::Common& e) {
         TUTTLE_CERR( _color._red << "sam do - error");
-=======
-						exit( -2 );
-					}
-					catch( ... )
-					{
-
-						TUTTLE_CERR( _color._red << "sam do - " << nodeFullName );
-						TUTTLE_CERR( "Unknown error." );
-						TUTTLE_CERR( "\n" );
-						TUTTLE_CERR( "Debug: " << boost::current_exception_diagnostic_information() << _color._std );
-						exit( -2 );
-					}
-				}
-			}
-		}
-
-		// display nodes
-		//		BOOST_FOREACH( const std::string& option, cl_options )
-		//		{
-		//			TUTTLE_COUT( "| " << option );
-		//		}
-
-		BOOST_FOREACH( const std::vector<std::string>& node, cl_commands )
-		{
-			TUTTLE_COUT_DEBUG( "[" << node[0] << "]" );
-			for( std::size_t i = 1; i < node.size(); ++i )
-			{
-				const std::string& s = node[i];
-				TUTTLE_COUT_DEBUG( ( s[0] == '-') ? s : "* " << s );
-			}
-		}
-		
-		// Execute the graph
-		ttl::ComputeOptions options;
-		if( range.size() >= 2 )
-		{
-			options._timeRanges.push_back( ttl::TimeRange( range[0], range[1], step ) );
-		}
-		if( renderscale.size() == 2 )
-		{
-			options._renderScale.x = renderscale[0];
-			options._renderScale.y = renderscale[1];
-		}
-		options._continueOnError = continueOnError;
-		options._returnBuffers = false;
-
-		graph.compute( *nodes.back(), options );
-	}
-	catch( const tuttle::exception::Common& e )
-	{
-		TUTTLE_CERR( _color._red << "sam do - error" );
->>>>>>> 98eb9eb9
 #ifdef TUTTLE_PRODUCTION
         TUTTLE_CERR( "Error: " << *boost::get_error_info<tuttle::exception::user > ( e ) << _color._std);
 #else
