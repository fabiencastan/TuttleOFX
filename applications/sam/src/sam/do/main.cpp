--- conflicted
+++ resolved
@@ -750,20 +750,12 @@
 
 		if( enableVerbose )
 		{
-<<<<<<< HEAD
-			TUTTLE_COUT_DEBUG( "[" << node[0] << "]" );
-			for( std::size_t i = 1; i < node.size(); ++i )
-			{
-				const std::string& s = node[i];
-				TUTTLE_COUT_DEBUG( ( ( s[0] == '-' ) ? s : "* " ) << s );
-=======
 			BOOST_FOREACH( const std::vector<std::string>& node, cl_commands ) {
 				TUTTLE_COUT( "[" << node[0] << "]" );
 				for (std::size_t i = 1; i < node.size(); ++i) {
 					const std::string& s = node[i];
 					TUTTLE_COUT( (( s[0] == '-') ? "" : "* " ) << s );
 				}
->>>>>>> 2463f498
 			}
 		}
 		
