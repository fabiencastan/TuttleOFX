#include "commandLine.hpp"
#include "global.hpp"
#include "nodeDummy.hpp"

#include <sam/common/node.hpp>
#include <sam/common/node_io.hpp>
#include <sam/common/options.hpp>

#include <tuttle/common/clip/Sequence.hpp>
#include <tuttle/common/exceptions.hpp>

#include <tuttle/host/attribute/expression.hpp>
#include <tuttle/host/Graph.hpp>

#include <boost/program_options.hpp>
#include <boost/regex.hpp>
#include <boost/algorithm/string/split.hpp>
#include <boost/foreach.hpp>
#include <boost/filesystem.hpp>

#include <iostream>

namespace bpo = boost::program_options;
namespace ttl = tuttle::host;

void displayHelp( bpo::options_description &infoOptions, bpo::options_description &confOptions )
{
	using namespace sam;
	TUTTLE_COUT( std::left << _color._blue << "TuttleOFX project [" << kUrlTuttleofxProject << "]" << _color._std << std::endl );

	TUTTLE_COUT( _color._blue << "NAME" << _color._std );
	TUTTLE_COUT( _color._green << "\tsam do - A command line to execute a list of OpenFX nodes." << _color._std << std::endl );

	TUTTLE_COUT( _color._blue << "SYNOPSIS" << _color._std );
	TUTTLE_COUT( "\tsam do [options]... [// node [node-options]... [[param=]value]...]... [// [options]...]" << std::endl );

	TUTTLE_COUT( _color._blue << "DESCRIPTION" << _color._std );
	TUTTLE_COUT( _color._green << "\tA command line to execute a list of OpenFX nodes." << _color._std );
	TUTTLE_COUT( _color._green << "\tUse the sperarator // to pipe images between nodes." << _color._std << std::endl );

	TUTTLE_COUT( _color._blue << "EXAMPLES" << _color._std << std::left );
	SAM_EXAMPLE_TITLE_COUT( "Plugins options" );
	SAM_EXAMPLE_LINE_COUT( "Plugin list: ", "sam do --nodes" );
	SAM_EXAMPLE_LINE_COUT( "Plugin help: ", "sam do blur -h" );

	SAM_EXAMPLE_TITLE_COUT( "Generators and viewers" );
	SAM_EXAMPLE_LINE_COUT( "Viewer: ", "sam do reader in.@.dpx // viewer" );
	SAM_EXAMPLE_LINE_COUT( "Print: ", "sam do reader in.@.dpx // print color=full16ansi" );
	SAM_EXAMPLE_LINE_COUT( "Constant generator: ", "sam do constant                // viewer" );
	SAM_EXAMPLE_LINE_COUT( "White constant generator: ", "sam do constant color=1,1,1,1  // viewer" );
	SAM_EXAMPLE_LINE_COUT( "HD constant generator: ", "sam do constant size=1920,1080 // viewer" );
	SAM_EXAMPLE_LINE_COUT( "Checkerboard generator: ", "sam do checkerboard            // viewer" );
	SAM_EXAMPLE_LINE_COUT( "Checkerboard generator: ", "sam do checkerboard width=500  // viewer" );
	SAM_EXAMPLE_LINE_COUT( "Checkerboard generator: ", "sam do checkerboard width=1920 ratio=2.35 // viewer" );
	/*
	 SAM_EXAMPLE_LINE_COUT ( "Colorgradient generator: "  , "sam do colorgradient point0=1190,424 color0=0.246,0.44,0.254,1 \\" );
	 SAM_EXAMPLE_LINE_COUT ( " "                      , "                     point1=458,726  color1=0.396,0.193,0.444,1 format=HD // viewer" );
	 */
	SAM_EXAMPLE_LINE_COUT( "Text writing: ", "sam do constant // text text=\"hello\" size=80 // viewer" );

	SAM_EXAMPLE_TITLE_COUT( "Image sequence conversion and creation" );
	SAM_EXAMPLE_LINE_COUT( "Convert Image: ", "sam do reader in.dpx // writer out.jpg" );
	SAM_EXAMPLE_LINE_COUT( "Convert Sequence: ", "sam do reader in.####.dpx // writer out.####.jpg" );
	SAM_EXAMPLE_LINE_COUT( "Select a range: ", "sam do reader in.####.dpx // writer out.####.jpg // --range=10,100" );
	SAM_EXAMPLE_LINE_COUT( "", "r and w are shortcuts for reader and writer" );

	SAM_EXAMPLE_TITLE_COUT( "Geometry processing during conversion" );
	SAM_EXAMPLE_LINE_COUT( "Crop: ", "sam do reader in.####.dpx // crop x1=20 x2=1000 y1=10 y2=300 // writer out.jpg" );
	SAM_EXAMPLE_LINE_COUT( "Fill: ", "sam do reader in.####.dpx // crop y1=10 y2=1060 mode=fill color=0.43,0.67,0.50 // writer out.jpg" );
	SAM_EXAMPLE_LINE_COUT( "Resize: ", "sam do reader in.####.dpx // resize size=1920,1080 // writer out.####.jpg" );
	SAM_EXAMPLE_LINE_COUT( "Upscaling: ", "sam do reader in.####.dpx // resize size=1920,1080 filter=lanczos  // writer out.####.jpg" );
	SAM_EXAMPLE_LINE_COUT( "Downscaling: ", "sam do reader in.####.dpx // resize size=720,576   filter=mitchell // writer out.####.jpg" );

	SAM_EXAMPLE_TITLE_COUT( "Color processing during conversion" );
	SAM_EXAMPLE_LINE_COUT( "Lut :", "sam do reader in.####.dpx // lut lutFile.3dl // writer out.jpg" );
	SAM_EXAMPLE_LINE_COUT( "CTL: ", "sam do reader in.####.dpx // ctl file=ctlCode.ctl // writer out.####.jpg" );
	SAM_EXAMPLE_LINE_COUT( "Gamma: ", "sam do reader in.####.dpx // gamma master=2.2 // writer out.####.jpg" );

	SAM_EXAMPLE_TITLE_COUT( "Image Sequence Numbering" );
	SAM_EXAMPLE_LINE_COUT( "Frames with or without padding: ", "image.@.jpg" );
	SAM_EXAMPLE_LINE_COUT( "Frames 1 to 100 padding 4: ", "image.####.jpg -or- image.@.jpg" );
	SAM_EXAMPLE_LINE_COUT( "Frames 1 to 100 padding 5: ", "image.#####.jpg" );
	SAM_EXAMPLE_LINE_COUT( "Printf style padding 4: ", "image.%04d.jpg" );
	SAM_EXAMPLE_LINE_COUT( "All Frames in Directory: ", "/path/to/directory" );

	SAM_EXAMPLE_TITLE_COUT( "Processing options" );
	SAM_EXAMPLE_LINE_COUT( "Range process: ", "sam do reader in.@.dpx // writer out.@.exr // --range 50,100" );
	SAM_EXAMPLE_LINE_COUT( "Single process: ", "sam do reader in.@.dpx // writer out.@.exr // --range 59" );
	SAM_EXAMPLE_LINE_COUT( "Multiple CPUs: ", "sam do reader in.@.dpx // writer out.@.exr // --nb-cores 4" );
	SAM_EXAMPLE_LINE_COUT( "Continues whatever happens: ", "sam do reader in.@.dpx // writer out.@.exr // --continueOnError" );

	TUTTLE_COUT( std::endl << _color._blue << "DISPLAY OPTIONS (replace the process)" << _color._std );
	TUTTLE_COUT( infoOptions );
	TUTTLE_COUT( _color._blue << "CONFIGURE PROCESS" << _color._std );
	TUTTLE_COUT( confOptions );

}

void displayHelp( bpo::options_description &infoOptions, bpo::options_description &confOptions, bpo::options_description &expertOptions )
{
	using namespace sam;
	displayHelp( infoOptions, confOptions );

	TUTTLE_COUT( _color._blue << "EXPERT OPTIONS" << _color._std );
	TUTTLE_COUT( expertOptions );
}

void displayNodeHelp( std::string& nodeFullName, ttl::Graph::Node& currentNode, bpo::options_description &infoOptions, bpo::options_description &confOptions )
{
	using namespace sam;

	TUTTLE_COUT( _color._blue << "TuttleOFX project [" << kUrlTuttleofxProject << "]" << _color._std );
	TUTTLE_COUT( "" );
	TUTTLE_COUT( _color._blue << "NODE" << _color._std );
	TUTTLE_COUT( _color._green << "\tsam do " << nodeFullName << " - OpenFX node." << _color._std );
	TUTTLE_COUT( "" );
	TUTTLE_COUT( _color._blue << "DESCRIPTION" << _color._std );
	TUTTLE_COUT( _color._green << "\tnode type: " << ttl::mapNodeTypeEnumToString( currentNode.getNodeType() ) << _color._std );
	// internal node help
	if( currentNode.getNodeType() == ttl::INode::eNodeTypeImageEffect )
	{
		if( currentNode.asImageEffectNode().getDescriptor().getProperties().hasProperty( kOfxImageEffectPluginPropGrouping ) )
		{
			TUTTLE_COUT( "\t" << _color._green << currentNode.asImageEffectNode().getPluginGrouping() << _color._std );
		}
	}
	TUTTLE_COUT( "" );
	if( currentNode.getProperties().hasProperty( kOfxPropPluginDescription ) )
	{
		TUTTLE_COUT( currentNode.getProperties().fetchStringProperty( kOfxPropPluginDescription ).getValue( 0 ) );
	}
	else
	{
		TUTTLE_COUT( "\tNo description." );
	}
	TUTTLE_COUT( "" );
	TUTTLE_COUT( _color._blue << "PARAMETERS" << _color._std );
	coutParametersWithDetails( currentNode );
	TUTTLE_COUT( "" );
	TUTTLE_COUT( _color._blue << "CLIPS" << _color._std );
	coutClipsWithDetails( currentNode );

	TUTTLE_COUT( "" );
	TUTTLE_COUT( _color._blue << "DISPLAY OPTIONS (override the process)" << _color._std );
	TUTTLE_COUT( infoOptions );
	TUTTLE_COUT( _color._blue << "CONFIGURE PROCESS" << _color._std );
	TUTTLE_COUT( confOptions );

	TUTTLE_COUT( "" );
}

void displayNodeHelp( std::string& nodeFullName, ttl::Graph::Node& currentNode, bpo::options_description &infoOptions, bpo::options_description &confOptions, bpo::options_description &expertOptions )
{
	using namespace sam;
	displayNodeHelp( nodeFullName, currentNode, infoOptions, confOptions );

	TUTTLE_COUT( _color._blue << "EXPERT OPTIONS" << _color._std );
	TUTTLE_COUT( expertOptions );
}

int main( int argc, char** argv )
{
	using namespace sam;
	using namespace sam::samdo;

	try
	{

		bool continueOnError = false;
		bool enableColor = false;
		bool enableVerbose = false;
		bool enableQuiet = false;
		bool script = false;
		std::vector<std::string> cl_options;
		std::vector<std::vector<std::string> > cl_commands;

		decomposeCommandLine( argc, argv, cl_options, cl_commands );

		// create the graph
		ttl::Graph graph;
		std::vector<ttl::Graph::Node*> nodes;
		nodes.reserve( 50 );
		std::vector<std::ssize_t> range;
		std::vector<double> renderscale;
		std::size_t step;

		// Analyze each part of the command line
		{
			// Analyze sam do flags
			try
			{
				// Declare the supported options.
				bpo::options_description infoOptions;
				infoOptions.add_options()
					( kHelpOptionString, kHelpOptionMessage )
					( kVersionOptionString, kVersionOptionMessage )
					( kNodesOptionString, kNodesOptionMessage )
					( kColorOptionString, kColorOptionMessage )
					( kScriptOptionString, kScriptOptionMessage )
					( kBriefOptionString, kBriefOptionMessage )
					( kExpertOptionString, kExpertOptionMessage );
				bpo::options_description confOptions;
				confOptions.add_options()
					( kContinueOnErrorOptionString, kContinueOnErrorOptionMessage )
					( kRangeOptionString, bpo::value<std::string > (), kRangeOptionMessage )
					( kRenderScaleOptionString, bpo::value<std::string > (), kRenderScaleOptionMessage )
					( kVerboseOptionString, kVerboseOptionMessage )
					( kQuietOptionString, kQuietOptionMessage )
					( kNbCoresOptionString, bpo::value<std::size_t > (), kNbCoresOptionString );

				// describe hidden options
				bpo::options_description hidden;
				hidden.add_options()( kEnableColorOptionString, bpo::value<std::string > (), kEnableColorOptionMessage )
					// params for auto-completion
					( kNodesListOptionString, kNodesListOptionMessage );

				bpo::options_description all_options;
				all_options.add( infoOptions ).add( confOptions ).add( hidden );

				bpo::variables_map samdo_vm;
				bpo::store( bpo::command_line_parser( cl_options ).options( all_options ).run(), samdo_vm );
				if( const char* env_do_options = std::getenv( "SAM_DO_OPTIONS" ) )
				{
					const std::vector<std::string> vecOptions = bpo::split_unix( env_do_options, " " );
					bpo::store( bpo::command_line_parser( vecOptions ).options( all_options ).run(), samdo_vm );
				}
				if( const char* env_do_options = std::getenv( "SAM_OPTIONS" ) )
				{
					const std::vector<std::string> vecOptions = bpo::split_unix( env_do_options, " " );
					bpo::store( bpo::command_line_parser( vecOptions ).options( all_options ).run(), samdo_vm );
				}

				bpo::notify( samdo_vm );

				if( samdo_vm.count( kScriptOptionLongName ) )
				{
					// disable color, disable directory printing and set relative path by default
					script = true;
				}

				if( samdo_vm.count( kColorOptionLongName ) && !script )
				{
					enableColor = true;
				}
				if( samdo_vm.count( kEnableColorOptionLongName ) && !script )
				{
					const std::string str = samdo_vm[kEnableColorOptionLongName].as<std::string > ();
					enableColor = string_to_boolean( str );
				}
				if( samdo_vm.count( kVerboseOptionLongName ) )
				{
					enableVerbose = true;
				}
				if( samdo_vm.count( kQuietOptionLongName ) )
				{
					enableQuiet = true;
				}

				if( enableColor )
				{
					_color.enable();
				}

				////

				std::string colorOpt = "--";
				colorOpt += kColorOptionLongName;
				std::string scriptOpt = "--";
				scriptOpt += kScriptOptionLongName;

				if( argc < 2 ||
				 ( ( ( argc == 2 ) && ( strcmp( argv[1], colorOpt.c_str() ) == 0 ) ) ) ||
				 ( ( ( argc == 2 ) && ( strcmp( argv[1], scriptOpt.c_str() ) == 0 ) ) ) ||
				 ( ( ( argc == 3 ) && ( strcmp( argv[1], colorOpt.c_str() ) == 0 ) ) && ( strcmp( argv[2], scriptOpt.c_str() ) == 0 ) ) ||
				 ( ( ( argc == 3 ) && ( strcmp( argv[2], colorOpt.c_str() ) == 0 ) ) && ( strcmp( argv[1], scriptOpt.c_str() ) == 0 ) ) )
					// no argument or --color or --script
				{
					TUTTLE_COUT( _color._red << "sam do: missing operands." << _color._std << std::endl );
					displayHelp( infoOptions, confOptions );
					exit( -1 );
				}
				////

				if( samdo_vm.count( kHelpOptionLongName ) )
				{
					displayHelp( infoOptions, confOptions );
					exit( 0 );
				}

				if( samdo_vm.count( kExpertOptionString ) )
				{
					displayHelp( infoOptions, confOptions, hidden );
					exit( 0 );
				}

				if( samdo_vm.count( kBriefOptionLongName ) )
				{
					TUTTLE_COUT( _color._green << "A command line to execute a list of OpenFX nodes" << _color._std );
					return 0;
				}

				if( samdo_vm.count( kVersionOptionLongName ) )
				{
					TUTTLE_COUT( "TuttleOFX Host - version " << TUTTLE_HOST_VERSION_STR );
					exit( 0 );
				}

				const std::string logFilename = ( ttl::Core::instance().getPreferences().getTuttleHomePath() / "sam do.log" ).string();
				std::ofstream logFile( logFilename.c_str() );
				std::streambuf* strm_buffer = std::cerr.rdbuf(); // save cerr's output buffer
				std::cerr.rdbuf( logFile.rdbuf() ); // redirect output into the file

				// plugins loading
				ttl::Core::instance().preload();

				if( samdo_vm.count( kNodesOptionLongName ) || samdo_vm.count( kNodesListOptionLongName ) )
				{
					TUTTLE_COUT( _color._blue << "NODES" << _color._std );
					std::vector<std::string> pluginNames;
					addDummyNodeInList( pluginNames );
					const std::vector<ttl::ofx::imageEffect::OfxhImageEffectPlugin*>& allNodes = ttl::Core::instance().getImageEffectPluginCache().getPlugins();

					BOOST_FOREACH( const ttl::ofx::imageEffect::OfxhImageEffectPlugin* node, allNodes )
					{
						std::string plugName = node->getRawIdentifier();
						boost::algorithm::replace_first( plugName, "tuttle.", "" );
						pluginNames.push_back( plugName );
					}
					std::sort( pluginNames.begin(), pluginNames.end() );

					const std::string indent = samdo_vm.count( kNodesOptionLongName ) ? "\t" : "";

					BOOST_FOREACH( const std::string& pluginName, pluginNames )
					{
						TUTTLE_COUT( indent << pluginName );
					}
					exit( 0 );
				}

				{
					if( samdo_vm.count( kRangeOptionLongName ) )
					{
						const std::string rangeStr = samdo_vm[kRangeOptionLongName].as<std::string > ();
						std::vector<std::string> rangeVStr = boost::program_options::split_unix( rangeStr, " ," );
						range.reserve( rangeVStr.size() );
						TUTTLE_TCOUT( rangeVStr.size() );

						BOOST_FOREACH( const std::string& rStr, rangeVStr )
						{
							range.push_back( tuttle::host::attribute::extractValueFromExpression<std::ssize_t > ( rStr ) );
						}
					}
					if( range.size() == 1 )
					{
						range.push_back( range[0] );
					}
					if( range.size() >= 3 )
						step = range[2];
					else
						step = 1;
				}
				{
					if( samdo_vm.count( kRenderScaleOptionLongName ) )
					{
						const std::string renderscaleStr = samdo_vm[kRenderScaleOptionLongName].as<std::string > ();
						std::vector<std::string> renderscaleVStr = boost::program_options::split_unix( renderscaleStr, " ," );
						renderscale.reserve( renderscaleVStr.size() );
						TUTTLE_TCOUT( renderscaleVStr.size() );

						BOOST_FOREACH( const std::string& rStr, renderscaleVStr )
						{
							renderscale.push_back( tuttle::host::attribute::extractValueFromExpression<double>( rStr ) );
						}
					}
					if( renderscale.size() == 1 )
					{
						renderscale.push_back( renderscale[0] );
					}
				}
				std::cerr.rdbuf( strm_buffer ); // restore old output buffer
				continueOnError = samdo_vm.count( kContinueOnErrorOptionLongName );
			}
			catch( const boost::program_options::error& e )
			{
				TUTTLE_CERR( _color._error << "sam do: command line error: " << e.what() << _color._std );
				exit( -2 );
			}
			catch( ... )
			{
				TUTTLE_CERR( _color._error << "sam do: error: " << boost::current_exception_diagnostic_information() << _color._std );
				exit( -2 );
			}

			/// @todo Set all sam do options for rendering

			// Analyse options for each node
			{
				// Declare the supported options.
				bpo::options_description infoOptions;
				infoOptions.add_options()
					( kHelpOptionString, kHelpOptionMessage )
					( kVersionOptionString, kVersionOptionMessage )
					( kExpertOptionString, kExpertOptionMessage );
				bpo::options_description confOptions;
				confOptions.add_options()
					( kVerboseOptionString, kVerboseOptionMessage )
					( kIdOptionString, bpo::value<std::string > (), kIdOptionMessage )
					( kNbCoresOptionString, bpo::value<std::size_t > (), kNbCoresOptionMessage );
				// describe openFX options
				bpo::options_description openfxOptions;
				openfxOptions.add_options()
					( kAttributesOptionString, kAttributesOptionMessage )
					( kPropertiesOptionString, kPropertiesOptionMessage )
					( kClipsOptionString, kClipsOptionMessage )
					( kClipOptionString, bpo::value<std::string > (), kClipOptionMessage )
					( kParametersOptionString, kParametersOptionMessage )
					( kParamInfosOptionString, bpo::value<std::string > (), kParamInfosOptionMessage )
					( kParamValuesOptionString, bpo::value<std::vector<std::string> >(), kParamValuesOptionMessage )
					// for auto completion
					( kParametersReduxOptionString, kParametersReduxOptionMessage )
					( kParamTypeOptionString, bpo::value<std::string > (), kParamTypeOptionMessage )
					( kParamPossibleValuesOptionString, bpo::value<std::string > (), kParamPossibleValuesOptionMessage )
					( kParamDefaultOptionString, bpo::value<std::string > (), kParamDefaultOptionMessage )
					( kParamGroupOptionString, kParamGroupOptionMessage );

				// define default options
				bpo::positional_options_description param_values;
				param_values.add( kParamValuesOptionLongName, -1 );

				bpo::options_description all_options;
				all_options.add( infoOptions ).add( confOptions ).add( openfxOptions );

				const std::vector<ttl::ofx::imageEffect::OfxhImageEffectPlugin*>& allNodes = ttl::Core::instance().getImageEffectPluginCache().getPlugins();

				BOOST_FOREACH( const std::vector<std::string>& command, cl_commands )
				{

					std::string userNodeName = command[0];
					boost::algorithm::to_lower( userNodeName );
					std::string nodeFullName = userNodeName;
					std::vector<std::string> nodeArgs;
					std::copy( command.begin() + 1, command.end(), std::back_inserter( nodeArgs ) );

					try
					{
						foundAssociateDummyNode( userNodeName, allNodes, nodeArgs );
						nodeFullName = retrieveNodeFullname( userNodeName );

						// parse the command line, and put the result in node_vm
						bpo::variables_map node_vm;
						bpo::store( bpo::command_line_parser( nodeArgs ).options( all_options ).positional( param_values ).run(), node_vm );
						if( const char* env_ptr = std::getenv( "SAM_DO_NODE_OPTIONS" ) )
						{
							std::vector<std::string> envOptions;
							std::string env( env_ptr );
							envOptions.push_back( env );
							bpo::store( bpo::command_line_parser( envOptions ).options( all_options ).run(), node_vm );
						}
						{
							std::string envVarName;
							envVarName += "SAM_DO_";
							envVarName += boost::algorithm::replace_all_copy( nodeFullName, ".", "_" );
							envVarName += "_OPTIONS";
							if( const char* env_ptr = std::getenv( envVarName.c_str() ) )
							{
								std::vector<std::string> envOptions;
								std::string env( env_ptr );
								envOptions.push_back( env );
								bpo::store( bpo::command_line_parser( envOptions ).options( all_options ).run(), node_vm );
							}
						}

						bpo::notify( node_vm );
						//TUTTLE_COUT( "[" << nodeFullName << "]" );

						// Check priority flags:
						// If one flag to display informations is used in command line,
						// it replaces all the process.
						// --help,h --version,v --verbose,V --params --clips --props

						ttl::Graph::Node& currentNode = graph.createNode( nodeFullName );

						if( node_vm.count( kHelpOptionLongName ) )
						{
							displayNodeHelp( nodeFullName, currentNode, infoOptions, confOptions );
							exit( 0 );
						}
						if( node_vm.count( kExpertOptionString ) )
						{
							displayNodeHelp( nodeFullName, currentNode, infoOptions, confOptions, openfxOptions );
							exit( 0 );
						}

						if( node_vm.count( kVersionOptionLongName ) )
						{
							TUTTLE_COUT( "\tsam do " << nodeFullName );
							TUTTLE_COUT( "Version " << currentNode.getVersionStr() );
							TUTTLE_COUT( "" );
							exit( 0 );
						}
						if( node_vm.count( kAttributesOptionLongName ) )
						{
							TUTTLE_COUT( "\tsam do " << nodeFullName );
							TUTTLE_COUT( "" );
							TUTTLE_COUT( _color._blue << "ATTRIBUTES" << _color._std );
							TUTTLE_COUT( "" );
							TUTTLE_COUT( _color._blue << "- CLIPS" << _color._std );
							coutClipsWithDetails( currentNode );
							TUTTLE_COUT( "" );
							TUTTLE_COUT( _color._blue << "- PARAMETERS" << _color._std );
							coutParametersWithDetails( currentNode );
							TUTTLE_COUT( "" );
							exit( 0 );
						}
						if( node_vm.count( kPropertiesOptionLongName ) )
						{
							TUTTLE_COUT( "\tsam do " << nodeFullName );
							TUTTLE_COUT( "" );
							TUTTLE_COUT( _color._blue << "PROPERTIES" << _color._std );
							coutProperties( currentNode );
							TUTTLE_COUT( "" );
							exit( 0 );
						}
<<<<<<< HEAD
						
                        if (node_vm.count(kVersionOptionLongName)) {
                            TUTTLE_COUT( "\tsam do " << nodeFullName);
                            TUTTLE_COUT( "Version " << currentNode.getVersionStr());
                            TUTTLE_COUT( "");
                            exit(0);
                        }
                        if (node_vm.count(kAttributesOptionLongName)) {
                            TUTTLE_COUT( "\tsam do " << nodeFullName);
                            TUTTLE_COUT( "");
                            TUTTLE_COUT( _color._blue << "ATTRIBUTES" << _color._std);
                            TUTTLE_COUT( "");
                            TUTTLE_COUT( _color._blue << "- CLIPS" << _color._std);
                            coutClipsWithDetails(currentNode);
                            TUTTLE_COUT( "");
                            TUTTLE_COUT( _color._blue << "- PARAMETERS" << _color._std);
                            coutParametersWithDetails(currentNode);
                            TUTTLE_COUT( "");
                            exit(0);
                        }
						if (node_vm.count(kPropertiesOptionLongName))
						{
							if( !script )
							{
								TUTTLE_COUT( "\tsam do " << nodeFullName);
								TUTTLE_COUT( "");
								TUTTLE_COUT( _color._blue << "PROPERTIES" << _color._std);
							}
							coutProperties(currentNode);
							if( !script )
								TUTTLE_COUT( "");
							exit(0);
						}
						if (node_vm.count(kClipsOptionLongName))
						{
							if( !script )
							{
								TUTTLE_COUT( "\tsam do " << nodeFullName);
								TUTTLE_COUT( "");
								TUTTLE_COUT( _color._blue << "CLIPS" << _color._std);
							}
							coutClips(currentNode);
							if( !script )
								TUTTLE_COUT( "");
							exit(0);
						}
						if (node_vm.count(kClipOptionLongName))
						{
							const std::string clipName = node_vm["clip"].as<std::string>();
							ttl::attribute::ClipImage& clip = currentNode.getClip(clipName);
							
							//const String& prop = fetchStringProperty( kOfxImageEffectPropSupportedPixelDepths );
							//std::vector<std::string>& bitDepths     = prop.getValues();
							
							/*std::vector<std::string> bitDepths = clip.getSupportedBitDepth();
							BOOST_FOREACH( std::string& s, bitDepths )
							{
								s = s.substr( 11 ); // remove 'OfxBitDepth'
							}*/
							
							std::vector<std::string> components = clip.getSupportedComponents();
							BOOST_FOREACH( std::string& s, components )
							{
								s = s.substr( 17 ); // remove 'OfxImageComponent'
							}
							
							if( !script )
							{
								TUTTLE_COUT( "\tsam do " << nodeFullName);
								TUTTLE_COUT( "");
								TUTTLE_COUT( _color._blue << "CLIP: " << _color._green << clipName << _color._std);
								//TUTTLE_COUT( "supported bit depth: " << boost::algorithm::join( bitDepths, ", " ));
								TUTTLE_COUT( "supported components: " << boost::algorithm::join( components, ", " ) );
								TUTTLE_COUT( "pixel aspect ratio: " << clip.getPixelAspectRatio() );
								TUTTLE_COUT( "number of components: " << clip.getNbComponents());
	                            TUTTLE_COUT( "");
							}
							else
							{
								//TUTTLE_COUT( boost::algorithm::join( bitDepths, ", " ));
								TUTTLE_COUT( boost::algorithm::join( components, ", " ) );
								TUTTLE_COUT( clip.getPixelAspectRatio() );
								TUTTLE_COUT( clip.getNbComponents());
							}
							
                            exit(0);
                        }
                        if (node_vm.count(kParametersOptionLongName)) {
                            TUTTLE_COUT( "\tsam do " << nodeFullName);
                            TUTTLE_COUT( "");
                            TUTTLE_COUT( _color._blue << "PARAMETERS" << _color._std);
                            TUTTLE_COUT( "");
                            coutParametersWithDetails(currentNode);
                            exit(0);
                        }
                        if (node_vm.count(kParametersReduxOptionLongName)) {
                            coutParameters(currentNode);
                            exit(0);
                        }
                        if (node_vm.count(kParamInfosOptionLongName)) {
                            const std::string attributeName = node_vm[kParamInfosOptionLongName].as<std::string>();
                            TUTTLE_COUT( "\tsam do " << nodeFullName);
                            TUTTLE_COUT( _color._blue << "PARAM: " << _color._green << attributeName << _color._std);
                            ttl::ofx::attribute::OfxhParam& param = currentNode.getParamByScriptName(attributeName);
                            TUTTLE_COUT( "");
                            TUTTLE_COUT( "\t" << _color._red << ( param.getSecret() ? "SECRET -- " : "" ) << param.getScriptName() << ": " << param.getParamTypeName() << " x" << param.getSize() << _color._std);
                            TUTTLE_COUT( "");
                            const std::string& hint = param.getHint();
                            if (hint.size()) {
                                TUTTLE_COUT( "\t" << hint);
                            }
                            TUTTLE_COUT( "");
                            exit(0);
                        }

                        if (node_vm.count(kParamTypeOptionLongName)) {
                            const std::string attributeName = node_vm[kParamTypeOptionLongName].as<std::string>();
                            ttl::ofx::attribute::OfxhParam& param = currentNode.getParamByScriptName(attributeName);
                            TUTTLE_COUT( param.getParamTypeName());
                            exit(0);
                        }

                        if (node_vm.count(kParamPossibleValuesOptionLongName)) {
                            const std::string attributeName = node_vm[kParamPossibleValuesOptionLongName].as<std::string>();
                            ttl::ofx::attribute::OfxhParam& param = currentNode.getParamByScriptName(attributeName);
                            coutParameterValues(std::cout, param);
                            exit(0);
                        }
                        if (node_vm.count(kParamDefaultOptionLongName)) {
                            const std::string attributeName = node_vm[kParamDefaultOptionLongName].as<std::string>();
                            ttl::ofx::attribute::OfxhParam& param = currentNode.getParamByScriptName(attributeName);
                            TUTTLE_TCOUT( getFormattedStringValue( param.getProperties().fetchProperty(kOfxParamPropDefault) ) );
                            exit(0);
                        }
						if (node_vm.count(kParamGroupOptionLongName)) {
							if (currentNode.getNodeType() == ttl::INode::eNodeTypeImageEffect)
=======
						if( node_vm.count( kClipsOptionLongName ) )
						{
							TUTTLE_COUT( "\tsam do " << nodeFullName );
							TUTTLE_COUT( "" );
							TUTTLE_COUT( _color._blue << "CLIPS" << _color._std );
							coutClips( currentNode );
							TUTTLE_COUT( "" );
							exit( 0 );
						}
						if( node_vm.count( kClipOptionLongName ) )
						{
							TUTTLE_COUT( "\tsam do " << nodeFullName );
							TUTTLE_COUT( "" );
							const std::string clipName = node_vm["clip"].as<std::string > ();
							TUTTLE_COUT( _color._blue << "CLIP: " << _color._green << clipName << _color._std );
							ttl::attribute::ClipImage& clip = currentNode.getClip( clipName );
							TUTTLE_COUT( clip.getBitDepthString() << ", " << clip.getPixelAspectRatio() << ", " << clip.getNbComponents() );
							TUTTLE_COUT( "" );
							exit( 0 );
						}
						if( node_vm.count( kParametersOptionLongName ) )
						{
							TUTTLE_COUT( "\tsam do " << nodeFullName );
							TUTTLE_COUT( "" );
							TUTTLE_COUT( _color._blue << "PARAMETERS" << _color._std );
							TUTTLE_COUT( "" );
							coutParametersWithDetails( currentNode );
							exit( 0 );
						}
						if( node_vm.count( kParametersReduxOptionLongName ) )
						{
							coutParameters( currentNode );
							exit( 0 );
						}
						if( node_vm.count( kParamInfosOptionLongName ) )
						{
							const std::string attributeName = node_vm[kParamInfosOptionLongName].as<std::string > ();
							TUTTLE_COUT( "\tsam do " << nodeFullName );
							TUTTLE_COUT( _color._blue << "PARAM: " << _color._green << attributeName << _color._std );
							ttl::ofx::attribute::OfxhParam& param = currentNode.getParamByScriptName( attributeName );
							TUTTLE_COUT( "" );
							TUTTLE_COUT( "\t" << _color._red << ( param.getSecret() ? "SECRET -- " : "" ) << param.getScriptName() << ": " << param.getParamTypeName() << " x" << param.getSize() << _color._std );
							TUTTLE_COUT( "" );
							const std::string& hint = param.getHint();
							if( hint.size() )
							{
								TUTTLE_COUT( "\t" << hint );
							}
							TUTTLE_COUT( "" );
							exit( 0 );
						}

						if( node_vm.count( kParamTypeOptionLongName ) )
						{
							const std::string attributeName = node_vm[kParamTypeOptionLongName].as<std::string > ();
							ttl::ofx::attribute::OfxhParam& param = currentNode.getParamByScriptName( attributeName );
							TUTTLE_COUT( param.getParamTypeName() );
							exit( 0 );
						}

						if( node_vm.count( kParamPossibleValuesOptionLongName ) )
						{
							const std::string attributeName = node_vm[kParamPossibleValuesOptionLongName].as<std::string > ();
							ttl::ofx::attribute::OfxhParam& param = currentNode.getParamByScriptName( attributeName );
							coutParameterValues( std::cout, param );
							exit( 0 );
						}
						if( node_vm.count( kParamDefaultOptionLongName ) )
						{
							const std::string attributeName = node_vm[kParamDefaultOptionLongName].as<std::string > ();
							ttl::ofx::attribute::OfxhParam& param = currentNode.getParamByScriptName( attributeName );
							TUTTLE_TCOUT( getFormattedStringValue( param.getProperties().fetchProperty( kOfxParamPropDefault ) ) );
							exit( 0 );
						}
						if( node_vm.count( kParamGroupOptionLongName ) )
						{
							if( currentNode.getNodeType() == ttl::INode::eNodeTypeImageEffect )
							{
								if( currentNode.asImageEffectNode().getDescriptor().getProperties().hasProperty( kOfxImageEffectPluginPropGrouping ) )
								{
									TUTTLE_COUT( currentNode.asImageEffectNode().getPluginGrouping() );
								}
							}
							exit( 0 );
						}

						if( node_vm.count( kIdOptionLongName ) )
						{
							const std::string nodeId = node_vm[kIdOptionLongName].as<std::string > ();
							graph.renameNode( currentNode, nodeId );
						}

						// Analyse attributes: parameters / clips
						typedef std::pair<ttl::ofx::attribute::OfxhClipImage*, std::string> ClipAndConnection;
						std::vector<ClipAndConnection> clipsToConnect;

						static const boost::regex re_param( "(?:([a-zA-Z_][a-zA-Z0-9_]*)=)?(.*)" );
						if( node_vm.count( kParamValuesOptionLongName ) )
						{
							bool orderedParams = true;
							std::size_t paramIdx = 0;
							const std::vector<std::string> params = node_vm[kParamValuesOptionLongName].as<std::vector<std::string> >();

							BOOST_FOREACH( const std::string& paramStr, params )
							{
								boost::cmatch matches;
								if( !boost::regex_match( paramStr.c_str(), matches, re_param ) )
								{
									BOOST_THROW_EXCEPTION( tuttle::exception::Value() << tuttle::exception::user() + "Parameter can't be parsed \"" + paramStr + "\"." );
								}
								if( matches.size() != 3 )
								{
									// should never happen
									BOOST_THROW_EXCEPTION(
														   tuttle::exception::Value() << tuttle::exception::user() + "Parameter can't be parsed \"" + paramStr + "\". " + matches.size() + " matches." );
								}
								const std::string attributeName = matches[1];
								const std::string attributeValue = matches[2];
								if( attributeName.size() )
								{
									// if we start using non-ordered param (== named param)
									// we can't use ordered parameters anymore
									orderedParams = false;
								}
								else if( orderedParams == false )
								{
									BOOST_THROW_EXCEPTION(
														   tuttle::exception::Value() << tuttle::exception::user() + "Non-keyword parameter after keyword parameter. \"" + paramStr + "\"." );
								}
								//								TUTTLE_COUT( "* " << paramStr );
								//								TUTTLE_COUT( "3: " << paramName << " => " << paramValue );

								// setup the node with parameter value in tuttle.
								if( attributeName.size() )
								{
									// set a value to a named parameter or clip
									using namespace ttl::ofx::attribute;
									OfxhParam* param = NULL;
									param = currentNode.getParamSet().getParamPtrByScriptName( attributeName );

									OfxhClipImage* clip = NULL;

									if( param == NULL )
									{
										// search in clips
										clip = currentNode.getClipImageSet().getClipPtr( attributeName );
									}

									if( param == NULL && clip == NULL )
									{
										std::vector<std::string> allAttr;
										std::vector<std::string> paramMatches;
										std::vector<std::string> clipMatches;
										//if( acceptPartialName ) // if sam-do accept partial names
										{

											BOOST_FOREACH( OfxhParamSet::ParamMap::value_type& p, currentNode.getParamSet().getParamsByScriptName() )
											{
												allAttr.push_back( p.first );
												if( boost::algorithm::starts_with( p.first, attributeName ) )
												{
													paramMatches.push_back( p.first );
													param = p.second;
												}
											}

											BOOST_FOREACH( OfxhClipImageSet::ClipImageMap::value_type& c, currentNode.getClipImageSet().getClips() )
											{
												allAttr.push_back( c.first );
												if( boost::algorithm::starts_with( c.first, attributeName ) )
												{
													clipMatches.push_back( c.first );
													clip = c.second;
												}
											}
											if( paramMatches.size() + clipMatches.size() > 1 )
											{
												std::vector<std::string> matches;
												matches.insert( matches.begin(), paramMatches.begin(), paramMatches.end() );
												matches.insert( matches.end(), clipMatches.begin(), clipMatches.end() );
												BOOST_THROW_EXCEPTION(
																	   ttl::exception::Value() << ttl::exception::user() + "Ambiguous partial attribute name \"" + attributeName + "\". Possible values are: " + boost::algorithm::join( matches, ", " ) + "." );
											}
										}

										if( paramMatches.size() + clipMatches.size() == 0 )
										{
											BOOST_THROW_EXCEPTION(
																   ttl::exception::Value() << ttl::exception::user() + "Attribute name \"" + attributeName + "\" not found. Possible values are: " + boost::algorithm::join( allAttr, ", " ) + "." );
										}
									}

									if( param != NULL )
									{
										param->setValueFromExpression( attributeValue );
									}
									else if( clip != NULL )
									{
										clipsToConnect.push_back( ClipAndConnection( clip, attributeValue ) );
									}
									else
									{
										BOOST_THROW_EXCEPTION(
															   ttl::exception::Value() << ttl::exception::user() + "Parameter or clip name " + tuttle::quotes( attributeName ) + " not found." );
									}
								}
								else
								{
									currentNode.getParam( paramIdx ).setValueFromExpression( attributeValue );
								}
								++paramIdx;
							}
						}

						// connect current node to previous node(s)
						if( nodes.size() > 0 ) // if not the first node
						{
							if( clipsToConnect.size() == 0 )
>>>>>>> c88c819d
							{
								// No clip connection specified, so by default
								// we connect the new node to the last previous node

								/// @todo We only check if we have more than one clip (assuming that it's the default "Output" clip...)
								///       instead of checking the number of input clips...
								// if we have an input clip
								if( currentNode.getClipImageSet().getClips().size() > 1 )
								{
									graph.connect( *nodes.back(), currentNode );
								}
							}
							else
							{
								// The user has specified some clips to connect

								BOOST_FOREACH( const ClipAndConnection& clip, clipsToConnect )
								{
									//TUTTLE_TCOUT_VAR3( clip.second, currentNode.getName(), clip.first->getName() );

									if( clip.second.size() <= 1 && ( clip.second == " " || clip.second == "!" || clip.second == "/" || clip.second == "-" ) )
									{
										// these keywords allows to keep this clip unconnected
										//TUTTLE_TCOUT( "Don't connect the clip " << clip.first->getName() );
										continue;
									}
									try
									{
										//TUTTLE_TCOUT( "Connect the clip " << clip.first->getName() );
										// test if it's an index
										const int relativeIndex = std::abs( boost::lexical_cast<int>( clip.second ) );
										const int absIndex = nodes.size() - relativeIndex;
										if( absIndex < 0 || absIndex >= (int) nodes.size() )
										{
											using namespace ttl;
											using tuttle::quotes;
											BOOST_THROW_EXCEPTION(
																   exception::Value() << exception::user() + "The relative index \"" + -relativeIndex + "\" for the connection of the clip " + quotes( clip.first->getName() ) + " on node " + quotes( currentNode.getName() ) + " is not valid." );
										}
										graph.connect( *nodes[absIndex], currentNode.getAttribute( clip.first->getName() ) );
									}
									catch( ... )
									{
										// It's not an index so we assume, it's the name/id of the clip.
										// If the node doesn't exist it will throw an exception.
										graph.connect( graph.getNode( clip.second ), currentNode.getAttribute( clip.first->getName() ) );
									}
								}
							}
						}

						nodes.push_back( &currentNode );
					}
					catch( const boost::program_options::error& e )
					{
						TUTTLE_CERR( _color._red << "sam do - " << nodeFullName );
#ifdef TUTTLE_PRODUCTION
						TUTTLE_CERR( "Error: " << e.what() << _color._std );
#else
						TUTTLE_CERR( "Debug: " << boost::current_exception_diagnostic_information() << _color._std );
#endif
						exit( -2 );
					}
					catch( const tuttle::exception::Common& e )
					{
						TUTTLE_CERR( _color._red << "sam do - " << nodeFullName );
#ifdef TUTTLE_PRODUCTION
						TUTTLE_CERR( "Error: " << *boost::get_error_info<tuttle::exception::user > ( e ) << _color._std );
#else
						TUTTLE_CERR( "Debug: " << boost::current_exception_diagnostic_information() );
						TUTTLE_CERR( "Backtrace: " << boost::trace( e ) << _color._std );
#endif
						exit( -2 );
					}
					catch( ... )
					{
						TUTTLE_CERR( _color._red << "sam do - " << nodeFullName );
						TUTTLE_CERR( "Unknown error." );
						TUTTLE_CERR( "\n" );
						TUTTLE_CERR( "Debug: " << boost::current_exception_diagnostic_information() << _color._std );
						exit( -2 );
					}
				}
			}
		}

		// display nodes
		//		BOOST_FOREACH( const std::string& option, cl_options )
		//		{
		//			TUTTLE_COUT( "| " << option );
		//		}

		if( enableVerbose )
		{

			BOOST_FOREACH( const std::vector<std::string>& node, cl_commands )
			{
				TUTTLE_COUT( "[" << node[0] << "]" );
				for( std::size_t i = 1; i < node.size(); ++i )
				{
					const std::string& s = node[i];
					TUTTLE_COUT( ( ( s[0] == '-' ) ? "" : "* " ) << s );
				}
			}
		}

		// Execute the graph
		ttl::ComputeOptions options;
		if( range.size() >= 2 )
		{
			options._timeRanges.push_back( ttl::TimeRange( range[0], range[1], step ) );
		}
		if( renderscale.size() == 2 )
		{
			options._renderScale.x = renderscale[0];
			options._renderScale.y = renderscale[1];
		}
		options._continueOnError = continueOnError;
		options._returnBuffers = false;
		if( nodes.size() > 0 )
			graph.compute( *nodes.back(), options );
	}
	catch( const tuttle::exception::Common& e )
	{
		TUTTLE_CERR( _color._red << "sam do - error" );
#ifdef TUTTLE_PRODUCTION
		TUTTLE_CERR( "Error: " << *boost::get_error_info<tuttle::exception::user > ( e ) << _color._std );
#else
		TUTTLE_CERR( "Debug: " << boost::current_exception_diagnostic_information() );
		TUTTLE_CERR( "Backtrace: " << boost::trace( e ) << _color._std );
#endif
		exit( -2 );
	}
	catch( const boost::program_options::error& e )
	{
		TUTTLE_CERR( _color._red << "sam do - error" );
		TUTTLE_CERR( "Error: " << e.what() << _color._std );
		exit( -2 );
	}
	catch( ... )
	{
		TUTTLE_CERR( _color._red << "sam do - error" << _color._std );
#ifndef TUTTLE_PRODUCTION
		TUTTLE_CERR( _color._red << boost::current_exception_diagnostic_information() << _color._std );
#endif
		exit( -2 );
	}
	return 0;
}
<|MERGE_RESOLUTION|>--- conflicted
+++ resolved
@@ -514,61 +514,31 @@
 						}
 						if( node_vm.count( kPropertiesOptionLongName ) )
 						{
-							TUTTLE_COUT( "\tsam do " << nodeFullName );
-							TUTTLE_COUT( "" );
-							TUTTLE_COUT( _color._blue << "PROPERTIES" << _color._std );
+							if( !script )
+							{
+								TUTTLE_COUT( "\tsam do " << nodeFullName );
+								TUTTLE_COUT( "" );
+								TUTTLE_COUT( _color._blue << "PROPERTIES" << _color._std );
+							}
 							coutProperties( currentNode );
-							TUTTLE_COUT( "" );
-							exit( 0 );
-						}
-<<<<<<< HEAD
-						
-                        if (node_vm.count(kVersionOptionLongName)) {
-                            TUTTLE_COUT( "\tsam do " << nodeFullName);
-                            TUTTLE_COUT( "Version " << currentNode.getVersionStr());
-                            TUTTLE_COUT( "");
-                            exit(0);
-                        }
-                        if (node_vm.count(kAttributesOptionLongName)) {
-                            TUTTLE_COUT( "\tsam do " << nodeFullName);
-                            TUTTLE_COUT( "");
-                            TUTTLE_COUT( _color._blue << "ATTRIBUTES" << _color._std);
-                            TUTTLE_COUT( "");
-                            TUTTLE_COUT( _color._blue << "- CLIPS" << _color._std);
-                            coutClipsWithDetails(currentNode);
-                            TUTTLE_COUT( "");
-                            TUTTLE_COUT( _color._blue << "- PARAMETERS" << _color._std);
-                            coutParametersWithDetails(currentNode);
-                            TUTTLE_COUT( "");
-                            exit(0);
-                        }
-						if (node_vm.count(kPropertiesOptionLongName))
-						{
 							if( !script )
-							{
-								TUTTLE_COUT( "\tsam do " << nodeFullName);
-								TUTTLE_COUT( "");
-								TUTTLE_COUT( _color._blue << "PROPERTIES" << _color._std);
-							}
-							coutProperties(currentNode);
+								TUTTLE_COUT( "" );
+							exit( 0 );
+						}
+						if( node_vm.count( kClipsOptionLongName ) )
+						{
 							if( !script )
-								TUTTLE_COUT( "");
-							exit(0);
-						}
-						if (node_vm.count(kClipsOptionLongName))
-						{
+							{
+								TUTTLE_COUT( "\tsam do " << nodeFullName );
+								TUTTLE_COUT( "" );
+								TUTTLE_COUT( _color._blue << "CLIPS" << _color._std );
+							}
+							coutClips( currentNode );
 							if( !script )
-							{
-								TUTTLE_COUT( "\tsam do " << nodeFullName);
-								TUTTLE_COUT( "");
-								TUTTLE_COUT( _color._blue << "CLIPS" << _color._std);
-							}
-							coutClips(currentNode);
-							if( !script )
-								TUTTLE_COUT( "");
-							exit(0);
-						}
-						if (node_vm.count(kClipOptionLongName))
+								TUTTLE_COUT( "" );
+							exit( 0 );
+						}
+						if( node_vm.count( kClipOptionLongName ) )
 						{
 							const std::string clipName = node_vm["clip"].as<std::string>();
 							ttl::attribute::ClipImage& clip = currentNode.getClip(clipName);
@@ -590,14 +560,15 @@
 							
 							if( !script )
 							{
-								TUTTLE_COUT( "\tsam do " << nodeFullName);
-								TUTTLE_COUT( "");
-								TUTTLE_COUT( _color._blue << "CLIP: " << _color._green << clipName << _color._std);
-								//TUTTLE_COUT( "supported bit depth: " << boost::algorithm::join( bitDepths, ", " ));
+								TUTTLE_COUT( "\tsam do " << nodeFullName );
+								TUTTLE_COUT( "" );
+
+								TUTTLE_COUT( _color._blue << "CLIP: " << _color._green << clipName << _color._std );
+								//TUTTLE_COUT( "supported bit depth: " << boost::algorithm::join( bitDepths, ", " ) );
 								TUTTLE_COUT( "supported components: " << boost::algorithm::join( components, ", " ) );
 								TUTTLE_COUT( "pixel aspect ratio: " << clip.getPixelAspectRatio() );
-								TUTTLE_COUT( "number of components: " << clip.getNbComponents());
-	                            TUTTLE_COUT( "");
+								TUTTLE_COUT( "number of components: " << clip.getNbComponents() );
+	                                                        TUTTLE_COUT( "" );
 							}
 							else
 							{
@@ -607,76 +578,6 @@
 								TUTTLE_COUT( clip.getNbComponents());
 							}
 							
-                            exit(0);
-                        }
-                        if (node_vm.count(kParametersOptionLongName)) {
-                            TUTTLE_COUT( "\tsam do " << nodeFullName);
-                            TUTTLE_COUT( "");
-                            TUTTLE_COUT( _color._blue << "PARAMETERS" << _color._std);
-                            TUTTLE_COUT( "");
-                            coutParametersWithDetails(currentNode);
-                            exit(0);
-                        }
-                        if (node_vm.count(kParametersReduxOptionLongName)) {
-                            coutParameters(currentNode);
-                            exit(0);
-                        }
-                        if (node_vm.count(kParamInfosOptionLongName)) {
-                            const std::string attributeName = node_vm[kParamInfosOptionLongName].as<std::string>();
-                            TUTTLE_COUT( "\tsam do " << nodeFullName);
-                            TUTTLE_COUT( _color._blue << "PARAM: " << _color._green << attributeName << _color._std);
-                            ttl::ofx::attribute::OfxhParam& param = currentNode.getParamByScriptName(attributeName);
-                            TUTTLE_COUT( "");
-                            TUTTLE_COUT( "\t" << _color._red << ( param.getSecret() ? "SECRET -- " : "" ) << param.getScriptName() << ": " << param.getParamTypeName() << " x" << param.getSize() << _color._std);
-                            TUTTLE_COUT( "");
-                            const std::string& hint = param.getHint();
-                            if (hint.size()) {
-                                TUTTLE_COUT( "\t" << hint);
-                            }
-                            TUTTLE_COUT( "");
-                            exit(0);
-                        }
-
-                        if (node_vm.count(kParamTypeOptionLongName)) {
-                            const std::string attributeName = node_vm[kParamTypeOptionLongName].as<std::string>();
-                            ttl::ofx::attribute::OfxhParam& param = currentNode.getParamByScriptName(attributeName);
-                            TUTTLE_COUT( param.getParamTypeName());
-                            exit(0);
-                        }
-
-                        if (node_vm.count(kParamPossibleValuesOptionLongName)) {
-                            const std::string attributeName = node_vm[kParamPossibleValuesOptionLongName].as<std::string>();
-                            ttl::ofx::attribute::OfxhParam& param = currentNode.getParamByScriptName(attributeName);
-                            coutParameterValues(std::cout, param);
-                            exit(0);
-                        }
-                        if (node_vm.count(kParamDefaultOptionLongName)) {
-                            const std::string attributeName = node_vm[kParamDefaultOptionLongName].as<std::string>();
-                            ttl::ofx::attribute::OfxhParam& param = currentNode.getParamByScriptName(attributeName);
-                            TUTTLE_TCOUT( getFormattedStringValue( param.getProperties().fetchProperty(kOfxParamPropDefault) ) );
-                            exit(0);
-                        }
-						if (node_vm.count(kParamGroupOptionLongName)) {
-							if (currentNode.getNodeType() == ttl::INode::eNodeTypeImageEffect)
-=======
-						if( node_vm.count( kClipsOptionLongName ) )
-						{
-							TUTTLE_COUT( "\tsam do " << nodeFullName );
-							TUTTLE_COUT( "" );
-							TUTTLE_COUT( _color._blue << "CLIPS" << _color._std );
-							coutClips( currentNode );
-							TUTTLE_COUT( "" );
-							exit( 0 );
-						}
-						if( node_vm.count( kClipOptionLongName ) )
-						{
-							TUTTLE_COUT( "\tsam do " << nodeFullName );
-							TUTTLE_COUT( "" );
-							const std::string clipName = node_vm["clip"].as<std::string > ();
-							TUTTLE_COUT( _color._blue << "CLIP: " << _color._green << clipName << _color._std );
-							ttl::attribute::ClipImage& clip = currentNode.getClip( clipName );
-							TUTTLE_COUT( clip.getBitDepthString() << ", " << clip.getPixelAspectRatio() << ", " << clip.getNbComponents() );
-							TUTTLE_COUT( "" );
 							exit( 0 );
 						}
 						if( node_vm.count( kParametersOptionLongName ) )
@@ -877,7 +778,6 @@
 						if( nodes.size() > 0 ) // if not the first node
 						{
 							if( clipsToConnect.size() == 0 )
->>>>>>> c88c819d
 							{
 								// No clip connection specified, so by default
 								// we connect the new node to the last previous node
