--- conflicted
+++ resolved
@@ -125,15 +125,8 @@
 		}
 		if( std::strcmp( label.c_str() , kOfxParamPropType ) == 0 )
 		{
-<<<<<<< HEAD
-			std::string type = getPropertyType( prop );
-			type.erase(0, 12);
+			const std::string type = getPropertyType( prop ).substr( 12 ); // remove ofx prefix "OfxParamProp"
 			if( std::strcmp( type.c_str() , "Group" ) && std::strcmp( type.c_str() , "PushButton" ) && std::strcmp( type.c_str() , "Page" ) ) // if it isn't a group or a button parameter, we print the parameter.
-=======
-			const std::string type = getPropertyType( prop ).substr( 12 ); // remove ofx prefix "OfxParamProp"
-
-			if( std::strcmp( type.c_str() , "Group" ) && std::strcmp( type.c_str() , "PushButton" )  ) // if it isn't a group or a button parameter, we print the parameter.
->>>>>>> 49ce63a5
 			{
 				std::string stringDefaultValue;
 				for (unsigned int i=0; i<defaultValue.size(); i++ )
