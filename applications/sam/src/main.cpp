// custom host
#include <tuttle/common/utils/global.hpp>
#include <tuttle/common/math/rectOp.hpp>

#include <tuttle/host/core/HostDescriptor.hpp>
#include <tuttle/host/core/EffectInstance.hpp>
#include <tuttle/host/core/ClipInstance.hpp>
#include <tuttle/host/core/ParamInstance.hpp>
#include <tuttle/host/core/HostDescriptor.hpp>
#include <tuttle/host/core/Core.hpp>

#include <boost/ptr_container/ptr_list.hpp>
#include <boost/shared_ptr.hpp>
#include <boost/gil/gil_all.hpp>
#include <boost/cstdint.hpp>
#include <iostream>
#include <fstream>
#include <vector>
#include <cstring> // memset

// boost
#include <boost/filesystem.hpp>

using namespace boost::filesystem;
using namespace boost::gil;
using namespace boost;
int main( int argc, char** argv )
{
	try
	{
		// @TODO_OFX: Members in a class
		//std::string _pixelDepth = kOfxBitDepthByte;
		//std::string _components = kOfxImageComponentRGBA;
		const int numFramesToRender = SOFXCLIPLENGTH;

		tuttle::host::core::Core::instance().preload();

		// get some plugins examples
		tuttle::host::ofx::imageEffect::OfxhImageEffectPlugin* pluginR = tuttle::host::core::Core::instance().getImageEffectPluginById( "fr.hd3d.tuttle.pngreader" );
		tuttle::host::ofx::imageEffect::OfxhImageEffectPlugin* pluginI = tuttle::host::core::Core::instance().getImageEffectPluginById( "fr.hd3d.tuttle.invert" );
		tuttle::host::ofx::imageEffect::OfxhImageEffectPlugin* pluginW = tuttle::host::core::Core::instance().getImageEffectPluginById( "fr.hd3d.tuttle.pngwriter" );

		//tuttle::host::core::Core::instance().getImageEffectPluginCache().dumpToStdOut( );

		if( pluginR == NULL || pluginI == NULL || pluginW == NULL )
		{
			COUT( "Plugin loading error" );
			COUT_VAR( pluginR );
			COUT_VAR( pluginI );
			COUT_VAR( pluginW );
			return 1;
		}
<<<<<<< HEAD
		typedef boost::ptr_vector< tuttle::host::core::EffectInstance > EffectInstVector;
		EffectInstVector vPluginsInst;
		tuttle::host::core::EffectInstance* ofxinstR = dynamic_cast< tuttle::host::core::EffectInstance* >( pluginR->createInstance( kOfxImageEffectContextGenerator, NULL ) );
		tuttle::host::core::EffectInstance* ofxinstI = dynamic_cast< tuttle::host::core::EffectInstance* >( pluginI->createInstance( kOfxImageEffectContextFilter, NULL ) );
		tuttle::host::core::EffectInstance* ofxinstW = dynamic_cast< tuttle::host::core::EffectInstance* >( pluginW->createInstance( kOfxImageEffectContextGeneral, NULL ) );
		ofxinstR->setName("pluginR");
		ofxinstI->setName("pluginI");
		ofxinstW->setName("pluginW");
		vPluginsInst.push_back( ofxinstR );
		vPluginsInst.push_back( ofxinstI );
		vPluginsInst.push_back( ofxinstW );
=======
		std::vector< boost::shared_ptr< tuttle::host::core::EffectInstance > > vPluginsInst;
		tuttle::host::ofx::imageEffect::OfxhImageEffect* ofxinst = pluginR->createInstance( kOfxImageEffectContextGenerator, NULL );
>>>>>>> 8f609fc6


		// Initialize variables
		if( vPluginsInst.size() > 0 )
		{
			// current render scale of 1
			OfxPointD renderScale = { 1.0, 1.0 };
			for( EffectInstVector::iterator it = vPluginsInst.begin(), itEnd = vPluginsInst.end();
			     it != itEnd;
			     ++it )
			{
				// now we need to call the create instance action. Only call this once you have initialised all the params
				// and clips to their correct values. So if you are loading a saved plugin state, set up your params from
				// that state, _then_ call create instance.
				it->createInstanceAction();

				// now we need to to call getClipPreferences on the instance so that it does the clip component/depth
				// logic and caches away the components and depth on each clip.
				it->getClipPreferences();

				it->dumpToStdOut();
			}
			tuttle::host::core::ClipImgInstance* outputClip, * inputClip;
			tuttle::host::core::Image* inImg;
			tuttle::host::core::Image* outImg;

			// Setup parameters
			tuttle::host::core::StringInstance* srcFileParam = dynamic_cast<tuttle::host::core::StringInstance*>( vPluginsInst[0].getParams()["Input filename"] );
			tuttle::host::core::StringInstance* dstFileParam = dynamic_cast<tuttle::host::core::StringInstance*>( vPluginsInst[2].getParams()["Output filename"] );
			if( srcFileParam && dstFileParam )
			{
				srcFileParam->set( "input.png" );
				dstFileParam->set( "output.png" );
				vPluginsInst[0].paramInstanceChangedAction( srcFileParam->getName(), kOfxChangeUserEdited, OfxTime( 0 ), renderScale );
				vPluginsInst[2].paramInstanceChangedAction( dstFileParam->getName(), kOfxChangeUserEdited, OfxTime( 0 ), renderScale );
			}

			// Setup clips
			tuttle::host::core::ClipImgInstance& inputI = dynamic_cast<tuttle::host::core::ClipImgInstance&>( ofxinstI->getClip(kOfxImageEffectSimpleSourceClipName) );
			tuttle::host::core::ClipImgInstance& inputW = dynamic_cast<tuttle::host::core::ClipImgInstance&>( ofxinstW->getClip(kOfxImageEffectSimpleSourceClipName) );
			inputI.setHackFullName( "pluginR.Output" );
			inputW.setHackFullName( "pluginI.Output" );

			// say we are about to render a bunch of frames
			for( EffectInstVector::iterator it = vPluginsInst.begin(), itEnd = vPluginsInst.end();
			     it != itEnd;
			     ++it )
			{
				it->beginRenderAction( 0, numFramesToRender, 1.0, false, renderScale );
			}

			for( int t = 0; t < numFramesToRender; ++t )
			{
				OfxTime frame = t;

				// get the RoI for each input clip
				// the regions of interest for each input clip are returned in a std::map
				// on a real host, these will be the regions of each input clip that the
				// effect needs to render a given frame (clipped to the RoD).
				std::map<tuttle::host::ofx::attribute::OfxhClipImage*, OfxRectD> rois;
				OfxRectD defaultRoi;
				memset( &defaultRoi, 0, sizeof( OfxRectD ) );
				vPluginsInst[0].getRegionOfInterestAction( frame, renderScale, defaultRoi, rois );

				// get the output clip
				outputClip = dynamic_cast<tuttle::host::core::ClipImgInstance*>( &vPluginsInst[0].getClip( kOfxImageEffectOutputClipName ) );
				/// RoI is in canonical coords,
				OfxRectD regionOfInterest = rois[outputClip];

				double par = vPluginsInst[0].getProjectPixelAspectRatio();

				// The render window is in pixel coordinates and is expected to to be the generator output roi.
				// ie: render scale and a PAR of not 1
				OfxRectI renderWindow = {
					int(regionOfInterest.x1 / par),
					int(regionOfInterest.y1),
					int(regionOfInterest.x2 / par),
					int(regionOfInterest.y2)
				};

				// Generates & propagates
				EffectInstVector::iterator it = vPluginsInst.begin(), itEnd = vPluginsInst.end();
				for( ; it != itEnd-1;
					 ++it )
				{
					( it + 1 )->getRegionOfInterestAction( frame, renderScale, regionOfInterest, rois );
					// get the output clip
					outputClip = dynamic_cast<tuttle::host::core::ClipImgInstance*>( &it->getClip( kOfxImageEffectOutputClipName ) );
					// get next input
					inputClip = dynamic_cast<tuttle::host::core::ClipImgInstance*>( &(it+1)->getClip( kOfxImageEffectSimpleSourceClipName ) );
					it->renderAction( t, kOfxImageFieldBoth, renderWindow, renderScale );
					if( inputClip && outputClip )
					{
						regionOfInterest = tuttle::intersection( regionOfInterest, tuttle::intersection( outputClip->fetchRegionOfDefinition( frame ), rois[inputClip] ) );

						outImg = dynamic_cast<tuttle::host::core::Image*>( outputClip->getImage( frame, &regionOfInterest ) );
						OfxRectD reqRegion = {
							( regionOfInterest.x1 / outputClip->getPixelAspectRatio() ) * inputClip->getPixelAspectRatio(), regionOfInterest.y1,
							( regionOfInterest.x2 / outputClip->getPixelAspectRatio() ) * inputClip->getPixelAspectRatio(), regionOfInterest.y2
						};
						inImg = dynamic_cast<tuttle::host::core::Image*>( inputClip->getImage( frame, &reqRegion ) );

						OfxRectI bounds   = inImg->getBounds();
						OfxPointI sCorner = { 0, 0 };
						OfxPointI dCorner = { 0, 0 };
						OfxPointI count   = { bounds.x2 - bounds.x1, bounds.y2 - bounds.y1 };
						//tuttle::host::core::Image::copy( inImg, outImg, dCorner, sCorner, count );
					}

					// recompute render window
					renderWindow.x1 = (int) std::ceil( regionOfInterest.x1 / par );
					renderWindow.x2 = (int) std::ceil( regionOfInterest.x2 / par );
					renderWindow.y1 = int(regionOfInterest.y1);
					renderWindow.y2 = int(regionOfInterest.y2);
				}
				it->renderAction( t, kOfxImageFieldBoth, renderWindow, renderScale );
			}

			// say we are about to render a bunch of frames
			for( EffectInstVector::iterator it = vPluginsInst.begin(), itEnd = vPluginsInst.end();
					 it != itEnd-1;
					 ++it )
			{
				it->endRenderAction( 0, numFramesToRender, 1.0, false, renderScale );
			}
		}

	}
	catch( std::exception& e )
	{
		std::cout << "Exception : main de tuttle..." << std::endl;
		std::cout << e.what() << std::endl;
	}
	catch( ... )
	{
		std::cout << "Exception..." << std::endl;
	}

	//    COUT_INFOS;
	return 0;
}

<|MERGE_RESOLUTION|>--- conflicted
+++ resolved
@@ -50,7 +50,7 @@
 			COUT_VAR( pluginW );
 			return 1;
 		}
-<<<<<<< HEAD
+
 		typedef boost::ptr_vector< tuttle::host::core::EffectInstance > EffectInstVector;
 		EffectInstVector vPluginsInst;
 		tuttle::host::core::EffectInstance* ofxinstR = dynamic_cast< tuttle::host::core::EffectInstance* >( pluginR->createInstance( kOfxImageEffectContextGenerator, NULL ) );
@@ -62,11 +62,6 @@
 		vPluginsInst.push_back( ofxinstR );
 		vPluginsInst.push_back( ofxinstI );
 		vPluginsInst.push_back( ofxinstW );
-=======
-		std::vector< boost::shared_ptr< tuttle::host::core::EffectInstance > > vPluginsInst;
-		tuttle::host::ofx::imageEffect::OfxhImageEffect* ofxinst = pluginR->createInstance( kOfxImageEffectContextGenerator, NULL );
->>>>>>> 8f609fc6
-
 
 		// Initialize variables
 		if( vPluginsInst.size() > 0 )
@@ -207,4 +202,3 @@
 	//    COUT_INFOS;
 	return 0;
 }
-
